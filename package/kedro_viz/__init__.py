--- conflicted
+++ resolved
@@ -3,14 +3,10 @@
 import sys
 import warnings
 
-<<<<<<< HEAD
 # alias to ease Notebook visualization import
 from .launchers.notebook_visualizer import NotebookVisualizer
 
-__version__ = "10.1.0"
-=======
 __version__ = "10.2.0"
->>>>>>> 60b6a811
 
 
 class KedroVizPythonVersionWarning(UserWarning):
