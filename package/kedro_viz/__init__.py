"""Kedro plugin for visualising a Kedro pipeline"""

import sys
import warnings

<<<<<<< HEAD
__version__ = "12.0.0"
=======
from packaging.version import Version

from kedro_viz.constants import KEDRO_VERSION

__version__ = "11.1.0"
>>>>>>> 02e4ca7b


class KedroVizPythonVersionWarning(UserWarning):
    """Custom class for warnings about incompatibilities with Python versions."""


if sys.version_info >= (3, 14):
    warnings.warn(
        """Please be advised that Kedro Viz is not yet fully
        compatible with the Python version you are currently using.""",
        KedroVizPythonVersionWarning,
    )


if KEDRO_VERSION < Version("1.0.0"):  # pragma: no cover
    raise RuntimeError(  # pragma: no cover
        """Kedro-Viz 12.0.0+ is incompatible with Kedro versions below 1.0.0.
            Please either upgrade Kedro to 1.0.0 or higher, or downgrade Kedro-Viz to 11.1.0 or earlier."""
    )<|MERGE_RESOLUTION|>--- conflicted
+++ resolved
@@ -3,15 +3,11 @@
 import sys
 import warnings
 
-<<<<<<< HEAD
-__version__ = "12.0.0"
-=======
 from packaging.version import Version
 
 from kedro_viz.constants import KEDRO_VERSION
 
-__version__ = "11.1.0"
->>>>>>> 02e4ca7b
+__version__ = "12.0.0"
 
 
 class KedroVizPythonVersionWarning(UserWarning):
