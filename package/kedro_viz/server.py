# Copyright 2021 QuantumBlack Visual Analytics Limited
#
# Licensed under the Apache License, Version 2.0 (the "License");
# you may not use this file except in compliance with the License.
# You may obtain a copy of the License at
#
#     http://www.apache.org/licenses/LICENSE-2.0
#
# THE SOFTWARE IS PROVIDED "AS IS", WITHOUT WARRANTY OF ANY KIND,
# EXPRESS OR IMPLIED, INCLUDING BUT NOT LIMITED TO THE WARRANTIES
# OF MERCHANTABILITY, FITNESS FOR A PARTICULAR PURPOSE, AND
# NONINFRINGEMENT. IN NO EVENT WILL THE LICENSOR OR OTHER CONTRIBUTORS
# BE LIABLE FOR ANY CLAIM, DAMAGES, OR OTHER LIABILITY, WHETHER IN AN
# ACTION OF CONTRACT, TORT OR OTHERWISE, ARISING FROM, OUT OF, OR IN
# CONNECTION WITH THE SOFTWARE OR THE USE OR OTHER DEALINGS IN THE SOFTWARE.
#
# The QuantumBlack Visual Analytics Limited ("QuantumBlack") name and logo
# (either separately or in combination, "QuantumBlack Trademarks") are
# trademarks of QuantumBlack. The License does not grant you any right or
# license to the QuantumBlack Trademarks. You may not use the QuantumBlack
# Trademarks or any confusingly similar mark as a trademark for your product,
# or use the QuantumBlack Trademarks in any other manner that might cause
# confusion in the marketplace, including but not limited to in advertising,
# on websites, or on software.
#
# See the License for the specific language governing permissions and
# limitations under the License.
"""`kedro_viz.server` provides utilities to launch a webserver for Kedro pipeline visualisation."""
import webbrowser
from pathlib import Path
from typing import Dict
from sqlalchemy.orm import session

import uvicorn
from kedro.io import DataCatalog
from kedro.pipeline import Pipeline
from watchgod import run_process

from kedro_viz.api import apps, responses
from kedro_viz.data_access import DataAccessManager, data_access_manager
from kedro_viz.integrations.kedro import data_loader as kedro_data_loader
<<<<<<< HEAD

=======
from kedro_viz.services import layers_services
from kedro_viz.database import create_db_engine
from kedro_viz.models.run_model import Base
>>>>>>> 712e871e
DEFAULT_HOST = "127.0.0.1"
DEFAULT_PORT = 4141
DEV_PORT = 4142


def is_localhost(host) -> bool:
    """Check whether a host is a localhost"""
    return host in ("127.0.0.1", "localhost", "0.0.0.0")



def populate_data(
    data_access_manager: DataAccessManager,
    catalog: DataCatalog,
    pipelines: Dict[str, Pipeline],
    session_store_location
):  # pylint: disable=redefined-outer-name
    """Populate data repositories. Should be called once on application start
    if creatinge an api app from project.
    """
    database_engine, session_class = create_db_engine(session_store_location)
    Base.metadata.create_all(bind=database_engine)
    data_access_manager.db_session = session_class()

    data_access_manager.add_catalog(catalog)
    data_access_manager.add_pipelines(pipelines)
<<<<<<< HEAD
    data_access_manager.add_session_store_location(session_store_location)
=======
    data_access_manager.set_layers(
        layers_services.sort_layers(
            data_access_manager.nodes.as_dict(),
            data_access_manager.node_dependencies,
        )
    )
>>>>>>> 712e871e


def run_server(
    host: str = DEFAULT_HOST,
    port: int = DEFAULT_PORT,
    browser: bool = None,
    load_file: str = None,
    save_file: str = None,
    pipeline_name: str = None,
    env: str = None,
    project_path: str = None,
    autoreload: bool = False,
):
    """Run a uvicorn server with a FastAPI app that either launches API response data from a file
    or from reading data from a real Kedro project.

    Args:
        host: the host to launch the webserver
        port: the port to launch the webserver
        browser: whether to open the default browser automatically
        load_file: if a valid JSON containing API response data is provided,
            the API of the server is created from the JSON.
        save_file: if provided, the data returned by the API will be saved to a file.
        pipeline_name: the optional name of the pipeline to visualise.
        env: the optional environment of the pipeline to visualise.
            If not provided, it will use Kedro's default, which is "local".
        autoreload: Whether the API app should support autoreload.
        project_path: the optional path of the Kedro project that contains the pipelines
            to visualise. If not supplied, the current working directory will be used.
    """
    if load_file is None:
        path = Path(project_path) if project_path else Path.cwd()
        catalog, pipelines, session_store_location = kedro_data_loader.load_data(path, env)
        pipelines = (
            pipelines
            if pipeline_name is None
            else {pipeline_name: pipelines[pipeline_name]}
        )
        populate_data(data_access_manager, catalog, pipelines, session_store_location)
        if save_file:
            res = responses.get_default_response()
            Path(save_file).write_text(res.json(indent=4, sort_keys=True))
        app = apps.create_api_app_from_project(path, autoreload)
    else:
        app = apps.create_api_app_from_file(load_file)

    if browser and is_localhost(host):
        webbrowser.open_new(f"http://{host}:{port}/")
    uvicorn.run(app, host=host, port=port)


if __name__ == "__main__":  # pragma: no cover
    import argparse

    from kedro.framework.startup import bootstrap_project

    parser = argparse.ArgumentParser(description="Launch a development viz server")
    parser.add_argument("project_path", help="Path to a Kedro project")
    parser.add_argument(
        "--host", help="The host of the development server", default=DEFAULT_HOST
    )
    parser.add_argument(
        "--port", help="The port of the development server", default=DEV_PORT
    )
    args = parser.parse_args()

    source_dir = bootstrap_project(args.project_path)
    run_process(
        args.project_path,
        run_server,
        kwargs={
            "host": args.host,
            "port": args.port,
            "project_path": args.project_path,
        },
    )<|MERGE_RESOLUTION|>--- conflicted
+++ resolved
@@ -39,13 +39,8 @@
 from kedro_viz.api import apps, responses
 from kedro_viz.data_access import DataAccessManager, data_access_manager
 from kedro_viz.integrations.kedro import data_loader as kedro_data_loader
-<<<<<<< HEAD
-
-=======
-from kedro_viz.services import layers_services
 from kedro_viz.database import create_db_engine
 from kedro_viz.models.run_model import Base
->>>>>>> 712e871e
 DEFAULT_HOST = "127.0.0.1"
 DEFAULT_PORT = 4141
 DEV_PORT = 4142
@@ -72,16 +67,7 @@
 
     data_access_manager.add_catalog(catalog)
     data_access_manager.add_pipelines(pipelines)
-<<<<<<< HEAD
     data_access_manager.add_session_store_location(session_store_location)
-=======
-    data_access_manager.set_layers(
-        layers_services.sort_layers(
-            data_access_manager.nodes.as_dict(),
-            data_access_manager.node_dependencies,
-        )
-    )
->>>>>>> 712e871e
 
 
 def run_server(
