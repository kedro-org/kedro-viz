--- conflicted
+++ resolved
@@ -424,11 +424,8 @@
         "nodes": all_nodes,
         "edges": all_edges,
         "tags": sorted_tags,
-<<<<<<< HEAD
         "layers": list(set(all_layers)),
-=======
         "layers": sorted_layers,
->>>>>>> 9b3672d3
     }
 
 
