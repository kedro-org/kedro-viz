--- conflicted
+++ resolved
@@ -53,7 +53,7 @@
     )
 
 
-def get_data():
+def get_data_from_kedro():
     def pretty_name(name):
         name = name.replace("-", " ").replace("_", " ")
         parts = [n[0].upper() + n[1:] for n in name.split()]
@@ -103,17 +103,13 @@
     for tag in sorted(all_tags):
         tags.append({"id": tag, "name": pretty_name(tag)})
 
-<<<<<<< HEAD
-    return {"snapshots": [{"nodes": nodes, "edges": edges, "tags": tags}]}
+    return {"nodes": nodes, "edges": edges, "tags": tags}
 
 
 @app.route("/api/nodes.json")
 def nodes_json():
     """Serve the pipeline data."""
     return jsonify(data)
-=======
-    return jsonify({"nodes": nodes, "edges": edges, "tags": tags})
->>>>>>> a923206c
 
 
 @click.group(name="Kedro-Viz")
@@ -148,7 +144,7 @@
     if load_file:
         data = json.loads(Path(load_file).read_text())
     else:
-        data = get_data()
+        data = get_data_from_kedro()
 
     if save_file:
         Path(save_file).write_text(json.dumps(data, indent=4, sort_keys=True))
