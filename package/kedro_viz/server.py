--- conflicted
+++ resolved
@@ -61,11 +61,7 @@
 
     # Loads data from underlying Kedro Project
     catalog, pipelines, session_store, stats_dict = kedro_data_loader.load_data(
-<<<<<<< HEAD
-        path, env, ignore_plugins, extra_params, package_name
-=======
-        path, env, include_hooks, extra_params
->>>>>>> 3c4197f4
+        path, env, include_hooks, extra_params, package_name
     )
 
     pipelines = (
@@ -117,13 +113,9 @@
     path = Path(project_path) if project_path else Path.cwd()
 
     if load_file is None:
-<<<<<<< HEAD
         load_and_populate_data(
-            path, env, ignore_plugins, extra_params, pipeline_name, package_name
+            path, env, include_hooks, extra_params, pipeline_name, package_name
         )
-=======
-        load_and_populate_data(path, env, include_hooks, extra_params, pipeline_name)
->>>>>>> 3c4197f4
 
         if save_file:
             save_api_responses_to_fs(save_file, fsspec.filesystem("file"))
