# Copyright 2020 QuantumBlack Visual Analytics Limited
#
# Licensed under the Apache License, Version 2.0 (the "License");
# you may not use this file except in compliance with the License.
# You may obtain a copy of the License at
#
# http://www.apache.org/licenses/LICENSE-2.0
#
# THE SOFTWARE IS PROVIDED "AS IS", WITHOUT WARRANTY OF ANY KIND,
# EXPRESS OR IMPLIED, INCLUDING BUT NOT LIMITED TO THE WARRANTIES
# OF MERCHANTABILITY, FITNESS FOR A PARTICULAR PURPOSE, AND
# NONINFRINGEMENT. IN NO EVENT WILL THE LICENSOR OR OTHER CONTRIBUTORS
# BE LIABLE FOR ANY CLAIM, DAMAGES, OR OTHER LIABILITY, WHETHER IN AN
# ACTION OF CONTRACT, TORT OR OTHERWISE, ARISING FROM, OUT OF, OR IN
# CONNECTION WITH THE SOFTWARE OR THE USE OR OTHER DEALINGS IN THE SOFTWARE.
#
# The QuantumBlack Visual Analytics Limited ("QuantumBlack") name and logo
# (either separately or in combination, "QuantumBlack Trademarks") are
# trademarks of QuantumBlack. The License does not grant you any right or
# license to the QuantumBlack Trademarks. You may not use the QuantumBlack
# Trademarks or any confusingly similar mark as a trademark for your product,
#     or use the QuantumBlack Trademarks in any other manner that might cause
# confusion in the marketplace, including but not limited to in advertising,
# on websites, or on software.
#
# See the License for the specific language governing permissions and
# limitations under the License.

""" Kedro-Viz plugin and webserver """

import hashlib
import json
import logging
import multiprocessing
import socket
import traceback
import webbrowser
from collections import defaultdict
from contextlib import closing
from functools import partial
from pathlib import Path
from typing import Dict, List, Set

import click
import kedro
import requests
from flask import Flask, jsonify, send_from_directory
from IPython.core.display import HTML, display
from semver import VersionInfo
from toposort import toposort_flatten

from kedro_viz.utils import wait_for

KEDRO_VERSION = VersionInfo.parse(kedro.__version__)

if KEDRO_VERSION.match(">=0.16.0"):
    from kedro.framework.cli import get_project_context
    from kedro.framework.cli.utils import KedroCliError
else:
    # pylint: disable=no-name-in-module,import-error
    from kedro.cli import get_project_context  # pragma: no cover

    # pylint: disable=no-name-in-module,import-error
    from kedro.cli.utils import KedroCliError  # pragma: no cover


_VIZ_PROCESSES = {}  # type: Dict[int, multiprocessing.Process]

data = None  # pylint: disable=invalid-name

app = Flask(  # pylint: disable=invalid-name
    __name__, static_folder=str(Path(__file__).parent.absolute() / "html" / "static")
)

ERROR_PROJECT_ROOT = (
    "Could not find a Kedro project root. You can run `kedro viz` by either providing "
    "`--load-file` flag with a filepath to a JSON pipeline representation, "
    "or if the current working directory is the root of a Kedro project."
)

ERROR_PIPELINE_FLAG_NOT_SUPPORTED = (
    "`--pipeline` flag was provided, but it is not supported "
    "in Kedro version {}".format(kedro.__version__)
)


@app.route("/")
@app.route("/<path:subpath>")
def root(subpath="index.html"):
    """Serve the non static html and js etc"""
    return send_from_directory(
        str(Path(__file__).parent.absolute() / "html"), subpath, cache_timeout=0
    )


def _hash(value):
    return hashlib.sha1(value.encode("UTF-8")).hexdigest()[:8]


def _check_viz_up(port):
    url = "http://127.0.0.1:{}/".format(port)
    try:
        response = requests.get(url)
    except requests.ConnectionError:
        return False

    return response.status_code == 200


# pylint: disable=unused-argument
def run_viz(port=None, line=None, local_ns=None) -> None:
    """
    Line magic function to start kedro viz. It calls a kedro viz in a process and display it in
    the Jupyter notebook environment.

    Args:
        port: TCP port that viz will listen to. Defaults to 4141.
        line: line required by line magic interface.
        local_ns: Local namespace with local variables of the scope where the line magic is invoked.
            For more details, please visit:
            https://ipython.readthedocs.io/en/stable/config/custommagics.html

    """
    port = port or 4141  # Default argument doesn't work in Jupyter line magic.
    port = _allocate_port(start_at=port)

    if port in _VIZ_PROCESSES and _VIZ_PROCESSES[port].is_alive():
        _VIZ_PROCESSES[port].terminate()

    if local_ns is not None and "project_path" in local_ns:
        target = partial(_call_viz, project_path=local_ns["project_path"])
    else:
        target = _call_viz

    viz_process = multiprocessing.Process(
        target=target, daemon=True, kwargs={"port": port}
    )

    viz_process.start()
    _VIZ_PROCESSES[port] = viz_process

    wait_for(func=_check_viz_up, port=port)

    wrapper = """
            <html lang="en"><head></head><body style="width:100; height:100;">
            <iframe src="http://127.0.0.1:{}/" height=500 width="100%"></iframe>
            </body></html>""".format(
        port
    )
    display(HTML(wrapper))


def _allocate_port(start_at: int, end_at: int = 65535) -> int:
    acceptable_ports = range(start_at, end_at + 1)

    viz_ports = _VIZ_PROCESSES.keys() & set(acceptable_ports)
    if viz_ports:  # reuse one of already allocated ports
        return sorted(viz_ports)[0]

    socket.setdefaulttimeout(2.0)  # seconds
    for port in acceptable_ports:  # iterate through all acceptable ports
        with closing(socket.socket(socket.AF_INET, socket.SOCK_STREAM)) as sock:
            if sock.connect_ex(("127.0.0.1", port)) != 0:  # port is available
                return port

    raise ValueError(
        "Cannot allocate an open TCP port for Kedro-Viz in a range "
        "from {} to {}".format(start_at, end_at)
    )


def _load_from_file(load_file: str) -> dict:
    global data  # pylint: disable=global-statement,invalid-name
    data = json.loads(Path(load_file).read_text())
    for key in ["nodes", "edges", "tags"]:
        if key not in data:
            raise KedroCliError(
                "Invalid file, top level key '{}' not found.".format(key)
            )
    return data


def _get_pipeline_from_context(context, pipeline_name):
    if KEDRO_VERSION.match(">=0.15.2"):
        return context._get_pipeline(  # pylint: disable=protected-access
            name=pipeline_name
        )
    # Kedro 0.15.0 or 0.15.1
    if pipeline_name:
        raise KedroCliError(ERROR_PIPELINE_FLAG_NOT_SUPPORTED)
    return context.pipeline


def _get_pipeline_catalog_from_kedro14(env):
    try:
        pipeline = get_project_context("create_pipeline")()
        get_config = get_project_context("get_config")
        conf = get_config(str(Path.cwd()), env)
        create_catalog = get_project_context("create_catalog")
        catalog = create_catalog(config=conf)
        return pipeline, catalog
    except (ImportError, KeyError):
        raise KedroCliError(ERROR_PROJECT_ROOT)


def _sort_layers(
    nodes: Dict[str, Dict], dependencies: Dict[str, Set[str]]
) -> List[str]:
    """Given a DAG represented by a dictionary of nodes, some of which have a `layer` attribute,
    along with their dependencies, return the list of all layers sorted according to
    the nodes' topological order, i.e. a layer should appear before another layer in the list
    if its node is a dependency of the other layer's node, directly or indirectly.

    For example, given the following graph:
        node1(layer=a) -> node2 -> node4 -> node6(layer=d)
                            |                   ^
                            v                   |
                          node3(layer=b) -> node5(layer=c)
    The layers ordering should be: [a, b, c, d]

    In theory, this is a problem of finding the
    [transitive closure](https://en.wikipedia.org/wiki/Transitive_closure) in a graph of layers
    and then toposort them. The algorithm below follows a repeated depth-first search approach:
        * For every node, find all layers that depends on it in a depth-first search.
        * While traversing, build up a dictionary of {node_id -> layers} for the node
        that has already been visited.
        * Turn the final {node_id -> layers} into a {layer -> layers} to represent the layers'
        dependencies. Note: the key is a layer and the values are the parents of that layer,
        just because that's the format toposort requires.
        * Feed this layers dictionary to ``toposort`` and return the sorted values.
        * Raise CircularDependencyError if the layers cannot be sorted topologically,
        i.e. there are cycles among the layers.

    Args:
        nodes: A dictionary of {node_id -> node} represents the nodes in the graph.
            A node's schema is:
                {
                    "type": str,
                    "id": str,
                    "name": str,
                    "layer": Optional[str]
                    ...
                }
        dependencies: A dictionary of {node_id -> set(child_ids)}
            represents the direct dependencies between nodes in the graph.

    Returns:
        The list of layers sorted based on topological order.

    Raises:
        CircularDependencyError: When the layers have cyclic dependencies.
    """
    node_layers = {}  # map node_id to the layers that depend on it

    def find_child_layers(node_id: str) -> Set[str]:
        """For the given node_id, find all layers that depend on it in a depth-first manner.
        Build up the node_layers dependency dictionary while traversing so each node is visited
        only once.
        Note: Python's default recursive depth limit is 1000, which means this algorithm won't
        work for pipeline with more than 1000 nodes. However, we can rewrite this using stack if
        we run into this limit in practice.
        """
        if node_id in node_layers:
            return node_layers[node_id]

        node_layers[node_id] = set()

        # for each child node of the given node_id,
        # mark its layer and all layers that depend on it as child layers of the given node_id.
        for child_node_id in dependencies[node_id]:
            child_node = nodes[child_node_id]
            child_layer = child_node.get("layer")
            if child_layer is not None:
                node_layers[node_id].add(child_layer)
            node_layers[node_id].update(find_child_layers(child_node_id))

        return node_layers[node_id]

    # populate node_layers dependencies
    for node_id in nodes:
        find_child_layers(node_id)

    # compute the layer dependencies dictionary based on the node_layers dependencies,
    # represented as {layer -> set(parent_layers)}
    layer_dependencies = defaultdict(set)
    for node_id, child_layers in node_layers.items():
        node_layer = nodes[node_id].get("layer")

        # add the node's layer as a parent layer for all child layers.
        # Even if a child layer is the same as the node's layer, i.e. a layer is marked
        # as its own parent, toposort still works so we don't need to check for that explicitly.
        if node_layer is not None:
            for layer in child_layers:
                layer_dependencies[layer].add(node_layer)

    # toposort the layer_dependencies to find the layer order.
    # Note that for string, toposort_flatten will default to alphabetical order for tie-break.
    return toposort_flatten(layer_dependencies)


def _construct_layer_mapping(catalog):
    if hasattr(catalog, "layers"):  # kedro>=0.16.0
        if catalog.layers is None:
<<<<<<< HEAD
            return {ds_name: None for ds_name in getattr(catalog, "_data_sets")}
=======
            return {
                ds_name: None
                for ds_name in catalog._data_sets  # pylint: disable=protected-access
            }
>>>>>>> 9b3672d3

        dataset_to_layer = {}
        for layer, dataset_names in catalog.layers.items():
            dataset_to_layer.update(
                {dataset_name: layer for dataset_name in dataset_names}
            )
    else:
        dataset_to_layer = {
            ds_name: getattr(ds_obj, "_layer", None)
            for ds_name, ds_obj in catalog._data_sets.items()  # pylint: disable=protected-access
        }

    return dataset_to_layer


# pylint: disable=too-many-locals
def format_pipeline_data(pipeline, catalog):
    """
    Format pipeline and catalog data from Kedro for kedro-viz

    Args:
        pipeline: Kedro pipeline object
        catalog:  Kedro catalog object
    """

    def pretty_name(name):
        name = name.replace("-", " ").replace("_", " ")
        parts = [n[0].upper() + n[1:] for n in name.split()]
        return " ".join(parts)

    # keep tracking of node_id -> node data in the graph
    nodes = {}
    # keep track of a sorted list of nodes to returned to the client
    sorted_nodes = []
    # keep track of node_id -> set(child_node_ids) for layers sorting
    node_dependencies = defaultdict(set)
    # keep track of edges in the graph: [{source_node_id -> target_node_id}]
    edges = []
    # keep_track of {data_set_namespace -> set(tags)}
    namespace_tags = defaultdict(set)
    # keep track of {data_set_namespace -> layer it belongs to}
    namespace_to_layer = {}
    all_tags = set()

    dataset_to_layer = _construct_layer_mapping(catalog)

    for node in sorted(pipeline.nodes, key=lambda n: n.name):
        task_id = _hash(str(node))
        all_tags.update(node.tags)
        nodes[task_id] = {
            "type": "task",
            "id": task_id,
            "name": getattr(node, "short_name", node.name),
            "full_name": getattr(node, "_func_name", str(node)),
            "tags": sorted(node.tags),
        }
        sorted_nodes.append(nodes[task_id])

        for data_set in node.inputs:
            namespace = data_set.split("@")[0]
            namespace_to_layer[namespace] = dataset_to_layer.get(data_set)
            namespace_id = _hash(namespace)
            edges.append({"source": namespace_id, "target": task_id})
            namespace_tags[namespace].update(node.tags)
            node_dependencies[namespace_id].add(task_id)

        for data_set in node.outputs:
            namespace = data_set.split("@")[0]
            namespace_to_layer[namespace] = dataset_to_layer.get(data_set)
            namespace_id = _hash(namespace)
            edges.append({"source": task_id, "target": namespace_id})
            namespace_tags[namespace].update(node.tags)
            node_dependencies[task_id].add(namespace_id)

    for namespace, tags in sorted(namespace_tags.items()):
        is_param = bool("param" in namespace.lower())
        node_id = _hash(namespace)
        nodes[node_id] = {
            "type": "parameters" if is_param else "data",
            "id": node_id,
            "name": pretty_name(namespace),
            "full_name": namespace,
            "tags": sorted(tags),
            "layer": namespace_to_layer[namespace],
        }
        sorted_nodes.append(nodes[node_id])

    # sort tags
    sorted_tags = [{"id": tag, "name": pretty_name(tag)} for tag in sorted(all_tags)]

    # sort layers
    sorted_layers = _sort_layers(nodes, node_dependencies)

    return {
        "nodes": sorted_nodes,
        "edges": edges,
        "tags": sorted_tags,
        "layers": sorted_layers,
    }


@app.route("/api/nodes.json")
def nodes_json():
    """Serve the pipeline data."""
    return jsonify(data)


@click.group(name="Kedro-Viz")
def commands():
    """Visualize the pipeline using kedroviz."""


# pylint: disable=too-many-arguments
@commands.command(context_settings=dict(help_option_names=["-h", "--help"]))
@click.option(
    "--host",
    default="127.0.0.1",
    help="Host that viz will listen to. Defaults to 127.0.0.1.",
)
@click.option(
    "--port",
    default=4141,
    type=int,
    help="TCP port that viz will listen to. Defaults to 4141.",
)
@click.option(
    "--browser/--no-browser",
    default=True,
    help="Whether to open viz interface in the default browser or not. "
    "Browser will only be opened if host is localhost. Defaults to True.",
)
@click.option(
    "--load-file",
    default=None,
    type=click.Path(exists=True, dir_okay=False),
    help="Path to load the pipeline JSON file",
)
@click.option(
    "--save-file",
    default=None,
    type=click.Path(dir_okay=False, writable=True),
    help="Path to save the pipeline JSON file",
)
@click.option(
    "--pipeline",
    type=str,
    default=None,
    help="Name of the modular pipeline to visualize. "
    "If not set, the default pipeline is visualized",
)
@click.option(
    "--env",
    "-e",
    type=str,
    default=None,
    multiple=False,
    envvar="KEDRO_ENV",
    help="Kedro configuration environment. If not specified, "
    "catalog config in `local` will be used",
)
def viz(host, port, browser, load_file, save_file, pipeline, env):
    """Visualize the pipeline using kedroviz."""
    try:
        _call_viz(host, port, browser, load_file, save_file, pipeline, env)
    except KedroCliError:
        raise
    except Exception as ex:
        traceback.print_exc()
        raise KedroCliError(str(ex))


# pylint: disable=too-many-arguments,too-many-branches
def _call_viz(
    host=None,
    port=None,
    browser=None,
    load_file=None,
    save_file=None,
    pipeline_name=None,
    env=None,
    project_path=None,
):
    global data  # pylint: disable=global-statement,invalid-name

    if load_file:
        # Remove all handlers for root logger
        root_logger = logging.getLogger()
        root_logger.handlers = []

        data = _load_from_file(load_file)
    else:
        if KEDRO_VERSION.match(">=0.15.0"):
            # pylint: disable=import-outside-toplevel
            if KEDRO_VERSION.match(">=0.16.0"):
                from kedro.framework.context import KedroContextError
            else:
                from kedro.context import (  # pylint: disable=no-name-in-module,import-error
                    KedroContextError,
                )

            try:
                if project_path is not None:
                    context = get_project_context(
                        "context", project_path=project_path, env=env
                    )
                else:
                    context = get_project_context("context", env=env)
                pipeline = _get_pipeline_from_context(context, pipeline_name)
            except KedroContextError:
                raise KedroCliError(ERROR_PROJECT_ROOT)
            catalog = context.catalog

        else:
            # Kedro 0.14.*
            if pipeline_name:
                raise KedroCliError(ERROR_PIPELINE_FLAG_NOT_SUPPORTED)
            pipeline, catalog = _get_pipeline_catalog_from_kedro14(env)

        data = format_pipeline_data(pipeline, catalog)

    if save_file:
        Path(save_file).write_text(json.dumps(data, indent=4, sort_keys=True))
    else:
        is_localhost = host in ("127.0.0.1", "localhost", "0.0.0.0")
        if browser and is_localhost:
            webbrowser.open_new("http://{}:{:d}/".format(host, port))
        app.run(host=host, port=port)<|MERGE_RESOLUTION|>--- conflicted
+++ resolved
@@ -301,14 +301,7 @@
 def _construct_layer_mapping(catalog):
     if hasattr(catalog, "layers"):  # kedro>=0.16.0
         if catalog.layers is None:
-<<<<<<< HEAD
             return {ds_name: None for ds_name in getattr(catalog, "_data_sets")}
-=======
-            return {
-                ds_name: None
-                for ds_name in catalog._data_sets  # pylint: disable=protected-access
-            }
->>>>>>> 9b3672d3
 
         dataset_to_layer = {}
         for layer, dataset_names in catalog.layers.items():
