--- conflicted
+++ resolved
@@ -60,16 +60,7 @@
     """
     data_access_manager.add_catalog(catalog)
     data_access_manager.add_pipelines(pipelines)
-<<<<<<< HEAD
     data_access_manager.add_session_store_location(session_store_location)
-    data_access_manager.set_layers(
-        layers_services.sort_layers(
-            data_access_manager.nodes.as_dict(),
-            data_access_manager.node_dependencies,
-        )
-    )
-=======
->>>>>>> 5971ccdb
 
 
 def run_server(
