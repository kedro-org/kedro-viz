--- conflicted
+++ resolved
@@ -9,35 +9,24 @@
 import logging
 import os
 from pathlib import Path
-<<<<<<< HEAD
 from typing import Any, Optional
-=======
-from typing import Any
->>>>>>> ffa78774
 
 import fsspec
 from kedro.framework.session.store import BaseSessionStore
-<<<<<<< HEAD
+
 from kedro.io.core import get_protocol_and_path
 from sqlalchemy import create_engine, insert, select
-from sqlalchemy.orm import sessionmaker
-=======
->>>>>>> ffa78774
-
 from kedro_viz.database import make_db_session_factory
 from kedro_viz.models.experiment_tracking import RunModel
 
 logger = logging.getLogger(__name__)
 
 
-<<<<<<< HEAD
+
 def _get_dbname():
     username = os.environ.get("KEDRO_SQLITE_STORE_USERNAME") or getpass.getuser()
     return username + ".db"
-
-
-=======
->>>>>>> ffa78774
+  
 def _is_json_serializable(obj: Any):
     try:
         json.dumps(obj)
@@ -49,7 +38,7 @@
 class SQLiteStore(BaseSessionStore):
     """Stores the session data on the sqlite db."""
 
-<<<<<<< HEAD
+
     def __init__(self, *args, remote_path: Optional[str] = None, **kwargs):
         """Initializes the SQLiteStore object."""
         super().__init__(*args, **kwargs)
@@ -59,12 +48,6 @@
         if self.remote_location:
             protocol, _ = get_protocol_and_path(self.remote_location)
             self._remote_fs = fsspec.filesystem(protocol)
-=======
-    def __init__(self, *args, **kwargs):
-        super().__init__(*args, **kwargs)
-        self._db_session_class = make_db_session_factory(self.location)
->>>>>>> ffa78774
-
     @property
     def location(self) -> str:
         """Returns location of the sqlite_store database"""
@@ -95,7 +78,7 @@
         return json.dumps(session_dict)
 
     def save(self):
-<<<<<<< HEAD
+
         """Save the session store info on db and uploads it
         to the cloud if a remote cloud path is provided ."""
         with self._db_session_class.begin() as session:
@@ -190,10 +173,4 @@
 # And with SQLIteStore but without remote path?
 
 # Notes:
-# --autoreload should work still, so long as change local file
-=======
-        """Save the session store info on db ."""
-
-        with self._db_session_class.begin() as session:
-            session.add(RunModel(id=self._session_id, blob=self.to_json()))
->>>>>>> ffa78774
+# --autoreload should work still, so long as change local file