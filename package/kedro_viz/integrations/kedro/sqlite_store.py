# Copyright 2021 QuantumBlack Visual Analytics Limited
#
# Licensed under the Apache License, Version 2.0 (the "License");
# you may not use this file except in compliance with the License.
# You may obtain a copy of the License at
#
#     http://www.apache.org/licenses/LICENSE-2.0
#
# THE SOFTWARE IS PROVIDED "AS IS", WITHOUT WARRANTY OF ANY KIND,
# EXPRESS OR IMPLIED, INCLUDING BUT NOT LIMITED TO THE WARRANTIES
# OF MERCHANTABILITY, FITNESS FOR A PARTICULAR PURPOSE, AND
# NONINFRINGEMENT. IN NO EVENT WILL THE LICENSOR OR OTHER CONTRIBUTORS
# BE LIABLE FOR ANY CLAIM, DAMAGES, OR OTHER LIABILITY, WHETHER IN AN
# ACTION OF CONTRACT, TORT OR OTHERWISE, ARISING FROM, OUT OF, OR IN
# CONNECTION WITH THE SOFTWARE OR THE USE OR OTHER DEALINGS IN THE SOFTWARE.
#
# The QuantumBlack Visual Analytics Limited ("QuantumBlack") name and logo
# (either separately or in combination, "QuantumBlack Trademarks") are
# trademarks of QuantumBlack. The License does not grant you any right or
# license to the QuantumBlack Trademarks. You may not use the QuantumBlack
# Trademarks or any confusingly similar mark as a trademark for your product,
# or use the QuantumBlack Trademarks in any other manner that might cause
# confusion in the marketplace, including but not limited to in advertising,
# on websites, or on software.
#
# See the License for the specific language governing permissions and
# limitations under the License.
"""kedro_viz.intergrations.kedro.sqlite_store is a child of BaseSessionStore
which stores sessions data in the SQLite database"""
import json

# pylint: disable=too-many-ancestors
from pathlib import Path

from kedro.framework.session.store import BaseSessionStore

from kedro_viz.database import create_db_engine
from kedro_viz.models.run_model import Base, RunModel


def get_db(session_class):
    """Makes connection to the database"""
    try:
        database = session_class()
        yield database
    finally:
        database.close()



class SQLiteStore(BaseSessionStore):
    """Stores the session data on the sqlite db."""

    @property
    def location(self) -> Path:
        """Returns location of the sqlite_store database"""
        return Path(self._path).expanduser().resolve() / "session_store.db"

<<<<<<< HEAD
=======
    def to_json(self):
        """Returns session_store information in json format after converting PosixPath to string"""
        session_dict = self.__dict__
        if "project_path" in session_dict["data"].keys():
            session_proj_path = str(session_dict["data"]["project_path"])
            session_dict["data"]["project_path"] = session_proj_path
        return json.dumps(session_dict)

>>>>>>> ad498ced
    def save(self):
        """Save the session store info on db ."""
        engine, session_class = create_db_engine(self.location)
        Base.metadata.create_all(bind=engine)
<<<<<<< HEAD
        db = next(get_db(session_class))
        session_store_data = RunModel(id=self._session_id, blob=f"{self}")
        db.add(session_store_data)
        db.commit()
=======
        database = next(get_db(session_class))
        session_store_data = RunModel(id=self._session_id, blob=self.to_json())
        database.add(session_store_data)
        database.commit()
>>>>>>> ad498ced
<|MERGE_RESOLUTION|>--- conflicted
+++ resolved
@@ -56,8 +56,6 @@
         """Returns location of the sqlite_store database"""
         return Path(self._path).expanduser().resolve() / "session_store.db"
 
-<<<<<<< HEAD
-=======
     def to_json(self):
         """Returns session_store information in json format after converting PosixPath to string"""
         session_dict = self.__dict__
@@ -66,19 +64,11 @@
             session_dict["data"]["project_path"] = session_proj_path
         return json.dumps(session_dict)
 
->>>>>>> ad498ced
     def save(self):
         """Save the session store info on db ."""
         engine, session_class = create_db_engine(self.location)
         Base.metadata.create_all(bind=engine)
-<<<<<<< HEAD
-        db = next(get_db(session_class))
-        session_store_data = RunModel(id=self._session_id, blob=f"{self}")
-        db.add(session_store_data)
-        db.commit()
-=======
         database = next(get_db(session_class))
         session_store_data = RunModel(id=self._session_id, blob=self.to_json())
         database.add(session_store_data)
-        database.commit()
->>>>>>> ad498ced
+        database.commit()