--- conflicted
+++ resolved
@@ -33,11 +33,7 @@
 # pylint: disable=protected-access
 # pylint: disable=too-many-return-statements
 from pathlib import Path
-<<<<<<< HEAD
 from typing import Dict, Optional, Tuple, cast
-=======
-from typing import Dict, Tuple
->>>>>>> 35d54f98
 
 from kedro import __version__
 from kedro.io import DataCatalog
@@ -88,40 +84,28 @@
 
         with KedroSession.create(
             project_path=project_path, env=env, save_on_close=False
-<<<<<<< HEAD
-        )
-        context = session.load_context()
-        session_store = session._store
-        if isinstance(session_store, SQLiteStore):
-            session_store_location = session_store.location
-            return context.catalog, cast(Dict, pipelines), session_store_location
-        return context.catalog, cast(Dict, pipelines), None
-=======
         ) as session:
+
             context = session.load_context()
-            catalog, pipelines_dict = context.catalog, dict(pipelines)
-        return catalog, pipelines_dict
->>>>>>> 35d54f98
+            session_store = session._store
+            if isinstance(session_store, SQLiteStore):
+                session_store_location = session_store.location
+                return context.catalog, cast(Dict, pipelines), session_store_location
+            return context.catalog, cast(Dict, pipelines), None
 
     if KEDRO_VERSION.match(">=0.17.1"):
         from kedro.framework.session import KedroSession
 
         with KedroSession.create(
             project_path=project_path, env=env, save_on_close=False
-<<<<<<< HEAD
-        )
+        ) as session:
 
-        context = session.load_context()
-        session_store = session._store
-        if isinstance(session_store, SQLiteStore):
-            session_store_location = session_store.location
-            return context.catalog, context.pipelines, session_store_location
-        return context.catalog, context.pipelines, None
-=======
-        ) as session:
             context = session.load_context()
-        return context.catalog, context.pipelines
->>>>>>> 35d54f98
+            session_store = session._store
+            if isinstance(session_store, SQLiteStore):
+                session_store_location = session_store.location
+                return context.catalog, context.pipelines, session_store_location
+            return context.catalog, context.pipelines, None
 
     if KEDRO_VERSION.match("==0.17.0"):
         from kedro.framework.session import KedroSession
@@ -133,20 +117,14 @@
             project_path=project_path,
             env=env,
             save_on_close=False,
-<<<<<<< HEAD
-        )
+        ) as session:
 
-        context = session.load_context()
-        session_store = session._store
-        if isinstance(session_store, SQLiteStore):
-            session_store_location = session_store.location
-            return context.catalog, context.pipelines, session_store_location
-        return context.catalog, context.pipelines, None
-=======
-        ) as session:
             context = session.load_context()
-        return context.catalog, context.pipelines
->>>>>>> 35d54f98
+            session_store = session._store
+            if isinstance(session_store, SQLiteStore):
+                session_store_location = session_store.location
+                return context.catalog, context.pipelines, session_store_location
+            return context.catalog, context.pipelines, None
 
     # pre-0.17 load_context version
     from kedro.framework.context import load_context
