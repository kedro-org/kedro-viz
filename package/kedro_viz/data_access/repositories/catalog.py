--- conflicted
+++ resolved
@@ -50,13 +50,9 @@
         dataset_obj: Optional[AbstractDataSet]
         if KEDRO_VERSION.match(">=0.16.0"):
             try:
-<<<<<<< HEAD
-                if KEDRO_VERSION.match(">=0.18.1"):  # pragma: no cover
-=======
                 # Kedro 0.18.1 introduced the `suggest` argument to disable the expensive
                 # fuzzy-matching process.
                 if KEDRO_VERSION.match(">=0.18.1"):
->>>>>>> f958e8e3
                     dataset_obj = self._catalog._get_dataset(
                         dataset_name, suggest=False
                     )
