"""`kedro_viz.data_access.repositories.catalog` defines interface to
centralise access to Kedro data catalog."""
# pylint: disable=missing-class-docstring,missing-function-docstring,protected-access
import logging
from typing import TYPE_CHECKING, Dict, Optional

from kedro.io import DataCatalog
from kedro.pipeline.pipeline import TRANSCODING_SEPARATOR, _strip_transcoding

from kedro_viz.constants import KEDRO_VERSION

try:
    # kedro 0.18.11 onwards
    from kedro.io import DatasetNotFoundError, MemoryDataset
except ImportError:  # pragma: no cover
    # older versions
<<<<<<< HEAD
    from kedro.io import (  # isort: skip
        DataSetNotFoundError as DatasetNotFoundError,
    )
=======
    from kedro.io import DataSetNotFoundError as DatasetNotFoundError
>>>>>>> 7e783b6d
    from kedro.io import MemoryDataSet as MemoryDataset

if TYPE_CHECKING:
    try:
        # kedro 0.18.12 onwards
        from kedro.io.core import AbstractDataset
    except ImportError:
        # older versions
        from kedro.io.core import AbstractDataSet as AbstractDataset

logger = logging.getLogger(__name__)


class CatalogRepository:
    _catalog: DataCatalog

    def __init__(self):
        self._layers_mapping = None

    def get_catalog(self) -> DataCatalog:
        return self._catalog

    def set_catalog(self, value: DataCatalog):
        self._catalog = value

    def _validate_layers_for_transcoding(self, dataset_name, layer):
        existing_layer = self._layers_mapping.get(dataset_name)
        if existing_layer is not None and existing_layer != layer:
            raise ValueError(
                "Transcoded datasets should have the same layer. "
                "Please ensure consistent layering in your Kedro catalog. "
                f"Mismatch found for: {dataset_name}"
            )

    @property
    def layers_mapping(self):
        """Return layer mapping: dataset_name -> layer it belongs to in the catalog
        From kedro-datasets 1.3.0 onwards, the 'layers' attribute is defined inside the 'metadata'
        under 'kedro-viz' plugin.

        Catalog before kedro-datasets 1.3.0:
            type: pandas.CSVDataset
            filepath: /filepath/to/dataset
            layers: raw

        Catalog from kedro-datasets 1.3.0 onwards:
            type: pandas.CSVDataset
            filepath: /filepath/to/dataset
            metadata:
                kedro-viz:
                    layers: raw

        Currently, Kedro up to 18.x supports both formats. However,
        support for the old format will be discontinued from Kedro 19.x.
        Kedro-viz will continue to support both formats.
        It's recommended to follow the newest format for defining layers in the catalog.
        """
        if self._layers_mapping is not None:
            return self._layers_mapping

        self._layers_mapping = {}

        # Maps layers according to the old format
        if KEDRO_VERSION.match("<0.19.0"):
            if self._catalog.layers is None:
                self._layers_mapping = {
                    _strip_transcoding(dataset_name): None
                    for dataset_name in self._catalog._data_sets
                }
            else:
                for layer, dataset_names in self._catalog.layers.items():
                    for dataset_name in dataset_names:
                        if TRANSCODING_SEPARATOR in dataset_name:
                            dataset_name = _strip_transcoding(dataset_name)
                            self._validate_layers_for_transcoding(dataset_name, layer)
                        self._layers_mapping[dataset_name] = layer

        # Maps layers according to the new format
        for dataset_name in self._catalog._data_sets:
            dataset = self._catalog._get_dataset(dataset_name)
            metadata = getattr(dataset, "metadata", None)
            if not metadata:
                continue
            try:
                layer = dataset.metadata["kedro-viz"]["layer"]
            except (AttributeError, KeyError):  # pragma: no cover
                logger.debug(
                    "No layer info provided under metadata in the catalog for %s",
                    dataset_name,
                )
            else:
                if TRANSCODING_SEPARATOR in dataset_name:
                    dataset_name = _strip_transcoding(dataset_name)
                    self._validate_layers_for_transcoding(dataset_name, layer)
                self._layers_mapping[dataset_name] = layer

        return self._layers_mapping

    def get_dataset(self, dataset_name: str) -> Optional["AbstractDataset"]:
        dataset_obj: Optional["AbstractDataset"]
        try:
            # Kedro 0.18.1 introduced the `suggest` argument to disable the expensive
            # fuzzy-matching process.
            if KEDRO_VERSION.match(">=0.18.1"):
                dataset_obj = self._catalog._get_dataset(dataset_name, suggest=False)
            else:  # pragma: no cover
                dataset_obj = self._catalog._get_dataset(dataset_name)
        except DatasetNotFoundError:
            dataset_obj = MemoryDataset()

        return dataset_obj

    def get_layer_for_dataset(self, dataset_name: str) -> Optional[str]:
        return self.layers_mapping.get(_strip_transcoding(dataset_name))

    def as_dict(self) -> Dict[str, Optional["AbstractDataset"]]:
        return {
            dataset_name: self.get_dataset(dataset_name)
            for dataset_name in self._catalog.list()
            if self.get_dataset(dataset_name) is not None
        }

    @staticmethod
    def is_dataset_param(dataset_name: str) -> bool:
        """Return whether a dataset is a parameter"""
        return (
            dataset_name.lower().startswith("params:") or dataset_name == "parameters"
        )<|MERGE_RESOLUTION|>--- conflicted
+++ resolved
@@ -14,13 +14,7 @@
     from kedro.io import DatasetNotFoundError, MemoryDataset
 except ImportError:  # pragma: no cover
     # older versions
-<<<<<<< HEAD
-    from kedro.io import (  # isort: skip
-        DataSetNotFoundError as DatasetNotFoundError,
-    )
-=======
     from kedro.io import DataSetNotFoundError as DatasetNotFoundError
->>>>>>> 7e783b6d
     from kedro.io import MemoryDataSet as MemoryDataset
 
 if TYPE_CHECKING:
