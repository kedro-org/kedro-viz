--- conflicted
+++ resolved
@@ -78,13 +78,12 @@
         )
         self.dataset_stats = {}
 
-<<<<<<< HEAD
         self._kedro_datacatalog = False
-=======
+
     def reset_fields(self):
         """Reset all instance variables."""
         self._initialize_fields()
->>>>>>> e13ff6a0
+
 
     def add_catalog(self, catalog: DataCatalog):
         """Add the catalog to the CatalogRepository
