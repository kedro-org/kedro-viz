--- conflicted
+++ resolved
@@ -68,11 +68,6 @@
         self.registered_pipelines = RegisteredPipelinesRepository()
         self.tags = TagsRepository()
         self.modular_pipelines = ModularPipelinesRepository()
-<<<<<<< HEAD
-        self.node_dependencies = defaultdict(set)
-        self.layers = LayersRepository()
-        self.session_store_location = None
-=======
 
         # Make sure each registered pipeline has a distinct collection of edges.
         self.edges: Dict[str, GraphEdgesRepository] = defaultdict(GraphEdgesRepository)
@@ -81,7 +76,7 @@
         self.node_dependencies: Dict[str, Dict[str, Set]] = defaultdict(
             lambda: defaultdict(set)
         )
->>>>>>> 5971ccdb
+        self.session_store_location = None
 
     def add_catalog(self, catalog: DataCatalog):
         """Add a catalog to the CatalogRepository.
