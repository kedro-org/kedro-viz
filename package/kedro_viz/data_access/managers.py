--- conflicted
+++ resolved
@@ -27,12 +27,8 @@
 # limitations under the License.
 """`kedro_viz.data_access.managers` defines data access managers."""
 from collections import defaultdict
-<<<<<<< HEAD
 from typing import Dict, List, Set, Union
-=======
-from typing import Dict, List, Union
 from sqlalchemy.orm import Session as DatabaseSession
->>>>>>> 712e871e
 
 import networkx as nx
 from kedro.io import DataCatalog
@@ -73,7 +69,6 @@
         self.registered_pipelines = RegisteredPipelinesRepository()
         self.tags = TagsRepository()
         self.modular_pipelines = ModularPipelinesRepository()
-<<<<<<< HEAD
 
         # Make sure each registered pipeline has a distinct collection of edges.
         self.edges: Dict[str, GraphEdgesRepository] = defaultdict(GraphEdgesRepository)
@@ -82,20 +77,15 @@
         self.node_dependencies: Dict[str, Dict[str, Set]] = defaultdict(
             lambda: defaultdict(set)
         )
-        self.session_store_location = None
-=======
-        self.node_dependencies = defaultdict(set)
-        self.layers = LayersRepository()
         self._db_session = None
 
     @property
     def db_session(self):
         return self._db_session
-    
+
     @db_session.setter
     def db_session(self, db_session: DatabaseSession):
         self._db_session = db_session
->>>>>>> 712e871e
 
     def add_catalog(self, catalog: DataCatalog):
         """Add a catalog to the CatalogRepository.
