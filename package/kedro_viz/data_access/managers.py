--- conflicted
+++ resolved
@@ -74,41 +74,9 @@
         )
         self.dataset_stats = {}
 
-<<<<<<< HEAD
-    def set_db_session(self, db_session_class: sessionmaker):
-        """Set db session on repositories that need it."""
-        self.runs.set_db_session(db_session_class)
-
-    def resolve_dataset_factory_patterns(
-        self, catalog: DataCatalog, pipelines: Dict[str, KedroPipeline]
-    ):
-        """Resolve dataset factory patterns in data catalog by matching
-        them against the datasets in the pipelines.
-        """
-        for pipeline in pipelines.values():
-            if hasattr(pipeline, "data_sets"):
-                # Support for Kedro 0.18.x
-                datasets = pipeline.data_sets()
-            else:
-                datasets = pipeline.datasets()
-
-            for dataset_name in datasets:
-                try:
-                    if IS_KEDRODATACATALOG and isinstance(catalog, KedroDataCatalog):
-                        catalog.get(dataset_name)
-                    else:
-                        catalog._get_dataset(dataset_name, suggest=False)
-                except Exception:  # noqa: BLE001 # pragma: no cover
-                    continue
-
-    def add_catalog(self, catalog: DataCatalog, pipelines: Dict[str, KedroPipeline]):
-        """Resolve dataset factory patterns, add the catalog to the CatalogRepository
-        and relevant tracking datasets to TrackingDatasetRepository.
-=======
     def add_catalog(self, catalog: DataCatalog):
         """Add the catalog to the CatalogRepository
->>>>>>> 0abdc4e0
-
+        
         Args:
             catalog: The DataCatalog instance to add.
             pipelines: A dictionary which holds project pipelines
