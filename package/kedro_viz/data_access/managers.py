"""`kedro_viz.data_access.managers` defines data access managers."""

# pylint: disable=too-many-instance-attributes,protected-access
import logging
from collections import defaultdict
from typing import Dict, List, Set, Union

import networkx as nx
from kedro.io import DataCatalog
from kedro.pipeline import Pipeline as KedroPipeline
from kedro.pipeline.node import Node as KedroNode
from sqlalchemy.orm import sessionmaker

from kedro_viz.constants import DEFAULT_REGISTERED_PIPELINE_ID, ROOT_MODULAR_PIPELINE_ID
from kedro_viz.models.flowchart import (
    DataNode,
    GraphEdge,
    GraphNode,
    GraphNodeType,
    ModularPipelineChild,
    ModularPipelineNode,
    ParametersNode,
    RegisteredPipeline,
    TaskNode,
    TranscodedDataNode,
)
<<<<<<< HEAD
from kedro_viz.services import layers_services
=======
from kedro_viz.services import layers_services, modular_pipelines_services
from kedro_viz.utils import _strip_transcoding
>>>>>>> 8fe5fa48

from .repositories import (
    CatalogRepository,
    GraphEdgesRepository,
    GraphNodesRepository,
    ModularPipelinesRepository,
    RegisteredPipelinesRepository,
    RunsRepository,
    TagsRepository,
    TrackingDatasetsRepository,
)

logger = logging.getLogger(__name__)


class DataAccessManager:
    """Centralised interface for the rest of the application to interact with data repositories."""

    def __init__(self):
        self.catalog = CatalogRepository()
        self.nodes = GraphNodesRepository()
        self.registered_pipelines = RegisteredPipelinesRepository()
        self.tags = TagsRepository()

        # Make sure each registered pipeline has a distinct collection of
        # - modular pipelines
        # - edges
        # - node dependencies
        self.modular_pipelines: Dict[str, ModularPipelinesRepository] = defaultdict(
            ModularPipelinesRepository
        )
        self.edges: Dict[str, GraphEdgesRepository] = defaultdict(GraphEdgesRepository)
        self.node_dependencies: Dict[str, Dict[str, Set]] = defaultdict(
            lambda: defaultdict(set)
        )
        self.runs = RunsRepository()
        self.tracking_datasets = TrackingDatasetsRepository()
        self.dataset_stats = {}

    def set_db_session(self, db_session_class: sessionmaker):
        """Set db session on repositories that need it."""
        self.runs.set_db_session(db_session_class)

    def resolve_dataset_factory_patterns(
        self, catalog: DataCatalog, pipelines: Dict[str, KedroPipeline]
    ):
        """Resolve dataset factory patterns in data catalog by matching
        them against the datasets in the pipelines.
        """
        for pipeline in pipelines.values():
            if hasattr(pipeline, "data_sets"):
                # Support for Kedro 0.18.x
                datasets = pipeline.data_sets()
            else:
                datasets = pipeline.datasets()

            for dataset_name in datasets:
                try:
                    catalog._get_dataset(dataset_name, suggest=False)
                # pylint: disable=broad-except
                except Exception:  # pragma: no cover
                    continue

    def add_catalog(self, catalog: DataCatalog, pipelines: Dict[str, KedroPipeline]):
        """Resolve dataset factory patterns, add the catalog to the CatalogRepository
        and relevant tracking datasets to TrackingDatasetRepository.

        Args:
            catalog: The DataCatalog instance to add.
            pipelines: A dictionary which holds project pipelines
        """

        self.resolve_dataset_factory_patterns(catalog, pipelines)

        self.catalog.set_catalog(catalog)

        for dataset_name, dataset in self.catalog.as_dict().items():
            if self.tracking_datasets.is_tracking_dataset(dataset):
                self.tracking_datasets.add_tracking_dataset(dataset_name, dataset)

    def add_pipelines(self, pipelines: Dict[str, KedroPipeline]):
        """Extract objects from all registered pipelines from a Kedro project
        into the relevant repositories.

        Args:
            pipelines: All registered pipelines in a Kedro project.
        """
        for registered_pipeline_id, pipeline in pipelines.items():
            # Add the registered pipeline and its components to their repositories
            self.add_pipeline(registered_pipeline_id, pipeline)

    def add_dataset_stats(self, stats_dict: Dict):
        """Add dataset statistics (eg. rows, columns, file_size) as a dictionary.
        This will help in showing the relevant stats in the metadata panel

        Args:
            stats_dict: A dictionary object loaded from stats.json file in the kedro project
        """

        self.dataset_stats = stats_dict

    def get_stats_for_data_node(self, data_node_name: str) -> Union[Dict, None]:
        """Returns the dataset statistics for the data node if found

        Args:
            The data node name for which we need the statistics
        """

        return self.dataset_stats.get(data_node_name, None)

    def add_pipeline(self, registered_pipeline_id: str, pipeline: KedroPipeline):
        """Iterate through all the nodes and datasets in a "registered" pipeline
        and add them to relevant repositories. Take care of extracting other relevant information
        such as modular pipelines, layers, etc. and add them to relevant repositories.

        The purpose of this method is to construct a set of repositories of Viz-specific
        domain models from raw Kedro objects before feeding them to the API serialisation layer.

        Args:
            registered_pipeline_id: The ID of the registered pipeline to add to the graph.
            pipeline: The Kedro pipeline instance to convert to graph models
                and add to relevant repositories representing the graph.
        """
        self.registered_pipelines.add_pipeline(registered_pipeline_id)
        modular_pipelines_tree = self.modular_pipelines[registered_pipeline_id]
        modular_pipelines_tree.populate_tree(pipeline)

        free_inputs = pipeline.inputs()

        for node in pipeline.nodes:
            task_node = self.add_node(
                registered_pipeline_id, node, modular_pipelines_tree
            )

            self.registered_pipelines.add_node(registered_pipeline_id, task_node.id)

            # Add node's inputs as DataNode to the graph
            for input_ in node.inputs:
                # Add the input as an input to the task_node
                # Mark it as a transcoded dataset unless it's a free input
                # because free inputs to the pipeline can't be transcoded.
                is_free_input = input_ in free_inputs
                input_node = self.add_node_input(
                    registered_pipeline_id,
                    input_,
                    task_node,
                    modular_pipelines_tree,
                    is_free_input,
                )
                self.registered_pipelines.add_node(
                    registered_pipeline_id, input_node.id
                )
                if isinstance(input_node, TranscodedDataNode):
                    input_node.transcoded_versions.add(self.catalog.get_dataset(input_))

            # Add node outputs as DataNode to the graph.
            # It follows similar logic to adding inputs.
            for output in node.outputs:
                output_node = self.add_node_output(
                    registered_pipeline_id, output, task_node, modular_pipelines_tree
                )
                self.registered_pipelines.add_node(
                    registered_pipeline_id, output_node.id
                )
                if isinstance(output_node, TranscodedDataNode):
                    output_node.original_name = output
                    output_node.original_version = self.catalog.get_dataset(output)

    def add_node(
        self,
        registered_pipeline_id: str,
        node: KedroNode,
        modular_pipeline_tree: ModularPipelinesRepository,
    ) -> TaskNode:
        """Add a Kedro node as a TaskNode to the NodesRepository
        for a given registered pipeline ID.

        Args:
            registered_pipeline_id: The registered pipeline ID to which the node belongs.
            node: The Kedro node to add as TaskNode.
        Returns:
            The GraphNode instance representing the Kedro node that was added to the graph.
        """
        (
            node_id, modular_pipelines
        ) = modular_pipeline_tree.get_node_and_modular_pipeline_mapping(node)
        task_node: TaskNode = self.nodes.add_node(
            GraphNode.create_task_node(node, node_id, modular_pipelines)
        )
        task_node.add_pipeline(registered_pipeline_id)
        self.tags.add_tags(task_node.tags)
        return task_node

    def add_node_input(
        self,
        registered_pipeline_id: str,
        input_dataset: str,
        task_node: TaskNode,
        modular_pipeline_tree: ModularPipelinesRepository,
        is_free_input: bool = False,
    ) -> Union[DataNode, TranscodedDataNode, ParametersNode]:
        """Add a Kedro node's input as a DataNode, TranscodedDataNode or ParametersNode
        to the NodesRepository for a given registered pipeline ID.

        Args:
            registered_pipeline_id: The pipeline ID to which the node's input belongs.
            input_dataset: The input dataset of the TaskNode.
            task_node: The TaskNode to add input to.
            is_free_input: Whether the input is a free input to the pipeline.
        Returns:
            The GraphNode instance representing the node's input that was added to the graph.
        """

        graph_node = self.add_dataset(
            registered_pipeline_id,
            input_dataset,
            modular_pipeline_tree,
            is_free_input=is_free_input,
        )
        graph_node.tags.update(task_node.tags)
        self.edges[registered_pipeline_id].add_edge(
            GraphEdge(source=graph_node.id, target=task_node.id)
        )
        self.node_dependencies[registered_pipeline_id][graph_node.id].add(task_node.id)

        if isinstance(graph_node, ParametersNode):
            self.add_parameters_to_task_node(
                parameters_node=graph_node, task_node=task_node
            )
        return graph_node

    def add_node_output(
        self,
        registered_pipeline_id: str,
        output_dataset: str,
        task_node: TaskNode,
        modular_pipeline_tree: ModularPipelinesRepository,
    ) -> Union[DataNode, TranscodedDataNode, ParametersNode]:
        """Add a Kedro node's output as a DataNode, TranscodedDataNode or ParametersNode
        to the NodesRepository for a given registered pipeline ID.

        Args:
            registered_pipeline_id: The pipeline ID to which the node's output belongs.
            output_dataset: The output dataset of the TaskNode.
            task_node: The TaskNode to add output to.
        Returns:
            The GraphNode instance representing the node's output that was added to the graph.
        """
        graph_node = self.add_dataset(
            registered_pipeline_id, output_dataset, modular_pipeline_tree
        )
        graph_node.tags.update(task_node.tags)
        self.edges[registered_pipeline_id].add_edge(
            GraphEdge(source=task_node.id, target=graph_node.id)
        )
        self.node_dependencies[registered_pipeline_id][task_node.id].add(graph_node.id)
        return graph_node

    def add_dataset(
        self,
        registered_pipeline_id: str,
        dataset_name: str,
        modular_pipeline_tree: ModularPipelinesRepository,
        is_free_input: bool = False,
    ) -> Union[DataNode, TranscodedDataNode, ParametersNode]:
        """Add a Kedro dataset as a DataNode, TranscodedDataNode or ParametersNode
        to the NodesRepository for a given registered pipeline ID.

        Args:
            registered_pipeline_id: The registered pipeline ID to which the dataset belongs.
            dataset_name: The name of the dataset.
            is_free_input: Whether the dataset is a free input to the registered pipeline.
        Returns:
            The GraphNode instance representing the dataset that was added to the NodesRepository.
        """
        obj = self.catalog.get_dataset(dataset_name)
        layer = self.catalog.get_layer_for_dataset(dataset_name)
        graph_node: Union[DataNode, TranscodedDataNode, ParametersNode]
        dataset_id, modular_pipelines = (
            modular_pipeline_tree.get_node_and_modular_pipeline_mapping(dataset_name)
        )

        # add datasets that are not part of a modular pipeline
        # as a child to the root modular pipeline
        if modular_pipelines is None:
            root_modular_pipeline_node = (
                modular_pipeline_tree.get_or_create_modular_pipeline(
                    ROOT_MODULAR_PIPELINE_ID
                )
            )
            root_modular_pipeline_node.children.add(
                ModularPipelineChild(id=dataset_id, type=GraphNodeType.DATA)
            )

            # update the node_mod_pipeline_map
            if dataset_id not in modular_pipeline_tree.node_mod_pipeline_map:
                modular_pipeline_tree.node_mod_pipeline_map[dataset_id] = set()
                modular_pipeline_tree.node_mod_pipeline_map[dataset_id].add(
                    ROOT_MODULAR_PIPELINE_ID
                )

        if self.catalog.is_dataset_param(dataset_name):
            graph_node = GraphNode.create_parameters_node(
                dataset_id=dataset_id,
                dataset_name=dataset_name,
                layer=layer,
                tags=set(),
                parameters=obj,
                modular_pipelines=modular_pipelines,
            )
        else:
            graph_node = GraphNode.create_data_node(
                dataset_id=dataset_id,
                dataset_name=dataset_name,
                layer=layer,
                tags=set(),
                dataset=obj,
                stats=self.get_stats_for_data_node(_strip_transcoding(dataset_name)),
                modular_pipelines=modular_pipelines,
                is_free_input=is_free_input,
            )
        graph_node = self.nodes.add_node(graph_node)
        graph_node.add_pipeline(registered_pipeline_id)
        return graph_node

    @staticmethod
    def add_parameters_to_task_node(
        parameters_node: ParametersNode, task_node: TaskNode
    ):
        """Add parameters to a task node in order to show which task node has parameters.

        Args:
            parameters_node: The parameters to add.
            task_node: The task node to add parameters to.
        """
        if parameters_node.is_all_parameters():
            task_node.parameters = parameters_node.parameter_value
        else:
            task_node.parameters[parameters_node.parameter_name] = (
                parameters_node.parameter_value
            )

    def get_default_selected_pipeline(self) -> RegisteredPipeline:
        """Return the default selected pipeline ID to display on first page load.
        If the DEFAULT_REGISTERED_PIPELINE_ID is present in user's project,
        use that. Otherwise, return the first one in the list of registered pipelines.

        Returns:
            The default selected RegisteredPipeline instance.
        """
        default_pipeline = RegisteredPipeline(id=DEFAULT_REGISTERED_PIPELINE_ID)
        return (
            default_pipeline
            if self.registered_pipelines.has_pipeline(default_pipeline.id)
            else self.registered_pipelines.as_list()[0]
        )

    def get_nodes_for_registered_pipeline(
        self, registered_pipeline_id: str = DEFAULT_REGISTERED_PIPELINE_ID
    ) -> List[GraphNode]:
        """Return all nodes for a given registered pipeline.

        Args:
            registered_pipeline_id: The registered pipeline ID to get nodes for.
        Returns:
            List of GraphNode objects in the given registered pipeline.
        """
        node_ids = self.registered_pipelines.get_node_ids_by_pipeline_id(
            registered_pipeline_id
        )
        return self.nodes.get_nodes_by_ids(node_ids)

    def get_edges_for_registered_pipeline(
        self, registered_pipeline_id: str = DEFAULT_REGISTERED_PIPELINE_ID
    ) -> List[GraphEdge]:
        """Return all edges for a given registered pipeline.

        Args:
            registered_pipeline_id: The registered pipeline ID to get edges for.
        Returns:
            List of GraphEdge objects in the given registered pipeline.
        """
        return self.edges[registered_pipeline_id].as_list()

    def get_node_dependencies_for_registered_pipeline(
        self, registered_pipeline_id: str = DEFAULT_REGISTERED_PIPELINE_ID
    ) -> Dict[str, Set]:
        """Return all node dependencies for a given registered pipeline.

        Args:
            registered_pipeline_id: The registered pipeline ID to get edges for.
        Returns:
            Dictionary of GraphNode objects and the nodes that they depend on
                in the given registered pipeline.
        """
        return self.node_dependencies[registered_pipeline_id]

    def get_sorted_layers_for_registered_pipeline(
        self, registered_pipeline_id: str = DEFAULT_REGISTERED_PIPELINE_ID
    ) -> List[str]:
        """Return layers in a topologically sorted order for a registered pipeline.

        Args:
            registered_pipeline_id: The registered pipeline ID to get sorted layers for.
        Returns:
            List of layers in a topologically sorted order for the given registered pipeline.
        """
        return layers_services.sort_layers(
            self.nodes.as_dict(),
            self.get_node_dependencies_for_registered_pipeline(registered_pipeline_id),
        )

    # pylint: disable=too-many-locals,too-many-branches
    def create_modular_pipelines_tree_for_registered_pipeline(
        self, registered_pipeline_id: str = DEFAULT_REGISTERED_PIPELINE_ID
    ) -> Dict[str, ModularPipelineNode]:
        """Create the modular pipelines tree for a specific registered pipeline.
        During the process, expand the compact tree into a full tree
        and add the modular pipeline nodes to the list of nodes
        as well as modular pipeline edges to the list of edges in the registered pipeline.
        N.B. The method is named `create_` to also imply that it has side effect on
        other repositories in the data access manager.

        Args:
            registered_pipeline_id: The registered pipeline ID to get modular pipelines for.
        Returns:
            The modular pipelines tree represented as a dictionary of nodes with child references.
        """

        edges = self.edges[registered_pipeline_id]
        node_dependencies = self.node_dependencies[registered_pipeline_id]
        modular_pipelines_tree = self.modular_pipelines[
            registered_pipeline_id
        ].as_dict()

        root_parameters = set()

        # turn all modular pipelines in the tree into a graph node for visualisation,
        # except for the artificial root node
        for (
            modular_pipeline_id,
            modular_pipeline_node,
        ) in modular_pipelines_tree.items():
            if modular_pipeline_id == ROOT_MODULAR_PIPELINE_ID:
                continue

            # Add the modular pipeline node to the global list of nodes if necessary
            # and update the list of pipelines it belongs to.
            # N.B. Ideally we will have different modular pipeline nodes for
            # different registered pipelines, but that requires a bit of a bigger refactor
            # so we will just use the same node for now.
            self.nodes.add_node(modular_pipeline_node)
            self.nodes.get_node_by_id(modular_pipeline_node.id).pipelines = {
                registered_pipeline_id
            }

            self.registered_pipelines.add_node(
                registered_pipeline_id, modular_pipeline_node.id
            )

            # only keep the modular pipeline's inputs belonging to the current registered pipeline
            for input_id in modular_pipeline_node.inputs:
                input_node = self.nodes.get_node_by_id(input_id)
                if input_node.belongs_to_pipeline(registered_pipeline_id):
                    edges.add_edge(
                        GraphEdge(source=input_id, target=modular_pipeline_id)
                    )
                    node_dependencies[input_id].add(modular_pipeline_id)
                if isinstance(input_node, ParametersNode):
                    root_parameters.add(input_id)

            # only keep the modular pipeline's outputs belonging to the current registered pipeline
            for output_id in modular_pipeline_node.outputs:
                output_node = self.nodes.get_node_by_id(output_id)
                if output_node.belongs_to_pipeline(registered_pipeline_id):
                    edges.add_edge(
                        GraphEdge(source=modular_pipeline_id, target=output_id)
                    )
                    node_dependencies[modular_pipeline_id].add(output_id)

        # After adding modular pipeline nodes into the graph,
        # There is a chance that the graph with these nodes contains cycles if
        # users construct their modular pipelines in a few particular ways.
        # To detect the cycles, we simply search for all reachable
        # descendants of a modular pipeline node and check if
        # any of them is an input into this modular pipeline.
        # If found, we will simply throw away the edge between
        # the bad input and the modular pipeline.
        # N.B.: when fully expanded, the graph will still be a fully connected valid DAG,
        # so no need to check non modular pipeline nodes.
        #
        # We leverage networkx to help with graph traversal
        digraph = nx.DiGraph()
        for edge in edges:
            digraph.add_edge(edge.source, edge.target)

        for modular_pipeline_id, modular_pipeline in modular_pipelines_tree.items():
            if not digraph.has_node(modular_pipeline_id):
                continue
            descendants = nx.descendants(digraph, modular_pipeline_id)
            bad_inputs = modular_pipeline.inputs.intersection(descendants)
            for bad_input in bad_inputs:
                digraph.remove_edge(bad_input, modular_pipeline_id)
                edges.remove_edge(
                    GraphEdge(source=bad_input, target=modular_pipeline_id)
                )
                node_dependencies[bad_input].remove(modular_pipeline_id)

        for node_id, node in self.nodes.as_dict().items():
            if (
                node.type == GraphNodeType.MODULAR_PIPELINE
                or not node.belongs_to_pipeline(registered_pipeline_id)
            ):
                continue
            if node.modular_pipelines is None or node_id in root_parameters:
                modular_pipelines_tree[ROOT_MODULAR_PIPELINE_ID].children.add(
                    ModularPipelineChild(
                        id=node_id, type=self.nodes.get_node_by_id(node_id).type
                    )
                )

        return modular_pipelines_tree<|MERGE_RESOLUTION|>--- conflicted
+++ resolved
@@ -24,12 +24,8 @@
     TaskNode,
     TranscodedDataNode,
 )
-<<<<<<< HEAD
 from kedro_viz.services import layers_services
-=======
-from kedro_viz.services import layers_services, modular_pipelines_services
 from kedro_viz.utils import _strip_transcoding
->>>>>>> 8fe5fa48
 
 from .repositories import (
     CatalogRepository,
