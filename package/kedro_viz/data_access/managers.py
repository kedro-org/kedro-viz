# Copyright 2021 QuantumBlack Visual Analytics Limited
#
# Licensed under the Apache License, Version 2.0 (the "License");
# you may not use this file except in compliance with the License.
# You may obtain a copy of the License at
#
#     http://www.apache.org/licenses/LICENSE-2.0
#
# THE SOFTWARE IS PROVIDED "AS IS", WITHOUT WARRANTY OF ANY KIND,
# EXPRESS OR IMPLIED, INCLUDING BUT NOT LIMITED TO THE WARRANTIES
# OF MERCHANTABILITY, FITNESS FOR A PARTICULAR PURPOSE, AND
# NONINFRINGEMENT. IN NO EVENT WILL THE LICENSOR OR OTHER CONTRIBUTORS
# BE LIABLE FOR ANY CLAIM, DAMAGES, OR OTHER LIABILITY, WHETHER IN AN
# ACTION OF CONTRACT, TORT OR OTHERWISE, ARISING FROM, OUT OF, OR IN
# CONNECTION WITH THE SOFTWARE OR THE USE OR OTHER DEALINGS IN THE SOFTWARE.
#
# The QuantumBlack Visual Analytics Limited ("QuantumBlack") name and logo
# (either separately or in combination, "QuantumBlack Trademarks") are
# trademarks of QuantumBlack. The License does not grant you any right or
# license to the QuantumBlack Trademarks. You may not use the QuantumBlack
# Trademarks or any confusingly similar mark as a trademark for your product,
# or use the QuantumBlack Trademarks in any other manner that might cause
# confusion in the marketplace, including but not limited to in advertising,
# on websites, or on software.
#
# See the License for the specific language governing permissions and
# limitations under the License.
"""`kedro_viz.data_access.managers` defines data access managers."""
from collections import defaultdict
from typing import Dict, List, Set, Union

import networkx as nx
from kedro.io import DataCatalog
from kedro.pipeline import Pipeline as KedroPipeline
from kedro.pipeline.node import Node as KedroNode
from sqlalchemy.orm import Session as DatabaseSession

from kedro_viz.constants import DEFAULT_REGISTERED_PIPELINE_ID, ROOT_MODULAR_PIPELINE_ID
from kedro_viz.models.graph import (
    DataNode,
    GraphEdge,
    GraphNode,
    GraphNodeType,
    ModularPipelineChild,
    ModularPipelineNode,
    ParametersNode,
    RegisteredPipeline,
    TaskNode,
    TranscodedDataNode,
)
from kedro_viz.services import layers_services, modular_pipelines_services

from .repositories import (
    CatalogRepository,
    GraphEdgesRepository,
    GraphNodesRepository,
    ModularPipelinesRepository,
    RegisteredPipelinesRepository,
    TagsRepository,
)


class DataAccessManager:
    """Centralised interface for the rest of the application to interact with data repositories."""

    def __init__(self):
        self.catalog = CatalogRepository()
        self.nodes = GraphNodesRepository()
        self.registered_pipelines = RegisteredPipelinesRepository()
        self.tags = TagsRepository()
        self.modular_pipelines = ModularPipelinesRepository()
<<<<<<< HEAD
        self.node_dependencies = defaultdict(set)
        self.layers = LayersRepository()
        self._db_session = None

    @property
    def db_session(self):  # pragma: no cover
        return self._db_session

    @db_session.setter
    def db_session(self, db_session: DatabaseSession):
        self._db_session = db_session
=======

        # Make sure each registered pipeline has a distinct collection of edges.
        self.edges: Dict[str, GraphEdgesRepository] = defaultdict(GraphEdgesRepository)

        # Make sure the node dependencies are built separately for each registered pipeline.
        self.node_dependencies: Dict[str, Dict[str, Set]] = defaultdict(
            lambda: defaultdict(set)
        )
>>>>>>> 842f5af6

    def add_catalog(self, catalog: DataCatalog):
        """Add a catalog to the CatalogRepository.
        Args:
            catalog: The DataCatalog instance to add.
        """
        self.catalog.set_catalog(catalog)

    def add_pipelines(self, pipelines: Dict[str, KedroPipeline]):
        """Extract objects from all registered pipelines from a Kedro project
        into the relevant repositories.

        Args:
            pipelines: All registered pipelines in a Kedro project.
        """
        for registered_pipeline_id, pipeline in pipelines.items():
            # Add the registered pipeline and its components to their repositories
            self.add_pipeline(registered_pipeline_id, pipeline)

    def add_pipeline(self, registered_pipeline_id: str, pipeline: KedroPipeline):
        """Iterate through all the nodes and datasets in a "registered" pipeline
        and add them to relevant repositories. Take care of extracting other relevant information
        such as modular pipelines, layers, etc. and add them to relevant repositories.

        The purpose of this method is to construct a set of repositories of Viz-specific
        domain models from raw Kedro objects before feeding them to the API serialisation layer.

        Args:
            registered_pipeline_id: The ID of the registered pipeline to add to the graph.
            pipeline: The Kedro pipeline instance to convert to graph models
                and add to relevant repositories representing the graph.
        """
        self.registered_pipelines.add_pipeline(registered_pipeline_id)
        free_inputs = pipeline.inputs()

        for node in pipeline.nodes:
            task_node = self.add_node(registered_pipeline_id, node)
            self.registered_pipelines.add_node(registered_pipeline_id, task_node.id)

            current_modular_pipeline = self.modular_pipelines.extract_from_node(
                task_node
            )

            # Add node's inputs as DataNode to the graph
            for input_ in node.inputs:

                # Add the input as an input to the task_node
                # Mark it as a transcoded dataset unless it's a free input
                # because free inputs to the pipeline can't be transcoded.
                is_free_input = input_ in free_inputs
                input_node = self.add_node_input(
                    registered_pipeline_id, input_, task_node, is_free_input
                )
                self.registered_pipelines.add_node(
                    registered_pipeline_id, input_node.id
                )
                if isinstance(input_node, TranscodedDataNode):
                    input_node.transcoded_versions.add(self.catalog.get_dataset(input_))

                # Add the input as an input of the task_node's modular_pipeline, if any.
                # The method `add_input` will take care of figuring out whether
                # it is an internal or external input of the modular pipeline.
                self.modular_pipelines.extract_from_node(input_node)
                if current_modular_pipeline is not None:
                    self.modular_pipelines.add_input(
                        current_modular_pipeline, input_node
                    )

            # Add node outputs as DataNode to the graph.
            # It follows similar logic to adding inputs.
            for output in node.outputs:
                output_node = self.add_node_output(
                    registered_pipeline_id, output, task_node
                )
                self.registered_pipelines.add_node(
                    registered_pipeline_id, output_node.id
                )
                if isinstance(output_node, TranscodedDataNode):
                    output_node.original_name = output
                    output_node.original_version = self.catalog.get_dataset(output)

                self.modular_pipelines.extract_from_node(output_node)
                if current_modular_pipeline is not None:
                    self.modular_pipelines.add_output(
                        current_modular_pipeline, output_node
                    )

    def add_node(self, registered_pipeline_id: str, node: KedroNode) -> TaskNode:
        """Add a Kedro node as a TaskNode to the NodesRepository
        for a given registered pipeline ID.

        Args:
            registered_pipeline_id: The registered pipeline ID to which the node belongs.
            node: The Kedro node to add as TaskNode.
        Returns:
            The GraphNode instance representing the Kedro node that was added to the graph.
        """
        task_node: TaskNode = self.nodes.add_node(GraphNode.create_task_node(node))
        task_node.add_pipeline(registered_pipeline_id)
        self.tags.add_tags(task_node.tags)
        return task_node

    def add_node_input(
        self,
        registered_pipeline_id: str,
        input_dataset: str,
        task_node: TaskNode,
        is_free_input: bool = False,
    ) -> Union[DataNode, TranscodedDataNode, ParametersNode]:
        """Add a Kedro node's input as a DataNode, TranscodedDataNode or ParametersNode
        to the NodesRepository for a given registered pipeline ID.

        Args:
            registered_pipeline_id: The pipeline ID to which the node's input belongs.
            input_dataset: The input dataset of the TaskNode.
            task_node: The TaskNode to add input to.
            is_free_input: Whether the input is a free input to the pipeline.
        Returns:
            The GraphNode instance representing the node's input that was added to the graph.
        """

        graph_node = self.add_dataset(
            registered_pipeline_id, input_dataset, is_free_input=is_free_input
        )
        graph_node.tags.update(task_node.tags)
        self.edges[registered_pipeline_id].add_edge(
            GraphEdge(source=graph_node.id, target=task_node.id)
        )
        self.node_dependencies[registered_pipeline_id][graph_node.id].add(task_node.id)

        if isinstance(graph_node, ParametersNode):
            self.add_parameters_to_task_node(
                parameters_node=graph_node, task_node=task_node
            )
        return graph_node

    def add_node_output(
        self, registered_pipeline_id: str, output_dataset: str, task_node: TaskNode
    ) -> Union[DataNode, TranscodedDataNode, ParametersNode]:
        """Add a Kedro node's output as a DataNode, TranscodedDataNode or ParametersNode
        to the NodesRepository for a given registered pipeline ID.

        Args:
            registered_pipeline_id: The pipeline ID to which the node's output belongs.
            output_dataset: The output dataset of the TaskNode.
            task_node: The TaskNode to add output to.
        Returns:
            The GraphNode instance representing the node's output that was added to the graph.
        """
        graph_node = self.add_dataset(registered_pipeline_id, output_dataset)
        graph_node.tags.update(task_node.tags)
        self.edges[registered_pipeline_id].add_edge(
            GraphEdge(source=task_node.id, target=graph_node.id)
        )
        self.node_dependencies[registered_pipeline_id][task_node.id].add(graph_node.id)
        return graph_node

    def add_dataset(
        self,
        registered_pipeline_id: str,
        dataset_name: str,
        is_free_input: bool = False,
    ) -> Union[DataNode, TranscodedDataNode, ParametersNode]:
        """Add a Kedro dataset as a DataNode, TranscodedDataNode or ParametersNode
        to the NodesRepository for a given registered pipeline ID.

        Args:
            registered_pipeline_id: The registered pipeline ID to which the dataset belongs.
            dataset_name: The name of the dataset.
            is_free_input: Whether the dataset is a free input to the registered pipeline.
        Returns:
            The GraphNode instance representing the dataset that was added to the NodesRepository.
        """
        obj = self.catalog.get_dataset(dataset_name)
        layer = self.catalog.get_layer_for_dataset(dataset_name)
        graph_node: Union[DataNode, TranscodedDataNode, ParametersNode]
        if self.catalog.is_dataset_param(dataset_name):
            graph_node = GraphNode.create_parameters_node(
                full_name=dataset_name,
                layer=layer,
                tags=set(),
                parameters=obj,
            )
        else:
            graph_node = GraphNode.create_data_node(
                full_name=dataset_name,
                layer=layer,
                tags=set(),
                dataset=obj,
                is_free_input=is_free_input,
            )
        graph_node = self.nodes.add_node(graph_node)
        graph_node.add_pipeline(registered_pipeline_id)
        return graph_node

    @staticmethod
    def add_parameters_to_task_node(
        parameters_node: ParametersNode, task_node: TaskNode
    ):
        """Add parameters to a task node in order to show which task node has parameters.

        Args:
            parameters_node: The parameters to add.
            task_node: The task node to add parameters to.
        """
        if parameters_node.is_all_parameters():
            task_node.parameters = parameters_node.parameter_value
        else:
            task_node.parameters[
                parameters_node.parameter_name
            ] = parameters_node.parameter_value

    def get_default_selected_pipeline(self) -> RegisteredPipeline:
        """Return the default selected pipeline ID to display on first page load.
        If the DEFAULT_REGISTERED_PIPELINE_ID is present in user's project,
        use that. Otherwise, return the first one in the list of registered pipelines.

        Returns:
            The default selected RegisteredPipeline instance.
        """
        default_pipeline = RegisteredPipeline(id=DEFAULT_REGISTERED_PIPELINE_ID)
        return (
            default_pipeline
            if self.registered_pipelines.has_pipeline(default_pipeline.id)
            else self.registered_pipelines.as_list()[0]
        )

    def get_nodes_for_registered_pipeline(
        self, registered_pipeline_id: str = DEFAULT_REGISTERED_PIPELINE_ID
    ) -> List[GraphNode]:
        """Return all nodes for a given registered pipeline.

        Args:
            registered_pipeline_id: The registered pipeline ID to get nodes for.
        Returns:
            List of GraphNode objects in the given registered pipeline.
        """
        node_ids = self.registered_pipelines.get_node_ids_by_pipeline_id(
            registered_pipeline_id
        )
        return self.nodes.get_nodes_by_ids(node_ids)

    def get_edges_for_registered_pipeline(
        self, registered_pipeline_id: str = DEFAULT_REGISTERED_PIPELINE_ID
    ) -> List[GraphEdge]:
        """Return all edges for a given registered pipeline.

        Args:
            registered_pipeline_id: The registered pipeline ID to get edges for.
        Returns:
            List of GraphEdge objects in the given registered pipeline.
        """
        return self.edges[registered_pipeline_id].as_list()

    def get_node_dependencies_for_registered_pipeline(
        self, registered_pipeline_id: str = DEFAULT_REGISTERED_PIPELINE_ID
    ) -> Dict[str, Set]:
        """Return all node dependencies for a given registered pipeline.

        Args:
            registered_pipeline_id: The registered pipeline ID to get edges for.
        Returns:
            Dictionary of GraphNode objects and the nodes that they depend on
                in the given registered pipeline.
        """
        return self.node_dependencies[registered_pipeline_id]

    def get_sorted_layers_for_registered_pipeline(
        self, registered_pipeline_id: str = DEFAULT_REGISTERED_PIPELINE_ID
    ) -> List[str]:
        """Return layers in a topologically sorted order for a registered pipeline.

        Args:
            registered_pipeline_id: The registered pipeline ID to get sorted layers for.
        Returns:
            List of layers in a topologically sorted order for the given registered pipeline.
        """
        return layers_services.sort_layers(
            self.nodes.as_dict(),
            self.get_node_dependencies_for_registered_pipeline(registered_pipeline_id),
        )

    # pylint: disable=too-many-locals
    def create_modular_pipelines_tree_for_registered_pipeline(
        self, registered_pipeline_id: str = DEFAULT_REGISTERED_PIPELINE_ID
    ) -> Dict[str, ModularPipelineNode]:
        """Create the modular pipelines tree for a specific registered pipeline.
        During the process, expand the compact tree into a full tree
        and add the modular pipeline nodes to the list of nodes
        as well as modular pipeline edges to the list of edges in the registered pipeline.
        N.B. The method is named `create_` to also imply that it has side effect on
        other repositories in the data access manager.

        Args:
            registered_pipeline_id: The registered pipeline ID to get modular pipelines for.
        Returns:
            The modular pipelines tree represented as a dictionary of nodes with child references.
        """

        edges = self.edges[registered_pipeline_id]
        node_dependencies = self.node_dependencies[registered_pipeline_id]
        modular_pipelines_tree = modular_pipelines_services.expand_tree(
            self.modular_pipelines.as_dict()
        )
        root_children_ids = set()

        # turn all modular pipelines in the tree into a graph node for visualisation,
        # except for the artificial root node and nodes that don't belong to the
        # currently selected registered pipeline.
        for (
            modular_pipeline_id,
            modular_pipeline_node,
        ) in modular_pipelines_tree.items():
            if (
                modular_pipeline_id == ROOT_MODULAR_PIPELINE_ID
                or not modular_pipeline_node.belongs_to_pipeline(registered_pipeline_id)
            ):
                continue

            modular_pipeline_node = self.nodes.add_node(modular_pipeline_node)
            self.registered_pipelines.add_node(
                registered_pipeline_id, modular_pipeline_node.id
            )

            for input_ in modular_pipeline_node.inputs:
                edges.add_edge(GraphEdge(source=input_, target=modular_pipeline_id))
                node_dependencies[input_].add(modular_pipeline_id)
            root_children_ids.update(modular_pipeline_node.external_inputs)
            for output in modular_pipeline_node.outputs:
                edges.add_edge(GraphEdge(source=modular_pipeline_id, target=output))
                node_dependencies[modular_pipeline_id].add(output)
            root_children_ids.update(modular_pipeline_node.external_outputs)

        # After adding modular pipeline nodes into the graph,
        # There is a chance that the graph with these nodes contains cycles if
        # users construct their modular pipelines in a few particular ways.
        # To detect the cycles, we simply search for all reachable
        # descendants of a modular pipeline node and check if
        # any of them is an input into this modular pipeline.
        # If found, we will simply throw away the edge between
        # the bad input and the modular pipeline.
        # N.B.: when fully expanded, the graph will still be a fully connected valid DAG,
        # so no need to check non modular pipeline nodes.
        #
        # We leverage networkx to help with graph traversal
        digraph = nx.DiGraph()
        for edge in edges:
            digraph.add_edge(edge.source, edge.target)

        for modular_pipeline_id, modular_pipeline in modular_pipelines_tree.items():
            if not digraph.has_node(modular_pipeline_id):
                continue
            descendants = nx.descendants(digraph, modular_pipeline_id)
            bad_inputs = modular_pipeline.inputs.intersection(descendants)
            for bad_input in bad_inputs:
                digraph.remove_edge(bad_input, modular_pipeline_id)
                edges.remove_edge(GraphEdge(bad_input, modular_pipeline_id))
                node_dependencies[bad_input].remove(modular_pipeline_id)

        for node_id, node in self.nodes.as_dict().items():
            if (
                node.type == GraphNodeType.MODULAR_PIPELINE
                or not node.belongs_to_pipeline(registered_pipeline_id)
            ):
                continue
            if not node.modular_pipelines or node_id in root_children_ids:
                modular_pipelines_tree[ROOT_MODULAR_PIPELINE_ID].children.add(
                    ModularPipelineChild(
                        node_id, self.nodes.get_node_by_id(node_id).type
                    )
                )

        return modular_pipelines_tree<|MERGE_RESOLUTION|>--- conflicted
+++ resolved
@@ -26,6 +26,7 @@
 # See the License for the specific language governing permissions and
 # limitations under the License.
 """`kedro_viz.data_access.managers` defines data access managers."""
+# pylint: disable=too-many-instance-attributes
 from collections import defaultdict
 from typing import Dict, List, Set, Union
 
@@ -69,28 +70,23 @@
         self.registered_pipelines = RegisteredPipelinesRepository()
         self.tags = TagsRepository()
         self.modular_pipelines = ModularPipelinesRepository()
-<<<<<<< HEAD
         self.node_dependencies = defaultdict(set)
-        self.layers = LayersRepository()
-        self._db_session = None
+        # Make sure each registered pipeline has a distinct collection of edges.
+        self.edges: Dict[str, GraphEdgesRepository] = defaultdict(GraphEdgesRepository)
+
+        # Make sure the node dependencies are built separately for each registered pipeline.
+        self.node_dependencies: Dict[str, Dict[str, Set]] = defaultdict(
+            lambda: defaultdict(set)
+        )
 
     @property
     def db_session(self):  # pragma: no cover
+        """Sqlite db connection session"""
         return self._db_session
 
     @db_session.setter
     def db_session(self, db_session: DatabaseSession):
         self._db_session = db_session
-=======
-
-        # Make sure each registered pipeline has a distinct collection of edges.
-        self.edges: Dict[str, GraphEdgesRepository] = defaultdict(GraphEdgesRepository)
-
-        # Make sure the node dependencies are built separately for each registered pipeline.
-        self.node_dependencies: Dict[str, Dict[str, Set]] = defaultdict(
-            lambda: defaultdict(set)
-        )
->>>>>>> 842f5af6
 
     def add_catalog(self, catalog: DataCatalog):
         """Add a catalog to the CatalogRepository.
