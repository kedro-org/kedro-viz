# Copyright 2021 QuantumBlack Visual Analytics Limited
#
# Licensed under the Apache License, Version 2.0 (the "License");
# you may not use this file except in compliance with the License.
# You may obtain a copy of the License at
#
#     http://www.apache.org/licenses/LICENSE-2.0
#
# THE SOFTWARE IS PROVIDED "AS IS", WITHOUT WARRANTY OF ANY KIND,
# EXPRESS OR IMPLIED, INCLUDING BUT NOT LIMITED TO THE WARRANTIES
# OF MERCHANTABILITY, FITNESS FOR A PARTICULAR PURPOSE, AND
# NONINFRINGEMENT. IN NO EVENT WILL THE LICENSOR OR OTHER CONTRIBUTORS
# BE LIABLE FOR ANY CLAIM, DAMAGES, OR OTHER LIABILITY, WHETHER IN AN
# ACTION OF CONTRACT, TORT OR OTHERWISE, ARISING FROM, OUT OF, OR IN
# CONNECTION WITH THE SOFTWARE OR THE USE OR OTHER DEALINGS IN THE SOFTWARE.
#
# The QuantumBlack Visual Analytics Limited ("QuantumBlack") name and logo
# (either separately or in combination, "QuantumBlack Trademarks") are
# trademarks of QuantumBlack. The License does not grant you any right or
# license to the QuantumBlack Trademarks. You may not use the QuantumBlack
# Trademarks or any confusingly similar mark as a trademark for your product,
# or use the QuantumBlack Trademarks in any other manner that might cause
# confusion in the marketplace, including but not limited to in advertising,
# on websites, or on software.
#
# See the License for the specific language governing permissions and
# limitations under the License.
"""`kedro_viz.data_access.managers` defines data access managers."""
from collections import defaultdict
from typing import Dict, List, Union

from kedro.io import DataCatalog
from kedro.pipeline import Pipeline as KedroPipeline
from kedro.pipeline.node import Node as KedroNode

from kedro_viz.models.graph import (
    DataNode,
    GraphEdge,
    GraphNode,
    ParametersNode,
    RegisteredPipeline,
    TaskNode,
    TranscodedDataNode,
)

from .repositories import (
    CatalogRepository,
    GraphEdgesRepository,
    GraphNodesRepository,
    LayersRepository,
    ModularPipelinesRepository,
    RegisteredPipelinesRepository,
    TagsRepository,
)


# pylint: disable=too-many-instance-attributes,missing-function-docstring
class DataAccessManager:
    """Centralised interface for the rest of the application to interact with data repositories."""

    def __init__(self):
        self.catalog = CatalogRepository()
        self.nodes = GraphNodesRepository()
        self.edges = GraphEdgesRepository()
        self.registered_pipelines = RegisteredPipelinesRepository()
        self.tags = TagsRepository()
        self.modular_pipelines = ModularPipelinesRepository()
        self.node_dependencies = defaultdict(set)
        self.layers = LayersRepository()

    def add_catalog(self, catalog: DataCatalog):
        self.catalog.set_catalog(catalog)

    def add_pipelines(self, pipelines: Dict[str, KedroPipeline]):
        for pipeline_key, pipeline in pipelines.items():
            self.add_pipeline(pipeline_key, pipeline)

        # After adding the pipelines, we will have to manually go through parameters nodes
        # to remove non-modular pipelines that we infer from the parameters' name.
        # The reason is because we only know the complete list of valid modular pipelines
        # after iterating through all task and data nodes.
        self._remove_non_modular_pipelines()

    def add_pipeline(self, pipeline_key: str, pipeline: KedroPipeline):
        self.registered_pipelines.add_pipeline(pipeline_key)
        free_inputs = pipeline.inputs()
<<<<<<< HEAD
        transcode_mapping = {}
=======

>>>>>>> 493dddca
        for node in sorted(pipeline.nodes, key=lambda n: n.name):
            task_node = self.add_node(pipeline_key, node)
            self.registered_pipelines.add_node(pipeline_key, task_node.id)
            for input_ in node.inputs:
                is_free_input = input_ in free_inputs
                if('@' in input_):
                    name,dataset_type = self.catalog.get_transcoded_info(input_)
                    transcode_mapping[name].setdefault('derivations',[]).append(dataset_type)
                    input_node = self.add_node_input(pipeline_key, input_, task_node, is_free_input, transcode_mapping.get(name))
                else:
                    input_node = self.add_node_input(pipeline_key, input_, task_node, is_free_input)
                self.registered_pipelines.add_node(pipeline_key, input_node.id)
                if isinstance(input_node, TranscodedDataNode):
                    input_node.transcoded_versions.add(self.catalog.get_dataset(input_))

            for output in node.outputs:
                if('@' in output):
                    name,dataset_type = self.catalog.get_transcoded_info(output)
                    transcode_mapping[name] = {'original':dataset_type}
                    output_node = self.add_node_output(pipeline_key, output, task_node, transcode_mapping.get(name))
                else:
                    output_node = self.add_node_output(pipeline_key, output, task_node)
                self.registered_pipelines.add_node(pipeline_key, output_node.id)
                if isinstance(output_node, TranscodedDataNode):
                    output_node.original_name = output
                    output_node.original_version = self.catalog.get_dataset(output)


    def add_node(self, pipeline_key: str, node: KedroNode) -> TaskNode:
        task_node: TaskNode = self.nodes.add_node(GraphNode.create_task_node(node))
        task_node.add_pipeline(pipeline_key)
        self.tags.add_tags(task_node.tags)
        self.modular_pipelines.add_modular_pipeline(task_node.modular_pipelines)
        return task_node

    def add_node_input(
        self,
        pipeline_key: str,
        input_dataset: str,
        task_node: TaskNode,
        is_free_input: bool = False,
        transcoded_data: Dict = None,
    ) -> Union[DataNode, ParametersNode]:
        graph_node = self.add_dataset(
            pipeline_key, input_dataset,
            transcoded_data, 
            is_free_input=is_free_input, 
        )  
        graph_node.tags.update(task_node.tags)
        self.edges.add_edge(GraphEdge(source=graph_node.id, target=task_node.id))
        self.node_dependencies[graph_node.id].add(task_node.id)

        if isinstance(graph_node, ParametersNode):
            self.add_parameters_to_task_node(
                parameters_node=graph_node, task_node=task_node
            )
        return graph_node

    def add_node_output(
        self, pipeline_key: str, output_dataset: str, task_node: TaskNode, transcoded_data: Dict = None,
    ) -> Union[DataNode, ParametersNode]:
        graph_node = self.add_dataset(pipeline_key, output_dataset, transcoded_data)
        graph_node.tags.update(task_node.tags)
        self.edges.add_edge(GraphEdge(source=task_node.id, target=graph_node.id))
        self.node_dependencies[task_node.id].add(graph_node.id)
        return graph_node

    def add_dataset(
        self, pipeline_key: str, dataset_name: str, 
        transcoded_data: Dict = None, 
        is_free_input: bool = False,
    ) -> Union[DataNode, ParametersNode]:
        obj = self.catalog.get_dataset(dataset_name)
        layer = self.catalog.get_layer_for_dataset(dataset_name)
        graph_node: Union[DataNode, ParametersNode]
        if self.catalog.is_dataset_param(dataset_name):
            graph_node = GraphNode.create_parameters_node(
                full_name=dataset_name,
                layer=layer,
                tags=set(),
                parameters=obj,
            )
        else:
            graph_node = GraphNode.create_data_node(
                full_name=self.catalog.strip_encoding(dataset_name),
                layer=layer,
                tags=set(),
                dataset=obj,
                transcoded_data = transcoded_data,
                is_free_input=is_free_input,
            )
            self.modular_pipelines.add_modular_pipeline(graph_node.modular_pipelines)
        graph_node = self.nodes.add_node(graph_node)
        graph_node.add_pipeline(pipeline_key)
        return graph_node

    @staticmethod
    def add_parameters_to_task_node(
        parameters_node: ParametersNode, task_node: TaskNode
    ):
        if parameters_node.is_all_parameters():
            task_node.parameters = parameters_node.parameter_value
        else:
            task_node.parameters[
                parameters_node.parameter_name
            ] = parameters_node.parameter_value

    def get_default_selected_pipeline(self) -> RegisteredPipeline:
        default_pipeline = RegisteredPipeline(id="__default__")
        return (
            default_pipeline
            if self.registered_pipelines.has_pipeline(default_pipeline.id)
            else self.registered_pipelines.as_list()[0]
        )

    def _remove_non_modular_pipelines(self):
        for node in self.nodes.nodes_list:
            if isinstance(node, ParametersNode):
                pipes = [
                    pipe
                    for pipe in node.modular_pipelines
                    if self.modular_pipelines.has_modular_pipeline(pipe)
                ]
                node.modular_pipelines = sorted(pipes)

    def set_layers(self, layers: List[str]):
        self.layers.set_layers(layers)<|MERGE_RESOLUTION|>--- conflicted
+++ resolved
@@ -84,38 +84,26 @@
     def add_pipeline(self, pipeline_key: str, pipeline: KedroPipeline):
         self.registered_pipelines.add_pipeline(pipeline_key)
         free_inputs = pipeline.inputs()
-<<<<<<< HEAD
-        transcode_mapping = {}
-=======
-
->>>>>>> 493dddca
+
         for node in sorted(pipeline.nodes, key=lambda n: n.name):
             task_node = self.add_node(pipeline_key, node)
             self.registered_pipelines.add_node(pipeline_key, task_node.id)
+
             for input_ in node.inputs:
                 is_free_input = input_ in free_inputs
-                if('@' in input_):
-                    name,dataset_type = self.catalog.get_transcoded_info(input_)
-                    transcode_mapping[name].setdefault('derivations',[]).append(dataset_type)
-                    input_node = self.add_node_input(pipeline_key, input_, task_node, is_free_input, transcode_mapping.get(name))
-                else:
-                    input_node = self.add_node_input(pipeline_key, input_, task_node, is_free_input)
+                input_node = self.add_node_input(
+                    pipeline_key, input_, task_node, is_free_input
+                )
                 self.registered_pipelines.add_node(pipeline_key, input_node.id)
                 if isinstance(input_node, TranscodedDataNode):
                     input_node.transcoded_versions.add(self.catalog.get_dataset(input_))
 
             for output in node.outputs:
-                if('@' in output):
-                    name,dataset_type = self.catalog.get_transcoded_info(output)
-                    transcode_mapping[name] = {'original':dataset_type}
-                    output_node = self.add_node_output(pipeline_key, output, task_node, transcode_mapping.get(name))
-                else:
-                    output_node = self.add_node_output(pipeline_key, output, task_node)
+                output_node = self.add_node_output(pipeline_key, output, task_node)
                 self.registered_pipelines.add_node(pipeline_key, output_node.id)
                 if isinstance(output_node, TranscodedDataNode):
                     output_node.original_name = output
                     output_node.original_version = self.catalog.get_dataset(output)
-
 
     def add_node(self, pipeline_key: str, node: KedroNode) -> TaskNode:
         task_node: TaskNode = self.nodes.add_node(GraphNode.create_task_node(node))
@@ -130,13 +118,10 @@
         input_dataset: str,
         task_node: TaskNode,
         is_free_input: bool = False,
-        transcoded_data: Dict = None,
     ) -> Union[DataNode, ParametersNode]:
         graph_node = self.add_dataset(
-            pipeline_key, input_dataset,
-            transcoded_data, 
-            is_free_input=is_free_input, 
-        )  
+            pipeline_key, input_dataset, is_free_input=is_free_input
+        )
         graph_node.tags.update(task_node.tags)
         self.edges.add_edge(GraphEdge(source=graph_node.id, target=task_node.id))
         self.node_dependencies[graph_node.id].add(task_node.id)
@@ -148,18 +133,16 @@
         return graph_node
 
     def add_node_output(
-        self, pipeline_key: str, output_dataset: str, task_node: TaskNode, transcoded_data: Dict = None,
+        self, pipeline_key: str, output_dataset: str, task_node: TaskNode
     ) -> Union[DataNode, ParametersNode]:
-        graph_node = self.add_dataset(pipeline_key, output_dataset, transcoded_data)
+        graph_node = self.add_dataset(pipeline_key, output_dataset)
         graph_node.tags.update(task_node.tags)
         self.edges.add_edge(GraphEdge(source=task_node.id, target=graph_node.id))
         self.node_dependencies[task_node.id].add(graph_node.id)
         return graph_node
 
     def add_dataset(
-        self, pipeline_key: str, dataset_name: str, 
-        transcoded_data: Dict = None, 
-        is_free_input: bool = False,
+        self, pipeline_key: str, dataset_name: str, is_free_input: bool = False
     ) -> Union[DataNode, ParametersNode]:
         obj = self.catalog.get_dataset(dataset_name)
         layer = self.catalog.get_layer_for_dataset(dataset_name)
@@ -173,11 +156,10 @@
             )
         else:
             graph_node = GraphNode.create_data_node(
-                full_name=self.catalog.strip_encoding(dataset_name),
+                full_name=dataset_name,
                 layer=layer,
                 tags=set(),
                 dataset=obj,
-                transcoded_data = transcoded_data,
                 is_free_input=is_free_input,
             )
             self.modular_pipelines.add_modular_pipeline(graph_node.modular_pipelines)
