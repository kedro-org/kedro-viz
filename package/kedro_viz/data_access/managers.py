# Copyright 2021 QuantumBlack Visual Analytics Limited
#
# Licensed under the Apache License, Version 2.0 (the "License");
# you may not use this file except in compliance with the License.
# You may obtain a copy of the License at
#
#     http://www.apache.org/licenses/LICENSE-2.0
#
# THE SOFTWARE IS PROVIDED "AS IS", WITHOUT WARRANTY OF ANY KIND,
# EXPRESS OR IMPLIED, INCLUDING BUT NOT LIMITED TO THE WARRANTIES
# OF MERCHANTABILITY, FITNESS FOR A PARTICULAR PURPOSE, AND
# NONINFRINGEMENT. IN NO EVENT WILL THE LICENSOR OR OTHER CONTRIBUTORS
# BE LIABLE FOR ANY CLAIM, DAMAGES, OR OTHER LIABILITY, WHETHER IN AN
# ACTION OF CONTRACT, TORT OR OTHERWISE, ARISING FROM, OUT OF, OR IN
# CONNECTION WITH THE SOFTWARE OR THE USE OR OTHER DEALINGS IN THE SOFTWARE.
#
# The QuantumBlack Visual Analytics Limited ("QuantumBlack") name and logo
# (either separately or in combination, "QuantumBlack Trademarks") are
# trademarks of QuantumBlack. The License does not grant you any right or
# license to the QuantumBlack Trademarks. You may not use the QuantumBlack
# Trademarks or any confusingly similar mark as a trademark for your product,
# or use the QuantumBlack Trademarks in any other manner that might cause
# confusion in the marketplace, including but not limited to in advertising,
# on websites, or on software.
#
# See the License for the specific language governing permissions and
# limitations under the License.
"""`kedro_viz.data_access.managers` defines data access managers."""
<<<<<<< HEAD
=======
import logging

>>>>>>> ba0c0981
# pylint: disable=too-many-instance-attributes
from collections import defaultdict
from typing import Dict, List, Set, Union

import networkx as nx
from kedro.io import DataCatalog
from kedro.pipeline import Pipeline as KedroPipeline
from kedro.pipeline.node import Node as KedroNode
from sqlalchemy.orm import Session as DatabaseSession

from kedro_viz.constants import DEFAULT_REGISTERED_PIPELINE_ID, ROOT_MODULAR_PIPELINE_ID
from kedro_viz.models.graph import (
    DataNode,
    GraphEdge,
    GraphNode,
    GraphNodeType,
    ModularPipelineChild,
    ModularPipelineNode,
    ParametersNode,
    RegisteredPipeline,
    TaskNode,
    TranscodedDataNode,
)
from kedro_viz.services import layers_services, modular_pipelines_services

from .repositories import (
    CatalogRepository,
    GraphEdgesRepository,
    GraphNodesRepository,
    ModularPipelinesRepository,
    RegisteredPipelinesRepository,
    TagsRepository,
)

logger = logging.getLogger(__name__)


class DataAccessManager:
    """Centralised interface for the rest of the application to interact with data repositories."""

    def __init__(self):
        self.catalog = CatalogRepository()
        self.nodes = GraphNodesRepository()
        self.registered_pipelines = RegisteredPipelinesRepository()
        self.tags = TagsRepository()
        self.modular_pipelines = ModularPipelinesRepository()
        self._db_session = None
        # Make sure each registered pipeline has a distinct collection of edges.
        self.edges: Dict[str, GraphEdgesRepository] = defaultdict(GraphEdgesRepository)
        # Make sure the node dependencies are built separately for each registered pipeline.
        self.node_dependencies: Dict[str, Dict[str, Set]] = defaultdict(
            lambda: defaultdict(set)
        )

    @property
    def db_session(self):  # pragma: no cover
        """Sqlite db connection session"""
<<<<<<< HEAD
=======
        if not self._db_session:
            logger.warning("Database connection was unsuccessful")
>>>>>>> ba0c0981
        return self._db_session

    @db_session.setter
    def db_session(self, db_session: DatabaseSession):
        self._db_session = db_session

    def add_catalog(self, catalog: DataCatalog):
        """Add a catalog to the CatalogRepository.
        Args:
            catalog: The DataCatalog instance to add.
        """
        self.catalog.set_catalog(catalog)

    def add_pipelines(self, pipelines: Dict[str, KedroPipeline]):
        """Extract objects from all registered pipelines from a Kedro project
        into the relevant repositories.

        Args:
            pipelines: All registered pipelines in a Kedro project.
        """
        for registered_pipeline_id, pipeline in pipelines.items():
            # Add the registered pipeline and its components to their repositories
            self.add_pipeline(registered_pipeline_id, pipeline)

    def add_pipeline(self, registered_pipeline_id: str, pipeline: KedroPipeline):
        """Iterate through all the nodes and datasets in a "registered" pipeline
        and add them to relevant repositories. Take care of extracting other relevant information
        such as modular pipelines, layers, etc. and add them to relevant repositories.

        The purpose of this method is to construct a set of repositories of Viz-specific
        domain models from raw Kedro objects before feeding them to the API serialisation layer.

        Args:
            registered_pipeline_id: The ID of the registered pipeline to add to the graph.
            pipeline: The Kedro pipeline instance to convert to graph models
                and add to relevant repositories representing the graph.
        """
        self.registered_pipelines.add_pipeline(registered_pipeline_id)
        free_inputs = pipeline.inputs()

        for node in pipeline.nodes:
            task_node = self.add_node(registered_pipeline_id, node)
            self.registered_pipelines.add_node(registered_pipeline_id, task_node.id)

            current_modular_pipeline = self.modular_pipelines.extract_from_node(
                task_node
            )

            # Add node's inputs as DataNode to the graph
            for input_ in node.inputs:

                # Add the input as an input to the task_node
                # Mark it as a transcoded dataset unless it's a free input
                # because free inputs to the pipeline can't be transcoded.
                is_free_input = input_ in free_inputs
                input_node = self.add_node_input(
                    registered_pipeline_id, input_, task_node, is_free_input
                )
                self.registered_pipelines.add_node(
                    registered_pipeline_id, input_node.id
                )
                if isinstance(input_node, TranscodedDataNode):
                    input_node.transcoded_versions.add(self.catalog.get_dataset(input_))

                # Add the input as an input of the task_node's modular_pipeline, if any.
                # The method `add_input` will take care of figuring out whether
                # it is an internal or external input of the modular pipeline.
                self.modular_pipelines.extract_from_node(input_node)
                if current_modular_pipeline is not None:
                    self.modular_pipelines.add_input(
                        current_modular_pipeline, input_node
                    )

            # Add node outputs as DataNode to the graph.
            # It follows similar logic to adding inputs.
            for output in node.outputs:
                output_node = self.add_node_output(
                    registered_pipeline_id, output, task_node
                )
                self.registered_pipelines.add_node(
                    registered_pipeline_id, output_node.id
                )
                if isinstance(output_node, TranscodedDataNode):
                    output_node.original_name = output
                    output_node.original_version = self.catalog.get_dataset(output)

                self.modular_pipelines.extract_from_node(output_node)
                if current_modular_pipeline is not None:
                    self.modular_pipelines.add_output(
                        current_modular_pipeline, output_node
                    )

    def add_node(self, registered_pipeline_id: str, node: KedroNode) -> TaskNode:
        """Add a Kedro node as a TaskNode to the NodesRepository
        for a given registered pipeline ID.

        Args:
            registered_pipeline_id: The registered pipeline ID to which the node belongs.
            node: The Kedro node to add as TaskNode.
        Returns:
            The GraphNode instance representing the Kedro node that was added to the graph.
        """
        task_node: TaskNode = self.nodes.add_node(GraphNode.create_task_node(node))
        task_node.add_pipeline(registered_pipeline_id)
        self.tags.add_tags(task_node.tags)
        return task_node

    def add_node_input(
        self,
        registered_pipeline_id: str,
        input_dataset: str,
        task_node: TaskNode,
        is_free_input: bool = False,
    ) -> Union[DataNode, TranscodedDataNode, ParametersNode]:
        """Add a Kedro node's input as a DataNode, TranscodedDataNode or ParametersNode
        to the NodesRepository for a given registered pipeline ID.

        Args:
            registered_pipeline_id: The pipeline ID to which the node's input belongs.
            input_dataset: The input dataset of the TaskNode.
            task_node: The TaskNode to add input to.
            is_free_input: Whether the input is a free input to the pipeline.
        Returns:
            The GraphNode instance representing the node's input that was added to the graph.
        """

        graph_node = self.add_dataset(
            registered_pipeline_id, input_dataset, is_free_input=is_free_input
        )
        graph_node.tags.update(task_node.tags)
        self.edges[registered_pipeline_id].add_edge(
            GraphEdge(source=graph_node.id, target=task_node.id)
        )
        self.node_dependencies[registered_pipeline_id][graph_node.id].add(task_node.id)

        if isinstance(graph_node, ParametersNode):
            self.add_parameters_to_task_node(
                parameters_node=graph_node, task_node=task_node
            )
        return graph_node

    def add_node_output(
        self, registered_pipeline_id: str, output_dataset: str, task_node: TaskNode
    ) -> Union[DataNode, TranscodedDataNode, ParametersNode]:
        """Add a Kedro node's output as a DataNode, TranscodedDataNode or ParametersNode
        to the NodesRepository for a given registered pipeline ID.

        Args:
            registered_pipeline_id: The pipeline ID to which the node's output belongs.
            output_dataset: The output dataset of the TaskNode.
            task_node: The TaskNode to add output to.
        Returns:
            The GraphNode instance representing the node's output that was added to the graph.
        """
        graph_node = self.add_dataset(registered_pipeline_id, output_dataset)
        graph_node.tags.update(task_node.tags)
        self.edges[registered_pipeline_id].add_edge(
            GraphEdge(source=task_node.id, target=graph_node.id)
        )
        self.node_dependencies[registered_pipeline_id][task_node.id].add(graph_node.id)
        return graph_node

    def add_dataset(
        self,
        registered_pipeline_id: str,
        dataset_name: str,
        is_free_input: bool = False,
    ) -> Union[DataNode, TranscodedDataNode, ParametersNode]:
        """Add a Kedro dataset as a DataNode, TranscodedDataNode or ParametersNode
        to the NodesRepository for a given registered pipeline ID.

        Args:
            registered_pipeline_id: The registered pipeline ID to which the dataset belongs.
            dataset_name: The name of the dataset.
            is_free_input: Whether the dataset is a free input to the registered pipeline.
        Returns:
            The GraphNode instance representing the dataset that was added to the NodesRepository.
        """
        obj = self.catalog.get_dataset(dataset_name)
        layer = self.catalog.get_layer_for_dataset(dataset_name)
        graph_node: Union[DataNode, TranscodedDataNode, ParametersNode]
        if self.catalog.is_dataset_param(dataset_name):
            graph_node = GraphNode.create_parameters_node(
                full_name=dataset_name,
                layer=layer,
                tags=set(),
                parameters=obj,
            )
        else:
            graph_node = GraphNode.create_data_node(
                full_name=dataset_name,
                layer=layer,
                tags=set(),
                dataset=obj,
                is_free_input=is_free_input,
            )
        graph_node = self.nodes.add_node(graph_node)
        graph_node.add_pipeline(registered_pipeline_id)
        return graph_node

    @staticmethod
    def add_parameters_to_task_node(
        parameters_node: ParametersNode, task_node: TaskNode
    ):
        """Add parameters to a task node in order to show which task node has parameters.

        Args:
            parameters_node: The parameters to add.
            task_node: The task node to add parameters to.
        """
        if parameters_node.is_all_parameters():
            task_node.parameters = parameters_node.parameter_value
        else:
            task_node.parameters[
                parameters_node.parameter_name
            ] = parameters_node.parameter_value

    def get_default_selected_pipeline(self) -> RegisteredPipeline:
        """Return the default selected pipeline ID to display on first page load.
        If the DEFAULT_REGISTERED_PIPELINE_ID is present in user's project,
        use that. Otherwise, return the first one in the list of registered pipelines.

        Returns:
            The default selected RegisteredPipeline instance.
        """
        default_pipeline = RegisteredPipeline(id=DEFAULT_REGISTERED_PIPELINE_ID)
        return (
            default_pipeline
            if self.registered_pipelines.has_pipeline(default_pipeline.id)
            else self.registered_pipelines.as_list()[0]
        )

    def get_nodes_for_registered_pipeline(
        self, registered_pipeline_id: str = DEFAULT_REGISTERED_PIPELINE_ID
    ) -> List[GraphNode]:
        """Return all nodes for a given registered pipeline.

        Args:
            registered_pipeline_id: The registered pipeline ID to get nodes for.
        Returns:
            List of GraphNode objects in the given registered pipeline.
        """
        node_ids = self.registered_pipelines.get_node_ids_by_pipeline_id(
            registered_pipeline_id
        )
        return self.nodes.get_nodes_by_ids(node_ids)

    def get_edges_for_registered_pipeline(
        self, registered_pipeline_id: str = DEFAULT_REGISTERED_PIPELINE_ID
    ) -> List[GraphEdge]:
        """Return all edges for a given registered pipeline.

        Args:
            registered_pipeline_id: The registered pipeline ID to get edges for.
        Returns:
            List of GraphEdge objects in the given registered pipeline.
        """
        return self.edges[registered_pipeline_id].as_list()

    def get_node_dependencies_for_registered_pipeline(
        self, registered_pipeline_id: str = DEFAULT_REGISTERED_PIPELINE_ID
    ) -> Dict[str, Set]:
        """Return all node dependencies for a given registered pipeline.

        Args:
            registered_pipeline_id: The registered pipeline ID to get edges for.
        Returns:
            Dictionary of GraphNode objects and the nodes that they depend on
                in the given registered pipeline.
        """
        return self.node_dependencies[registered_pipeline_id]

    def get_sorted_layers_for_registered_pipeline(
        self, registered_pipeline_id: str = DEFAULT_REGISTERED_PIPELINE_ID
    ) -> List[str]:
        """Return layers in a topologically sorted order for a registered pipeline.

        Args:
            registered_pipeline_id: The registered pipeline ID to get sorted layers for.
        Returns:
            List of layers in a topologically sorted order for the given registered pipeline.
        """
        return layers_services.sort_layers(
            self.nodes.as_dict(),
            self.get_node_dependencies_for_registered_pipeline(registered_pipeline_id),
        )

    # pylint: disable=too-many-locals,too-many-branches
    def create_modular_pipelines_tree_for_registered_pipeline(
        self, registered_pipeline_id: str = DEFAULT_REGISTERED_PIPELINE_ID
    ) -> Dict[str, ModularPipelineNode]:
        """Create the modular pipelines tree for a specific registered pipeline.
        During the process, expand the compact tree into a full tree
        and add the modular pipeline nodes to the list of nodes
        as well as modular pipeline edges to the list of edges in the registered pipeline.
        N.B. The method is named `create_` to also imply that it has side effect on
        other repositories in the data access manager.

        Args:
            registered_pipeline_id: The registered pipeline ID to get modular pipelines for.
        Returns:
            The modular pipelines tree represented as a dictionary of nodes with child references.
        """

        edges = self.edges[registered_pipeline_id]
        node_dependencies = self.node_dependencies[registered_pipeline_id]
        modular_pipelines_tree = modular_pipelines_services.expand_tree(
            self.modular_pipelines.as_dict(), registered_pipeline_id
        )
        root_children_ids = set()

        # turn all modular pipelines in the tree into a graph node for visualisation,
        # except for the artificial root node
        for (
            modular_pipeline_id,
            modular_pipeline_node,
        ) in modular_pipelines_tree.items():
            if modular_pipeline_id == ROOT_MODULAR_PIPELINE_ID:
                continue

            modular_pipeline_node = self.nodes.add_node(modular_pipeline_node)
            self.registered_pipelines.add_node(
                registered_pipeline_id, modular_pipeline_node.id
            )

            # only keep the modular pipeline's inputs belonging to the current registered pipeline
            inputs_in_registered_pipeline = set()
            for input_id in modular_pipeline_node.inputs:
                input_node = self.nodes.get_node_by_id(input_id)
                if input_node.belongs_to_pipeline(registered_pipeline_id):
                    edges.add_edge(
                        GraphEdge(source=input_id, target=modular_pipeline_id)
                    )
                    node_dependencies[input_id].add(modular_pipeline_id)
                    inputs_in_registered_pipeline.add(input_id)
            root_children_ids.update(
                modular_pipeline_node.external_inputs & inputs_in_registered_pipeline
            )

            # only keep the modular pipeline's outputs belonging to the current registered pipeline
            outputs_in_registered_pipeline = set()
            for output_id in modular_pipeline_node.outputs:
                output_node = self.nodes.get_node_by_id(output_id)
                if output_node.belongs_to_pipeline(registered_pipeline_id):
                    edges.add_edge(
                        GraphEdge(source=modular_pipeline_id, target=output_id)
                    )
                    node_dependencies[modular_pipeline_id].add(output_id)
                    outputs_in_registered_pipeline.add(output_id)
            root_children_ids.update(
                modular_pipeline_node.external_outputs & outputs_in_registered_pipeline
            )

        # After adding modular pipeline nodes into the graph,
        # There is a chance that the graph with these nodes contains cycles if
        # users construct their modular pipelines in a few particular ways.
        # To detect the cycles, we simply search for all reachable
        # descendants of a modular pipeline node and check if
        # any of them is an input into this modular pipeline.
        # If found, we will simply throw away the edge between
        # the bad input and the modular pipeline.
        # N.B.: when fully expanded, the graph will still be a fully connected valid DAG,
        # so no need to check non modular pipeline nodes.
        #
        # We leverage networkx to help with graph traversal
        digraph = nx.DiGraph()
        for edge in edges:
            digraph.add_edge(edge.source, edge.target)

        for modular_pipeline_id, modular_pipeline in modular_pipelines_tree.items():
            if not digraph.has_node(modular_pipeline_id):
                continue
            descendants = nx.descendants(digraph, modular_pipeline_id)
            bad_inputs = modular_pipeline.inputs.intersection(descendants)
            for bad_input in bad_inputs:
                digraph.remove_edge(bad_input, modular_pipeline_id)
                edges.remove_edge(GraphEdge(bad_input, modular_pipeline_id))
                node_dependencies[bad_input].remove(modular_pipeline_id)

        for node_id, node in self.nodes.as_dict().items():
            if (
                node.type == GraphNodeType.MODULAR_PIPELINE
                or not node.belongs_to_pipeline(registered_pipeline_id)
            ):
                continue
            if not node.modular_pipelines or node_id in root_children_ids:
                modular_pipelines_tree[ROOT_MODULAR_PIPELINE_ID].children.add(
                    ModularPipelineChild(
                        node_id, self.nodes.get_node_by_id(node_id).type
                    )
                )

        return modular_pipelines_tree<|MERGE_RESOLUTION|>--- conflicted
+++ resolved
@@ -26,11 +26,8 @@
 # See the License for the specific language governing permissions and
 # limitations under the License.
 """`kedro_viz.data_access.managers` defines data access managers."""
-<<<<<<< HEAD
-=======
 import logging
 
->>>>>>> ba0c0981
 # pylint: disable=too-many-instance-attributes
 from collections import defaultdict
 from typing import Dict, List, Set, Union
@@ -88,11 +85,8 @@
     @property
     def db_session(self):  # pragma: no cover
         """Sqlite db connection session"""
-<<<<<<< HEAD
-=======
         if not self._db_session:
             logger.warning("Database connection was unsuccessful")
->>>>>>> ba0c0981
         return self._db_session
 
     @db_session.setter
