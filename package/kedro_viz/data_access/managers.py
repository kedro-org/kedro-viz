"""`kedro_viz.data_access.managers` defines data access managers."""
<<<<<<< HEAD
import logging

=======
>>>>>>> b85c16d0
# pylint: disable=too-many-instance-attributes
import logging
from collections import defaultdict
from typing import Dict, List, Set, Optional, Union

import networkx as nx
from kedro.io import DataCatalog
from kedro.pipeline import Pipeline as KedroPipeline
from kedro.pipeline.node import Node as KedroNode
from sqlalchemy.orm import sessionmaker

from kedro_viz.constants import DEFAULT_REGISTERED_PIPELINE_ID, ROOT_MODULAR_PIPELINE_ID
from kedro_viz.models.graph import (
    DataNode,
    GraphEdge,
    GraphNode,
    GraphNodeType,
    ModularPipelineChild,
    ModularPipelineNode,
    ParametersNode,
    RegisteredPipeline,
    TaskNode,
    TranscodedDataNode,
)
from kedro_viz.services import layers_services, modular_pipelines_services

from .repositories import (
    CatalogRepository,
    GraphEdgesRepository,
    GraphNodesRepository,
    ModularPipelinesRepository,
    RegisteredPipelinesRepository,
    TagsRepository,
    RunsRepository,
)

logger = logging.getLogger(__name__)


class DataAccessManager:
    """Centralised interface for the rest of the application to interact with data repositories."""

    def __init__(self):
        self.catalog = CatalogRepository()
        self.nodes = GraphNodesRepository()
        self.registered_pipelines = RegisteredPipelinesRepository()
        self.tags = TagsRepository()
        self.modular_pipelines = ModularPipelinesRepository()
        # Make sure each registered pipeline has a distinct collection of edges.
        self.edges: Dict[str, GraphEdgesRepository] = defaultdict(GraphEdgesRepository)
        # Make sure the node dependencies are built separately for each registered pipeline.
        self.node_dependencies: Dict[str, Dict[str, Set]] = defaultdict(
            lambda: defaultdict(set)
        )
        self.runs = RunsRepository()

    def set_db_session(self, db_session: sessionmaker):
        """Set db session on repositories that need it."""
        self.runs.db_session = db_session

    def add_catalog(self, catalog: DataCatalog):
        """Add a catalog to the CatalogRepository.
        Args:
            catalog: The DataCatalog instance to add.
        """
        self.catalog.set_catalog(catalog)

    def add_pipelines(self, pipelines: Dict[str, KedroPipeline]):
        """Extract objects from all registered pipelines from a Kedro project
        into the relevant repositories.

        Args:
            pipelines: All registered pipelines in a Kedro project.
        """
        for registered_pipeline_id, pipeline in pipelines.items():
            # Add the registered pipeline and its components to their repositories
            self.add_pipeline(registered_pipeline_id, pipeline)

    def add_pipeline(self, registered_pipeline_id: str, pipeline: KedroPipeline):
        """Iterate through all the nodes and datasets in a "registered" pipeline
        and add them to relevant repositories. Take care of extracting other relevant information
        such as modular pipelines, layers, etc. and add them to relevant repositories.

        The purpose of this method is to construct a set of repositories of Viz-specific
        domain models from raw Kedro objects before feeding them to the API serialisation layer.

        Args:
            registered_pipeline_id: The ID of the registered pipeline to add to the graph.
            pipeline: The Kedro pipeline instance to convert to graph models
                and add to relevant repositories representing the graph.
        """
        self.registered_pipelines.add_pipeline(registered_pipeline_id)
        free_inputs = pipeline.inputs()

        for node in pipeline.nodes:
            task_node = self.add_node(registered_pipeline_id, node)
            self.registered_pipelines.add_node(registered_pipeline_id, task_node.id)

            current_modular_pipeline = self.modular_pipelines.extract_from_node(
                task_node
            )

            # Add node's inputs as DataNode to the graph
            for input_ in node.inputs:

                # Add the input as an input to the task_node
                # Mark it as a transcoded dataset unless it's a free input
                # because free inputs to the pipeline can't be transcoded.
                is_free_input = input_ in free_inputs
                input_node = self.add_node_input(
                    registered_pipeline_id, input_, task_node, is_free_input
                )
                self.registered_pipelines.add_node(
                    registered_pipeline_id, input_node.id
                )
                if isinstance(input_node, TranscodedDataNode):
                    input_node.transcoded_versions.add(self.catalog.get_dataset(input_))

                # Add the input as an input of the task_node's modular_pipeline, if any.
                # The method `add_input` will take care of figuring out whether
                # it is an internal or external input of the modular pipeline.
                self.modular_pipelines.extract_from_node(input_node)
                if current_modular_pipeline is not None:
                    self.modular_pipelines.add_input(
                        current_modular_pipeline, input_node
                    )

            # Add node outputs as DataNode to the graph.
            # It follows similar logic to adding inputs.
            for output in node.outputs:
                output_node = self.add_node_output(
                    registered_pipeline_id, output, task_node
                )
                self.registered_pipelines.add_node(
                    registered_pipeline_id, output_node.id
                )
                if isinstance(output_node, TranscodedDataNode):
                    output_node.original_name = output
                    output_node.original_version = self.catalog.get_dataset(output)

                self.modular_pipelines.extract_from_node(output_node)
                if current_modular_pipeline is not None:
                    self.modular_pipelines.add_output(
                        current_modular_pipeline, output_node
                    )

    def add_node(self, registered_pipeline_id: str, node: KedroNode) -> TaskNode:
        """Add a Kedro node as a TaskNode to the NodesRepository
        for a given registered pipeline ID.

        Args:
            registered_pipeline_id: The registered pipeline ID to which the node belongs.
            node: The Kedro node to add as TaskNode.
        Returns:
            The GraphNode instance representing the Kedro node that was added to the graph.
        """
        task_node: TaskNode = self.nodes.add_node(GraphNode.create_task_node(node))
        task_node.add_pipeline(registered_pipeline_id)
        self.tags.add_tags(task_node.tags)
        return task_node

    def add_node_input(
        self,
        registered_pipeline_id: str,
        input_dataset: str,
        task_node: TaskNode,
        is_free_input: bool = False,
    ) -> Union[DataNode, TranscodedDataNode, ParametersNode]:
        """Add a Kedro node's input as a DataNode, TranscodedDataNode or ParametersNode
        to the NodesRepository for a given registered pipeline ID.

        Args:
            registered_pipeline_id: The pipeline ID to which the node's input belongs.
            input_dataset: The input dataset of the TaskNode.
            task_node: The TaskNode to add input to.
            is_free_input: Whether the input is a free input to the pipeline.
        Returns:
            The GraphNode instance representing the node's input that was added to the graph.
        """

        graph_node = self.add_dataset(
            registered_pipeline_id, input_dataset, is_free_input=is_free_input
        )
        graph_node.tags.update(task_node.tags)
        self.edges[registered_pipeline_id].add_edge(
            GraphEdge(source=graph_node.id, target=task_node.id)
        )
        self.node_dependencies[registered_pipeline_id][graph_node.id].add(task_node.id)

        if isinstance(graph_node, ParametersNode):
            self.add_parameters_to_task_node(
                parameters_node=graph_node, task_node=task_node
            )
        return graph_node

    def add_node_output(
        self, registered_pipeline_id: str, output_dataset: str, task_node: TaskNode
    ) -> Union[DataNode, TranscodedDataNode, ParametersNode]:
        """Add a Kedro node's output as a DataNode, TranscodedDataNode or ParametersNode
        to the NodesRepository for a given registered pipeline ID.

        Args:
            registered_pipeline_id: The pipeline ID to which the node's output belongs.
            output_dataset: The output dataset of the TaskNode.
            task_node: The TaskNode to add output to.
        Returns:
            The GraphNode instance representing the node's output that was added to the graph.
        """
        graph_node = self.add_dataset(registered_pipeline_id, output_dataset)
        graph_node.tags.update(task_node.tags)
        self.edges[registered_pipeline_id].add_edge(
            GraphEdge(source=task_node.id, target=graph_node.id)
        )
        self.node_dependencies[registered_pipeline_id][task_node.id].add(graph_node.id)
        return graph_node

    def add_dataset(
        self,
        registered_pipeline_id: str,
        dataset_name: str,
        is_free_input: bool = False,
    ) -> Union[DataNode, TranscodedDataNode, ParametersNode]:
        """Add a Kedro dataset as a DataNode, TranscodedDataNode or ParametersNode
        to the NodesRepository for a given registered pipeline ID.

        Args:
            registered_pipeline_id: The registered pipeline ID to which the dataset belongs.
            dataset_name: The name of the dataset.
            is_free_input: Whether the dataset is a free input to the registered pipeline.
        Returns:
            The GraphNode instance representing the dataset that was added to the NodesRepository.
        """
        obj = self.catalog.get_dataset(dataset_name)
        layer = self.catalog.get_layer_for_dataset(dataset_name)
        graph_node: Union[DataNode, TranscodedDataNode, ParametersNode]
        if self.catalog.is_dataset_param(dataset_name):
            graph_node = GraphNode.create_parameters_node(
                full_name=dataset_name,
                layer=layer,
                tags=set(),
                parameters=obj,
            )
        else:
            graph_node = GraphNode.create_data_node(
                full_name=dataset_name,
                layer=layer,
                tags=set(),
                dataset=obj,
                is_free_input=is_free_input,
            )
        graph_node = self.nodes.add_node(graph_node)
        graph_node.add_pipeline(registered_pipeline_id)
        return graph_node

    @staticmethod
    def add_parameters_to_task_node(
        parameters_node: ParametersNode, task_node: TaskNode
    ):
        """Add parameters to a task node in order to show which task node has parameters.

        Args:
            parameters_node: The parameters to add.
            task_node: The task node to add parameters to.
        """
        if parameters_node.is_all_parameters():
            task_node.parameters = parameters_node.parameter_value
        else:
            task_node.parameters[
                parameters_node.parameter_name
            ] = parameters_node.parameter_value

    def get_default_selected_pipeline(self) -> RegisteredPipeline:
        """Return the default selected pipeline ID to display on first page load.
        If the DEFAULT_REGISTERED_PIPELINE_ID is present in user's project,
        use that. Otherwise, return the first one in the list of registered pipelines.

        Returns:
            The default selected RegisteredPipeline instance.
        """
        default_pipeline = RegisteredPipeline(id=DEFAULT_REGISTERED_PIPELINE_ID)
        return (
            default_pipeline
            if self.registered_pipelines.has_pipeline(default_pipeline.id)
            else self.registered_pipelines.as_list()[0]
        )

    def get_nodes_for_registered_pipeline(
        self, registered_pipeline_id: str = DEFAULT_REGISTERED_PIPELINE_ID
    ) -> List[GraphNode]:
        """Return all nodes for a given registered pipeline.

        Args:
            registered_pipeline_id: The registered pipeline ID to get nodes for.
        Returns:
            List of GraphNode objects in the given registered pipeline.
        """
        node_ids = self.registered_pipelines.get_node_ids_by_pipeline_id(
            registered_pipeline_id
        )
        return self.nodes.get_nodes_by_ids(node_ids)

    def get_edges_for_registered_pipeline(
        self, registered_pipeline_id: str = DEFAULT_REGISTERED_PIPELINE_ID
    ) -> List[GraphEdge]:
        """Return all edges for a given registered pipeline.

        Args:
            registered_pipeline_id: The registered pipeline ID to get edges for.
        Returns:
            List of GraphEdge objects in the given registered pipeline.
        """
        return self.edges[registered_pipeline_id].as_list()

    def get_node_dependencies_for_registered_pipeline(
        self, registered_pipeline_id: str = DEFAULT_REGISTERED_PIPELINE_ID
    ) -> Dict[str, Set]:
        """Return all node dependencies for a given registered pipeline.

        Args:
            registered_pipeline_id: The registered pipeline ID to get edges for.
        Returns:
            Dictionary of GraphNode objects and the nodes that they depend on
                in the given registered pipeline.
        """
        return self.node_dependencies[registered_pipeline_id]

    def get_sorted_layers_for_registered_pipeline(
        self, registered_pipeline_id: str = DEFAULT_REGISTERED_PIPELINE_ID
    ) -> List[str]:
        """Return layers in a topologically sorted order for a registered pipeline.

        Args:
            registered_pipeline_id: The registered pipeline ID to get sorted layers for.
        Returns:
            List of layers in a topologically sorted order for the given registered pipeline.
        """
        return layers_services.sort_layers(
            self.nodes.as_dict(),
            self.get_node_dependencies_for_registered_pipeline(registered_pipeline_id),
        )

    # pylint: disable=too-many-locals,too-many-branches
    def create_modular_pipelines_tree_for_registered_pipeline(
        self, registered_pipeline_id: str = DEFAULT_REGISTERED_PIPELINE_ID
    ) -> Dict[str, ModularPipelineNode]:
        """Create the modular pipelines tree for a specific registered pipeline.
        During the process, expand the compact tree into a full tree
        and add the modular pipeline nodes to the list of nodes
        as well as modular pipeline edges to the list of edges in the registered pipeline.
        N.B. The method is named `create_` to also imply that it has side effect on
        other repositories in the data access manager.

        Args:
            registered_pipeline_id: The registered pipeline ID to get modular pipelines for.
        Returns:
            The modular pipelines tree represented as a dictionary of nodes with child references.
        """

        edges = self.edges[registered_pipeline_id]
        node_dependencies = self.node_dependencies[registered_pipeline_id]
        modular_pipelines_tree = modular_pipelines_services.expand_tree(
            self.modular_pipelines.as_dict(), registered_pipeline_id
        )
        root_children_ids = set()

        # turn all modular pipelines in the tree into a graph node for visualisation,
        # except for the artificial root node
        for (
            modular_pipeline_id,
            modular_pipeline_node,
        ) in modular_pipelines_tree.items():
            if modular_pipeline_id == ROOT_MODULAR_PIPELINE_ID:
                continue

            modular_pipeline_node = self.nodes.add_node(modular_pipeline_node)
            self.registered_pipelines.add_node(
                registered_pipeline_id, modular_pipeline_node.id
            )

            # only keep the modular pipeline's inputs belonging to the current registered pipeline
            inputs_in_registered_pipeline = set()
            for input_id in modular_pipeline_node.inputs:
                input_node = self.nodes.get_node_by_id(input_id)
                if input_node.belongs_to_pipeline(registered_pipeline_id):
                    edges.add_edge(
                        GraphEdge(source=input_id, target=modular_pipeline_id)
                    )
                    node_dependencies[input_id].add(modular_pipeline_id)
                    inputs_in_registered_pipeline.add(input_id)
            root_children_ids.update(
                modular_pipeline_node.external_inputs & inputs_in_registered_pipeline
            )

            # only keep the modular pipeline's outputs belonging to the current registered pipeline
            outputs_in_registered_pipeline = set()
            for output_id in modular_pipeline_node.outputs:
                output_node = self.nodes.get_node_by_id(output_id)
                if output_node.belongs_to_pipeline(registered_pipeline_id):
                    edges.add_edge(
                        GraphEdge(source=modular_pipeline_id, target=output_id)
                    )
                    node_dependencies[modular_pipeline_id].add(output_id)
                    outputs_in_registered_pipeline.add(output_id)
            root_children_ids.update(
                modular_pipeline_node.external_outputs & outputs_in_registered_pipeline
            )

        # After adding modular pipeline nodes into the graph,
        # There is a chance that the graph with these nodes contains cycles if
        # users construct their modular pipelines in a few particular ways.
        # To detect the cycles, we simply search for all reachable
        # descendants of a modular pipeline node and check if
        # any of them is an input into this modular pipeline.
        # If found, we will simply throw away the edge between
        # the bad input and the modular pipeline.
        # N.B.: when fully expanded, the graph will still be a fully connected valid DAG,
        # so no need to check non modular pipeline nodes.
        #
        # We leverage networkx to help with graph traversal
        digraph = nx.DiGraph()
        for edge in edges:
            digraph.add_edge(edge.source, edge.target)

        for modular_pipeline_id, modular_pipeline in modular_pipelines_tree.items():
            if not digraph.has_node(modular_pipeline_id):
                continue
            descendants = nx.descendants(digraph, modular_pipeline_id)
            bad_inputs = modular_pipeline.inputs.intersection(descendants)
            for bad_input in bad_inputs:
                digraph.remove_edge(bad_input, modular_pipeline_id)
                edges.remove_edge(GraphEdge(bad_input, modular_pipeline_id))
                node_dependencies[bad_input].remove(modular_pipeline_id)

        for node_id, node in self.nodes.as_dict().items():
            if (
                node.type == GraphNodeType.MODULAR_PIPELINE
                or not node.belongs_to_pipeline(registered_pipeline_id)
            ):
                continue
            if not node.modular_pipelines or node_id in root_children_ids:
                modular_pipelines_tree[ROOT_MODULAR_PIPELINE_ID].children.add(
                    ModularPipelineChild(
                        node_id, self.nodes.get_node_by_id(node_id).type
                    )
                )

        return modular_pipelines_tree<|MERGE_RESOLUTION|>--- conflicted
+++ resolved
@@ -1,9 +1,4 @@
 """`kedro_viz.data_access.managers` defines data access managers."""
-<<<<<<< HEAD
-import logging
-
-=======
->>>>>>> b85c16d0
 # pylint: disable=too-many-instance-attributes
 import logging
 from collections import defaultdict
@@ -40,7 +35,7 @@
     RunsRepository,
 )
 
-logger = logging.getLogger(__name__)
+logger = .getLogger(__name__)
 
 
 class DataAccessManager:
