--- conflicted
+++ resolved
@@ -48,7 +48,9 @@
     session = data_access_manager.db_session
     git_data = run_blob.get("git")
     user_details = (
-        session.query(UserDetailsModel).filter(UserDetailsModel.id == run_id).scalar()
+        session.query(UserDetailsModel)
+        .filter(UserDetailsModel.run_id == run_id)
+        .scalar()
     )
     run = Run(
         id=ID(run_id),
@@ -72,6 +74,7 @@
         list of Run objects
     """
     runs: List[Run] = []
+
     session = data_access_manager.db_session
     if not session:
         return runs
@@ -260,34 +263,73 @@
 
 schema = strawberry.Schema(query=Query, subscription=Subscription)
 
-<<<<<<< HEAD
 @strawberry.input
-class UserDetails:
-    id: str
+class RunInput:
+    """User inputs to update bookmark, title and notes"""
     bookmark: bool
     title: str
     notes: str
 
 
 @strawberry.type
+class UpdateUserDetailsSuccess:
+    user_details: JSONObject
+
+
+@strawberry.type
+class BadInputType:
+    run_id: ID
+    error_message: str
+
+
+Response = strawberry.union(
+    "UpdateUserDetailsResponse", [UpdateUserDetailsSuccess, BadInputType]
+)
+
+
+@strawberry.type
 class Mutation:
     @strawberry.mutation
-    def update_user_run_details(self, details: UserDetails) -> bool:
-        user_details = UserDetailsModel(
-            id=details.id,
-            bookmark=details.bookmark,
-            title=details.title,
-            notes=details.notes,
-        )
+    def update_run_details(self,run_id: ID, details: RunInput) -> Response:
         session = data_access_manager.db_session
-        session.add(user_details)
-        session.commit()
-        return True
+        run_data = get_runs([run_id])
+        if not run_data:
+            return BadInputType(
+                run_id=run_id, error_message="Given run_id doesn't exist"
+            )
+        else:
+            user_details = (
+                session.query(UserDetailsModel)
+                .filter(UserDetailsModel.run_id == run_id)
+                .update(
+                    {
+                        "run_id": run_id,
+                        "bookmark": details.bookmark,
+                        "title": details.title,
+                        "notes": details.notes,
+                    }
+                )
+            )
+            if not user_details:
+                new_user_details = UserDetailsModel(
+                    run_id=run_id,
+                    bookmark=details.bookmark,
+                    title=details.title,
+                    notes=details.notes,
+                )
+                session.add(new_user_details)
+            session.commit()
+            return UpdateUserDetailsSuccess(
+                user_details={
+                    "run_id": run_id,
+                    "bookmark": details.bookmark,
+                    "title": details.title,
+                    "notes": details.notes,
+                }
+            )
 
 
 schema = strawberry.Schema(query=Query, mutation=Mutation)
-=======
->>>>>>> 699e7f02
 
 router = APIRouter()
 
