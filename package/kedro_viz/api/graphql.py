--- conflicted
+++ resolved
@@ -26,20 +26,14 @@
 # See the License for the specific language governing permissions and
 # limitations under the License.
 """`kedro_viz.api.graphql` defines graphql API endpoint."""
-<<<<<<< HEAD
-# pylint: disable=no-self-use, too-few-public-methods
-from __future__ import annotations
-
-from pathlib import Path, PosixPath
-=======
 # pylint: disable=missing-class-docstring
 # pylint: disable=missing-function-docstring
 # pylint: disable=no-self-use, too-few-public-methods
 
 from __future__ import annotations
 
+from pathlib import Path, PosixPath
 import typing
->>>>>>> ad498ced
 from typing import List
 
 import strawberry
@@ -51,27 +45,17 @@
 from kedro_viz.models.run_model import RunModel
 
 
-<<<<<<< HEAD
 def format_run(run_id: str, run_blob: dict) -> Run:
     """Convert blob data in the correct Run format.
 
     Args:
         run_id: ID of the run to fetch
         run_blob: JSON blob of run metadata and details
-=======
-def get_run(run_id: ID) -> Run:  # pylint: disable=unused-argument
-    """Placeholder for the proper method.
-    Get a run by id from the session store.
-
-    Args:
-        run_id: ID of the run to fetch
->>>>>>> ad498ced
 
     Returns:
         Run object
     """
     metadata = RunMetadata(
-<<<<<<< HEAD
         id=ID(run_id),
         author="",
         gitBranch="",
@@ -86,28 +70,11 @@
 
     return Run(
         id=ID(run_id),
-=======
-        id=ID("123"),
-        author="author",
-        gitBranch="my-branch",
-        gitSha="892372937",
-        notes="",
-        runCommand="kedro run",
-    )
-    details = RunDetails(id=ID("123"), name="name", details="{json:details}")
-
-    return Run(
-        id=ID("123"),
-        bookmark=True,
-        timestamp="2021-09-08T10:55:36.810Z",
-        title="Sprint 5",
->>>>>>> ad498ced
         metadata=metadata,
         details=details,
     )
 
 
-<<<<<<< HEAD
 def get_run(run_id: ID) -> Run:
     """Get a run by id from the session store.
 
@@ -125,16 +92,10 @@
 
 def get_runs() -> List[Run]:
     """Get all runs from the session store.
-=======
-def get_runs() -> List[Run]:
-    """Placeholder for the proper method.
-    Get all runs from the session store.
->>>>>>> ad498ced
 
     Returns:
         list of Run objects
     """
-<<<<<<< HEAD
     runs = []
     session = data_access_manager.db_session
     for run_data in session.query(RunModel).all():
@@ -142,9 +103,6 @@
         run = format_run(run_data.id, evaluated_blob)
         runs.append(run)
     return runs
-=======
-    return [get_run(ID("123"))]
->>>>>>> ad498ced
 
 
 @strawberry.type
@@ -155,7 +113,6 @@
     metadata: RunMetadata
     details: RunDetails
 
-<<<<<<< HEAD
 
 @strawberry.type
 class RunMetadata:
@@ -178,46 +135,6 @@
 
     id: ID
     details: str
-=======
-def get_all_runs() -> typing.List[RunModelGraphQLType]:
-    return [
-        RunModelGraphQLType(id=kedro_session.id, blob=kedro_session.blob)
-        for kedro_session in data_access_manager.db_session.query(RunModel).all()
-    ]
->>>>>>> ad498ced
-
-
-@strawberry.type
-class Run:
-    """Run object format to return to the frontend"""
-
-    id: ID
-    bookmark: bool
-    timestamp: str
-    title: str
-    metadata: RunMetadata
-    details: RunDetails
-
-
-@strawberry.type
-class RunMetadata:
-    """RunMetadata object format"""
-
-    id: ID
-    author: str
-    gitBranch: str
-    gitSha: str
-    notes: str
-    runCommand: str
-
-
-@strawberry.type
-class RunDetails:
-    """RunDetails object format"""
-
-    id: ID
-    name: str
-    details: str
 
 
 @strawberry.type
@@ -230,11 +147,6 @@
         return get_run(run_id)
 
     runs: List[Run] = strawberry.field(resolver=get_runs)
-<<<<<<< HEAD
-
-=======
-    all_runs: typing.List[RunModelGraphQLType] = strawberry.field(resolver=get_all_runs)
->>>>>>> ad498ced
 
 
 schema = strawberry.Schema(query=Query)
