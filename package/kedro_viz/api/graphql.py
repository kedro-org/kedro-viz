--- conflicted
+++ resolved
@@ -30,13 +30,8 @@
 
 from __future__ import annotations
 
-<<<<<<< HEAD
 import json
 from typing import List, Optional
-=======
-import typing
-from typing import List
->>>>>>> e88e2315
 
 import strawberry
 from fastapi import APIRouter
@@ -58,7 +53,7 @@
         Run object
     """
     git_data = run_blob.get("git")
-    metadata = RunMetadata(
+    run = Run(
         id=ID(run_id),
         author="",
         gitBranch="",
@@ -69,13 +64,7 @@
         timestamp=run_blob["session_id"],
         runCommand=run_blob["cli"]["command_path"],
     )
-    tracking_data = RunTrackingData(id=ID(run_id), trackingData=None)
-
-    return Run(
-        id=ID(run_id),
-        metadata=metadata,
-        trackingData=tracking_data,
-    )
+    return run
 
 
 def get_run(run_id: ID) -> Run:
@@ -107,38 +96,8 @@
 
 
 @strawberry.type
-class RunModelGraphQLType:
-    """RunModel format to return to the frontend"""
-
-    id: str
-    blob: str
-
-
-def get_all_runs() -> typing.List[RunModelGraphQLType]:
-    """Gets all runs from the session store
-
-    Returns:
-        list of Run objects
-
-    """
-    return [
-        RunModelGraphQLType(id=kedro_session.id, blob=kedro_session.blob)
-        for kedro_session in data_access_manager.db_session.query(RunModel).all()
-    ]
-
-
-@strawberry.type
 class Run:
-    """Run object format to return to the frontend"""
-
-    id: ID
-    metadata: Optional[RunMetadata]
-    trackingData: Optional[RunTrackingData]
-
-
-@strawberry.type
-class RunMetadata:
-    """RunMetadata object format"""
+    """Run object format"""
 
     id: ID
     title: str
@@ -161,20 +120,13 @@
 
 
 @strawberry.type
-class RunTrackingData:
-    """RunTrackingData object format"""
-
-    id: ID
-    trackingData: Optional[List[TrackingDataSet]]
-
-
-@strawberry.type
 class Query:
     """Query endpoint to get data from the session store"""
 
+    runs_list: List[Run] = strawberry.field(resolver=get_runs)
+
     @strawberry.field
-<<<<<<< HEAD
-    def runs_with_data(self, run_ids: List[ID]) -> List[Run]:
+    def run_metadata(self, run_ids: List[ID]) -> List[Run]:
         """Query to get data for specific runs from the session store"""
         runs = []
         for run_id in run_ids:
@@ -182,16 +134,6 @@
             runs.append(run)
         return runs
 
-    runsList: List[Run] = strawberry.field(resolver=get_runs)
-=======
-    def run(self, run_id: ID) -> Run:
-        """Query to get data for a specific run from the session store"""
-        return get_run(run_id)
-
-    runs: List[Run] = strawberry.field(resolver=get_runs)
-    all_runs: typing.List[RunModelGraphQLType] = strawberry.field(resolver=get_all_runs)
->>>>>>> e88e2315
-
 
 schema = strawberry.Schema(query=Query)
 
