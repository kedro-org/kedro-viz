"""`kedro_viz.api.rest.responses` defines REST response types."""
# pylint: disable=missing-class-docstring,too-few-public-methods,invalid-name
import abc
import logging
from typing import Any, Dict, List, Optional, Union

import fsspec
import orjson
<<<<<<< HEAD
from fastapi.responses import ORJSONResponse

try:
    # Triggered if pydantic v2 is installed
    from pydantic.v1 import BaseModel
except ImportError:
    # Triggered if pydantic v1 is installed
    from pydantic import BaseModel
=======
import packaging
from fastapi.encoders import jsonable_encoder
from fastapi.responses import JSONResponse, ORJSONResponse
from kedro.io.core import get_protocol_and_path
from pydantic import BaseModel
>>>>>>> d25db889

from kedro_viz.api.rest.utils import get_package_version
from kedro_viz.data_access import data_access_manager
from kedro_viz.models.flowchart import (
    DataNode,
    DataNodeMetadata,
    ParametersNodeMetadata,
    TaskNode,
    TaskNodeMetadata,
    TranscodedDataNode,
    TranscodedDataNodeMetadata,
)

logger = logging.getLogger(__name__)

_FSSPEC_PACKAGE_NAME = "fsspec"
_FSSPEC_COMPATIBLE_VERSION = "2023.9.0"


class APIErrorMessage(BaseModel):
    message: str


class BaseAPIResponse(BaseModel, abc.ABC):
    class Config:
        orm_mode = True


class BaseGraphNodeAPIResponse(BaseAPIResponse):
    id: str
    name: str
    tags: List[str]
    pipelines: List[str]
    type: str

    # If a node is a ModularPipeline node, this value will be None, hence Optional.
    modular_pipelines: Optional[List[str]] = None


class TaskNodeAPIResponse(BaseGraphNodeAPIResponse):
    parameters: Dict

    class Config:
        schema_extra = {
            "example": {
                "id": "6ab908b8",
                "name": "split_data_node",
                "tags": [],
                "pipelines": ["__default__", "ds"],
                "modular_pipelines": [],
                "type": "task",
                "parameters": {
                    "test_size": 0.2,
                    "random_state": 3,
                    "features": [
                        "engines",
                        "passenger_capacity",
                        "crew",
                        "d_check_complete",
                        "moon_clearance_complete",
                        "iata_approved",
                        "company_rating",
                        "review_scores_rating",
                    ],
                },
            }
        }


class DataNodeAPIResponse(BaseGraphNodeAPIResponse):
    layer: Optional[str] = None
    dataset_type: Optional[str] = None
    stats: Optional[Dict] = None

    class Config:
        schema_extra = {
            "example": {
                "id": "d7b83b05",
                "name": "master_table",
                "tags": [],
                "pipelines": ["__default__", "dp", "ds"],
                "modular_pipelines": [],
                "type": "data",
                "layer": "primary",
                "dataset_type": "kedro_datasets.pandas.csv_dataset.CSVDataset",
                "stats": {"rows": 10, "columns": 2, "file_size": 2300},
            }
        }


NodeAPIResponse = Union[
    TaskNodeAPIResponse,
    DataNodeAPIResponse,
]


class TaskNodeMetadataAPIResponse(BaseAPIResponse):
    code: Optional[str] = None
    filepath: Optional[str] = None
    parameters: Optional[Dict] = None
    inputs: List[str]
    outputs: List[str]
    run_command: Optional[str] = None

    class Config:
        schema_extra = {
            "example": {
                "code": "def split_data(data: pd.DataFrame, parameters: Dict) -> Tuple:",
                "filepath": "proj/src/new_kedro_project/pipelines/data_science/nodes.py",
                "parameters": {"test_size": 0.2},
                "inputs": ["params:input1", "input2"],
                "outputs": ["output1"],
                "run_command": "kedro run --to-nodes=split_data",
            }
        }


class DataNodeMetadataAPIResponse(BaseAPIResponse):
    filepath: Optional[str] = None
    type: str
    plot: Optional[Dict] = None
    image: Optional[str] = None
    tracking_data: Optional[Dict] = None
    run_command: Optional[str] = None
    preview: Optional[Dict] = None
    stats: Optional[Dict] = None

    class Config:
        schema_extra = {
            "example": {
                "filepath": "/my-kedro-project/data/03_primary/master_table.csv",
                "type": "kedro_datasets.pandas.csv_dataset.CSVDataset",
                "run_command": "kedro run --to-outputs=master_table",
            }
        }


class TranscodedDataNodeMetadataAPIReponse(BaseAPIResponse):
    filepath: str
    original_type: str
    transcoded_types: List[str]
    run_command: Optional[str] = None
    stats: Optional[Dict] = None


class ParametersNodeMetadataAPIResponse(BaseAPIResponse):
    parameters: Dict

    class Config:
        schema_extra = {
            "example": {
                "parameters": {
                    "test_size": 0.2,
                    "random_state": 3,
                    "features": [
                        "engines",
                        "passenger_capacity",
                        "crew",
                        "d_check_complete",
                        "moon_clearance_complete",
                        "iata_approved",
                        "company_rating",
                        "review_scores_rating",
                    ],
                }
            }
        }


NodeMetadataAPIResponse = Union[
    TaskNodeMetadataAPIResponse,
    DataNodeMetadataAPIResponse,
    TranscodedDataNodeMetadataAPIReponse,
    ParametersNodeMetadataAPIResponse,
]


class GraphEdgeAPIResponse(BaseAPIResponse):
    source: str
    target: str


class NamedEntityAPIResponse(BaseAPIResponse):
    """Model an API field that has an ID and a name.
    For example, used for representing modular pipelines and pipelines in the API response.
    """

    id: str
    name: Optional[str] = None


class ModularPipelineChildAPIResponse(BaseAPIResponse):
    """Model a child in a modular pipeline's children field in the API response."""

    id: str
    type: str


class ModularPipelinesTreeNodeAPIResponse(BaseAPIResponse):
    """Model a node in the tree representation of modular pipelines in the API response."""

    id: str
    name: str
    inputs: List[str]
    outputs: List[str]
    children: List[ModularPipelineChildAPIResponse]


# Represent the modular pipelines in the API response as a tree.
# The root node is always designated with the __root__ key.
# Example:
# {
#     "__root__": {
#            "id": "__root__",
#            "name": "Root",
#            "inputs": [],
#            "outputs": [],
#            "children": [
#                {"id": "d577578a", "type": "parameters"},
#                {"id": "data_science", "type": "modularPipeline"},
#                {"id": "f1f1425b", "type": "parameters"},
#                {"id": "data_engineering", "type": "modularPipeline"},
#            ],
#        },
#        "data_engineering": {
#            "id": "data_engineering",
#            "name": "Data Engineering",
#            "inputs": ["d577578a"],
#            "outputs": [],
#            "children": [],
#        },
#        "data_science": {
#            "id": "data_science",
#            "name": "Data Science",
#            "inputs": ["f1f1425b"],
#            "outputs": [],
#            "children": [],
#        },
#    }
# }
ModularPipelinesTreeAPIResponse = Dict[str, ModularPipelinesTreeNodeAPIResponse]


class GraphAPIResponse(BaseAPIResponse):
    nodes: List[NodeAPIResponse]
    edges: List[GraphEdgeAPIResponse]
    layers: List[str]
    tags: List[NamedEntityAPIResponse]
    pipelines: List[NamedEntityAPIResponse]
    modular_pipelines: ModularPipelinesTreeAPIResponse
    selected_pipeline: str


class PackageCompatibilityAPIResponse(BaseAPIResponse):
    package_name: str
    package_version: str
    is_compatible: bool

    class Config:
        schema_extra = {
            "example": {
                "package_name": "fsspec",
                "package_version": "2023.9.1",
                "is_compatible": True,
            }
        }


class EnhancedORJSONResponse(ORJSONResponse):
    @staticmethod
    def encode_to_human_readable(content: Any) -> bytes:
        """A method to encode the given content to JSON, with the
        proper formatting to write a human-readable file.

        Returns:
            A bytes object containing the JSON to write.

        """
        return orjson.dumps(
            content,
            option=orjson.OPT_INDENT_2
            | orjson.OPT_NON_STR_KEYS
            | orjson.OPT_SERIALIZE_NUMPY,
        )


def get_default_response() -> GraphAPIResponse:
    """Default response for `/api/main`."""
    default_selected_pipeline_id = (
        data_access_manager.get_default_selected_pipeline().id
    )

    modular_pipelines_tree = (
        data_access_manager.create_modular_pipelines_tree_for_registered_pipeline(
            default_selected_pipeline_id
        )
    )

    return GraphAPIResponse(
        nodes=data_access_manager.get_nodes_for_registered_pipeline(  # type: ignore
            default_selected_pipeline_id
        ),
        edges=data_access_manager.get_edges_for_registered_pipeline(  # type: ignore
            default_selected_pipeline_id
        ),
        tags=data_access_manager.tags.as_list(),
        layers=data_access_manager.get_sorted_layers_for_registered_pipeline(
            default_selected_pipeline_id
        ),
        pipelines=data_access_manager.registered_pipelines.as_list(),
        modular_pipelines=modular_pipelines_tree,  # type: ignore
        selected_pipeline=default_selected_pipeline_id,
    )


def get_node_metadata_response(node_id: str):
    """API response for `/api/nodes/node_id`."""
    node = data_access_manager.nodes.get_node_by_id(node_id)
    if not node:
        return JSONResponse(status_code=404, content={"message": "Invalid node ID"})

    if not node.has_metadata():
        return JSONResponse(content={})

    if isinstance(node, TaskNode):
        return TaskNodeMetadata(node)

    if isinstance(node, DataNode):
        return DataNodeMetadata(node)

    if isinstance(node, TranscodedDataNode):
        return TranscodedDataNodeMetadata(node)

    return ParametersNodeMetadata(node)


def get_selected_pipeline_response(registered_pipeline_id: str):
    """API response for `/api/pipeline/pipeline_id`."""
    if not data_access_manager.registered_pipelines.has_pipeline(
        registered_pipeline_id
    ):
        return JSONResponse(status_code=404, content={"message": "Invalid pipeline ID"})

    modular_pipelines_tree = (
        data_access_manager.create_modular_pipelines_tree_for_registered_pipeline(
            registered_pipeline_id
        )
    )

    return GraphAPIResponse(
        nodes=data_access_manager.get_nodes_for_registered_pipeline(  # type: ignore
            registered_pipeline_id
        ),
        edges=data_access_manager.get_edges_for_registered_pipeline(  # type: ignore
            registered_pipeline_id
        ),
        tags=data_access_manager.tags.as_list(),
        layers=data_access_manager.get_sorted_layers_for_registered_pipeline(
            registered_pipeline_id
        ),
        pipelines=data_access_manager.registered_pipelines.as_list(),
        selected_pipeline=registered_pipeline_id,
        modular_pipelines=modular_pipelines_tree,  # type: ignore
    )


def get_package_compatibilities_response(
    package_name: str = _FSSPEC_PACKAGE_NAME,
    compatible_version: str = _FSSPEC_COMPATIBLE_VERSION,
):
    """API response for `/api/package_compatibility`."""
    package_version = get_package_version(package_name)
    is_compatible = packaging.version.parse(package_version) >= packaging.version.parse(
        compatible_version
    )
    return PackageCompatibilityAPIResponse(
        package_name=package_name,
        package_version=package_version,
        is_compatible=is_compatible,
    )


def write_api_response_to_fs(file_path: str, response: Any, remote_fs: Any):
    """Encodes, enhances responses and writes it to a file"""
    jsonable_response = jsonable_encoder(response)
    encoded_response = EnhancedORJSONResponse.encode_to_human_readable(
        jsonable_response
    )

    with remote_fs.open(file_path, "wb") as file:
        file.write(encoded_response)


def save_api_main_response_to_fs(main_path: str, remote_fs: Any):
    """Saves API /main response to a directory."""
    try:
        write_api_response_to_fs(main_path, get_default_response(), remote_fs)
    except Exception as exc:  # pragma: no cover
        logger.exception("Failed to save default response. Error: %s", str(exc))
        raise exc


def save_api_node_response_to_fs(nodes_path: str, remote_fs: Any):
    """Saves API /nodes/{node} response to a directory."""
    for nodeId in data_access_manager.nodes.get_node_ids():
        try:
            write_api_response_to_fs(
                f"{nodes_path}/{nodeId}", get_node_metadata_response(nodeId), remote_fs
            )
        except Exception as exc:  # pragma: no cover
            logger.exception(
                "Failed to save node data for node ID %s. Error: %s", nodeId, str(exc)
            )
            raise exc


def save_api_pipeline_response_to_fs(pipelines_path: str, remote_fs: Any):
    """Saves API /pipelines/{pipeline} response to a directory."""
    for pipelineId in data_access_manager.registered_pipelines.get_pipeline_ids():
        try:
            write_api_response_to_fs(
                f"{pipelines_path}/{pipelineId}",
                get_selected_pipeline_response(pipelineId),
                remote_fs,
            )
        except Exception as exc:  # pragma: no cover
            logger.exception(
                "Failed to save pipeline data for pipeline ID %s. Error: %s",
                pipelineId,
                str(exc),
            )
            raise exc


def save_api_responses_to_fs(api_dir: str):
    """Saves all Kedro Viz API responses to a directory."""
    try:
        protocol, path = get_protocol_and_path(api_dir)
        remote_fs = fsspec.filesystem(protocol)

        logger.debug(
            """Saving/Uploading api files to %s""",
            api_dir,
        )

        main_path = f"{path}/api/main"
        nodes_path = f"{path}/api/nodes"
        pipelines_path = f"{path}/api/pipelines"

        if protocol == "file":
            remote_fs.makedirs(path, exist_ok=True)
            remote_fs.makedirs(nodes_path, exist_ok=True)
            remote_fs.makedirs(pipelines_path, exist_ok=True)

        save_api_main_response_to_fs(main_path, remote_fs)
        save_api_node_response_to_fs(nodes_path, remote_fs)
        save_api_pipeline_response_to_fs(pipelines_path, remote_fs)

    except Exception as exc:  # pragma: no cover
        logger.exception(
            "An error occurred while preparing data for saving. Error: %s", str(exc)
        )
        raise exc<|MERGE_RESOLUTION|>--- conflicted
+++ resolved
@@ -6,8 +6,10 @@
 
 import fsspec
 import orjson
-<<<<<<< HEAD
-from fastapi.responses import ORJSONResponse
+import packaging
+from fastapi.encoders import jsonable_encoder
+from fastapi.responses import JSONResponse, ORJSONResponse
+from kedro.io.core import get_protocol_and_path
 
 try:
     # Triggered if pydantic v2 is installed
@@ -15,13 +17,6 @@
 except ImportError:
     # Triggered if pydantic v1 is installed
     from pydantic import BaseModel
-=======
-import packaging
-from fastapi.encoders import jsonable_encoder
-from fastapi.responses import JSONResponse, ORJSONResponse
-from kedro.io.core import get_protocol_and_path
-from pydantic import BaseModel
->>>>>>> d25db889
 
 from kedro_viz.api.rest.utils import get_package_version
 from kedro_viz.data_access import data_access_manager
