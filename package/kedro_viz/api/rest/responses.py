"""`kedro_viz.api.rest.responses` defines REST response types."""
# pylint: disable=missing-class-docstring,invalid-name
import abc
import logging
from typing import Any, Dict, List, Optional, Union

import fsspec
import orjson
import packaging
from fastapi.encoders import jsonable_encoder
from fastapi.responses import JSONResponse, ORJSONResponse
from kedro.io.core import get_protocol_and_path
from pydantic import BaseModel, ConfigDict

from kedro_viz.api.rest.utils import get_package_version
from kedro_viz.data_access import data_access_manager
from kedro_viz.models.flowchart import (
    DataNode,
    DataNodeMetadata,
    ParametersNodeMetadata,
    TaskNode,
    TaskNodeMetadata,
    TranscodedDataNode,
    TranscodedDataNodeMetadata,
)

logger = logging.getLogger(__name__)

_FSSPEC_PACKAGE_NAME = "fsspec"
_FSSPEC_COMPATIBLE_VERSION = "2023.9.0"


class APIErrorMessage(BaseModel):
    message: str


class BaseAPIResponse(BaseModel, abc.ABC):
    model_config = ConfigDict(from_attributes=True)


class BaseGraphNodeAPIResponse(BaseAPIResponse):
    id: str
    name: str
    tags: List[str]
    pipelines: List[str]
    type: str

    # If a node is a ModularPipeline node, this value will be None, hence Optional.
    modular_pipelines: Optional[List[str]] = None


class TaskNodeAPIResponse(BaseGraphNodeAPIResponse):
    parameters: Dict
    model_config = ConfigDict(
        json_schema_extra={
            "example": {
                "id": "6ab908b8",
                "name": "split_data_node",
                "tags": [],
                "pipelines": ["__default__", "ds"],
                "modular_pipelines": [],
                "type": "task",
                "parameters": {
                    "test_size": 0.2,
                    "random_state": 3,
                    "features": [
                        "engines",
                        "passenger_capacity",
                        "crew",
                        "d_check_complete",
                        "moon_clearance_complete",
                        "iata_approved",
                        "company_rating",
                        "review_scores_rating",
                    ],
                },
            }
        }
    )


class DataNodeAPIResponse(BaseGraphNodeAPIResponse):
    layer: Optional[str] = None
    dataset_type: Optional[str] = None
    stats: Optional[Dict] = None
    model_config = ConfigDict(
        json_schema_extra={
            "example": {
                "id": "d7b83b05",
                "name": "master_table",
                "tags": [],
                "pipelines": ["__default__", "dp", "ds"],
                "modular_pipelines": [],
                "type": "data",
                "layer": "primary",
                "dataset_type": "kedro_datasets.pandas.csv_dataset.CSVDataset",
                "stats": {"rows": 10, "columns": 2, "file_size": 2300},
            }
        }
    )


NodeAPIResponse = Union[
    TaskNodeAPIResponse,
    DataNodeAPIResponse,
]


class TaskNodeMetadataAPIResponse(BaseAPIResponse):
    code: Optional[str] = None
    filepath: Optional[str] = None
    parameters: Optional[Dict] = None
    inputs: List[str]
    outputs: List[str]
    run_command: Optional[str] = None
    model_config = ConfigDict(
        json_schema_extra={
            "example": {
                "code": "def split_data(data: pd.DataFrame, parameters: Dict) -> Tuple:",
                "filepath": "proj/src/new_kedro_project/pipelines/data_science/nodes.py",
                "parameters": {"test_size": 0.2},
                "inputs": ["params:input1", "input2"],
                "outputs": ["output1"],
                "run_command": "kedro run --to-nodes=split_data",
            }
        }
    )


class DataNodeMetadataAPIResponse(BaseAPIResponse):
    filepath: Optional[str] = None
    type: str
<<<<<<< HEAD
    plot: Optional[Dict] = None
    image: Optional[str] = None
    tracking_data: Optional[Dict] = None
    run_command: Optional[str] = None
    preview: Optional[Dict] = None
    stats: Optional[Dict] = None
    model_config = ConfigDict(
        json_schema_extra={
=======
    run_command: Optional[str]
    preview: Optional[Union[Dict, str]]
    preview_type: Optional[str]
    stats: Optional[Dict]

    class Config:
        schema_extra = {
>>>>>>> 5ca1550a
            "example": {
                "filepath": "/my-kedro-project/data/03_primary/master_table.csv",
                "type": "kedro_datasets.pandas.csv_dataset.CSVDataset",
                "run_command": "kedro run --to-outputs=master_table",
            }
        }
    )


class TranscodedDataNodeMetadataAPIReponse(BaseAPIResponse):
    filepath: str
    original_type: str
    transcoded_types: List[str]
    run_command: Optional[str] = None
    stats: Optional[Dict] = None


class ParametersNodeMetadataAPIResponse(BaseAPIResponse):
    parameters: Dict
    model_config = ConfigDict(
        json_schema_extra={
            "example": {
                "parameters": {
                    "test_size": 0.2,
                    "random_state": 3,
                    "features": [
                        "engines",
                        "passenger_capacity",
                        "crew",
                        "d_check_complete",
                        "moon_clearance_complete",
                        "iata_approved",
                        "company_rating",
                        "review_scores_rating",
                    ],
                }
            }
        }
    )


NodeMetadataAPIResponse = Union[
    TaskNodeMetadataAPIResponse,
    DataNodeMetadataAPIResponse,
    TranscodedDataNodeMetadataAPIReponse,
    ParametersNodeMetadataAPIResponse,
]


class GraphEdgeAPIResponse(BaseAPIResponse):
    source: str
    target: str


class NamedEntityAPIResponse(BaseAPIResponse):
    """Model an API field that has an ID and a name.
    For example, used for representing modular pipelines and pipelines in the API response.
    """

    id: str
    name: Optional[str] = None


class ModularPipelineChildAPIResponse(BaseAPIResponse):
    """Model a child in a modular pipeline's children field in the API response."""

    id: str
    type: str


class ModularPipelinesTreeNodeAPIResponse(BaseAPIResponse):
    """Model a node in the tree representation of modular pipelines in the API response."""

    id: str
    name: str
    inputs: List[str]
    outputs: List[str]
    children: List[ModularPipelineChildAPIResponse]


# Represent the modular pipelines in the API response as a tree.
# The root node is always designated with the __root__ key.
# Example:
# {
#     "__root__": {
#            "id": "__root__",
#            "name": "Root",
#            "inputs": [],
#            "outputs": [],
#            "children": [
#                {"id": "d577578a", "type": "parameters"},
#                {"id": "data_science", "type": "modularPipeline"},
#                {"id": "f1f1425b", "type": "parameters"},
#                {"id": "data_engineering", "type": "modularPipeline"},
#            ],
#        },
#        "data_engineering": {
#            "id": "data_engineering",
#            "name": "Data Engineering",
#            "inputs": ["d577578a"],
#            "outputs": [],
#            "children": [],
#        },
#        "data_science": {
#            "id": "data_science",
#            "name": "Data Science",
#            "inputs": ["f1f1425b"],
#            "outputs": [],
#            "children": [],
#        },
#    }
# }
ModularPipelinesTreeAPIResponse = Dict[str, ModularPipelinesTreeNodeAPIResponse]


class GraphAPIResponse(BaseAPIResponse):
    nodes: List[NodeAPIResponse]
    edges: List[GraphEdgeAPIResponse]
    layers: List[str]
    tags: List[NamedEntityAPIResponse]
    pipelines: List[NamedEntityAPIResponse]
    modular_pipelines: ModularPipelinesTreeAPIResponse
    selected_pipeline: str


class PackageCompatibilityAPIResponse(BaseAPIResponse):
    package_name: str
    package_version: str
    is_compatible: bool
    model_config = ConfigDict(
        json_schema_extra={
            "example": {
                "package_name": "fsspec",
                "package_version": "2023.9.1",
                "is_compatible": True,
            }
        }
    )


class EnhancedORJSONResponse(ORJSONResponse):
    @staticmethod
    def encode_to_human_readable(content: Any) -> bytes:
        """A method to encode the given content to JSON, with the
        proper formatting to write a human-readable file.

        Returns:
            A bytes object containing the JSON to write.

        """
        return orjson.dumps(
            content,
            option=orjson.OPT_INDENT_2
            | orjson.OPT_NON_STR_KEYS
            | orjson.OPT_SERIALIZE_NUMPY,
        )


def get_default_response() -> GraphAPIResponse:
    """Default response for `/api/main`."""
    default_selected_pipeline_id = (
        data_access_manager.get_default_selected_pipeline().id
    )

    modular_pipelines_tree = (
        data_access_manager.create_modular_pipelines_tree_for_registered_pipeline(
            default_selected_pipeline_id
        )
    )

    return GraphAPIResponse(
        nodes=data_access_manager.get_nodes_for_registered_pipeline(
            default_selected_pipeline_id
        ),
        edges=data_access_manager.get_edges_for_registered_pipeline(
            default_selected_pipeline_id
        ),
        tags=data_access_manager.tags.as_list(),
        layers=data_access_manager.get_sorted_layers_for_registered_pipeline(
            default_selected_pipeline_id
        ),
        pipelines=data_access_manager.registered_pipelines.as_list(),
        modular_pipelines=modular_pipelines_tree,
        selected_pipeline=default_selected_pipeline_id,
    )


def get_node_metadata_response(node_id: str):
    """API response for `/api/nodes/node_id`."""
    node = data_access_manager.nodes.get_node_by_id(node_id)
    if not node:
        return JSONResponse(status_code=404, content={"message": "Invalid node ID"})

    if not node.has_metadata():
        return JSONResponse(content={})

    if isinstance(node, TaskNode):
        return TaskNodeMetadata(task_node=node)

    if isinstance(node, DataNode):
        return DataNodeMetadata(data_node=node)

    if isinstance(node, TranscodedDataNode):
        return TranscodedDataNodeMetadata(transcoded_data_node=node)

    return ParametersNodeMetadata(parameters_node=node)


def get_selected_pipeline_response(registered_pipeline_id: str):
    """API response for `/api/pipeline/pipeline_id`."""
    if not data_access_manager.registered_pipelines.has_pipeline(
        registered_pipeline_id
    ):
        return JSONResponse(status_code=404, content={"message": "Invalid pipeline ID"})

    modular_pipelines_tree = (
        data_access_manager.create_modular_pipelines_tree_for_registered_pipeline(
            registered_pipeline_id
        )
    )

    return GraphAPIResponse(
        nodes=data_access_manager.get_nodes_for_registered_pipeline(
            registered_pipeline_id
        ),
        edges=data_access_manager.get_edges_for_registered_pipeline(
            registered_pipeline_id
        ),
        tags=data_access_manager.tags.as_list(),
        layers=data_access_manager.get_sorted_layers_for_registered_pipeline(
            registered_pipeline_id
        ),
        pipelines=data_access_manager.registered_pipelines.as_list(),
        selected_pipeline=registered_pipeline_id,
        modular_pipelines=modular_pipelines_tree,
    )


def get_package_compatibilities_response(
    package_name: str = _FSSPEC_PACKAGE_NAME,
    compatible_version: str = _FSSPEC_COMPATIBLE_VERSION,
):
    """API response for `/api/package_compatibility`."""
    package_version = get_package_version(package_name)
    is_compatible = packaging.version.parse(package_version) >= packaging.version.parse(
        compatible_version
    )
    return PackageCompatibilityAPIResponse(
        package_name=package_name,
        package_version=package_version,
        is_compatible=is_compatible,
    )


def write_api_response_to_fs(file_path: str, response: Any, remote_fs: Any):
    """Encodes, enhances responses and writes it to a file"""
    jsonable_response = jsonable_encoder(response)
    encoded_response = EnhancedORJSONResponse.encode_to_human_readable(
        jsonable_response
    )

    with remote_fs.open(file_path, "wb") as file:
        file.write(encoded_response)


def save_api_main_response_to_fs(main_path: str, remote_fs: Any):
    """Saves API /main response to a directory."""
    try:
        write_api_response_to_fs(main_path, get_default_response(), remote_fs)
    except Exception as exc:  # pragma: no cover
        logger.exception("Failed to save default response. Error: %s", str(exc))
        raise exc


def save_api_node_response_to_fs(nodes_path: str, remote_fs: Any):
    """Saves API /nodes/{node} response to a directory."""
    for nodeId in data_access_manager.nodes.get_node_ids():
        try:
            write_api_response_to_fs(
                f"{nodes_path}/{nodeId}", get_node_metadata_response(nodeId), remote_fs
            )
        except Exception as exc:  # pragma: no cover
            logger.exception(
                "Failed to save node data for node ID %s. Error: %s", nodeId, str(exc)
            )
            raise exc


def save_api_pipeline_response_to_fs(pipelines_path: str, remote_fs: Any):
    """Saves API /pipelines/{pipeline} response to a directory."""
    for pipelineId in data_access_manager.registered_pipelines.get_pipeline_ids():
        try:
            write_api_response_to_fs(
                f"{pipelines_path}/{pipelineId}",
                get_selected_pipeline_response(pipelineId),
                remote_fs,
            )
        except Exception as exc:  # pragma: no cover
            logger.exception(
                "Failed to save pipeline data for pipeline ID %s. Error: %s",
                pipelineId,
                str(exc),
            )
            raise exc


def save_api_responses_to_fs(api_dir: str):
    """Saves all Kedro Viz API responses to a directory."""
    try:
        protocol, path = get_protocol_and_path(str(api_dir))
        remote_fs = fsspec.filesystem(protocol)

        logger.debug(
            """Saving/Uploading api files to %s""",
            api_dir,
        )

        main_path = f"{path}/api/main"
        nodes_path = f"{path}/api/nodes"
        pipelines_path = f"{path}/api/pipelines"

        if protocol == "file":
            remote_fs.makedirs(path, exist_ok=True)
            remote_fs.makedirs(nodes_path, exist_ok=True)
            remote_fs.makedirs(pipelines_path, exist_ok=True)

        save_api_main_response_to_fs(main_path, remote_fs)
        save_api_node_response_to_fs(nodes_path, remote_fs)
        save_api_pipeline_response_to_fs(pipelines_path, remote_fs)

    except Exception as exc:  # pragma: no cover
        logger.exception(
            "An error occurred while preparing data for saving. Error: %s", str(exc)
        )
        raise exc<|MERGE_RESOLUTION|>--- conflicted
+++ resolved
@@ -1,4 +1,5 @@
 """`kedro_viz.api.rest.responses` defines REST response types."""
+
 # pylint: disable=missing-class-docstring,invalid-name
 import abc
 import logging
@@ -130,24 +131,12 @@
 class DataNodeMetadataAPIResponse(BaseAPIResponse):
     filepath: Optional[str] = None
     type: str
-<<<<<<< HEAD
-    plot: Optional[Dict] = None
-    image: Optional[str] = None
-    tracking_data: Optional[Dict] = None
     run_command: Optional[str] = None
-    preview: Optional[Dict] = None
+    preview: Optional[Union[Dict, str]] = None
+    preview_type: Optional[str] = None
     stats: Optional[Dict] = None
     model_config = ConfigDict(
         json_schema_extra={
-=======
-    run_command: Optional[str]
-    preview: Optional[Union[Dict, str]]
-    preview_type: Optional[str]
-    stats: Optional[Dict]
-
-    class Config:
-        schema_extra = {
->>>>>>> 5ca1550a
             "example": {
                 "filepath": "/my-kedro-project/data/03_primary/master_table.csv",
                 "type": "kedro_datasets.pandas.csv_dataset.CSVDataset",
