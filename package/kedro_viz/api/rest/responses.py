--- conflicted
+++ resolved
@@ -21,11 +21,8 @@
     TranscodedDataNode,
     TranscodedDataNodeMetadata,
 )
-<<<<<<< HEAD
-=======
 
 logger = logging.getLogger(__name__)
->>>>>>> c300d74c
 
 
 class APIErrorMessage(BaseModel):
@@ -344,17 +341,10 @@
     )
 
     return GraphAPIResponse(
-<<<<<<< HEAD
-        nodes=data_access_manager.get_nodes_for_registered_pipeline(
-            registered_pipeline_id
-        ),
-        edges=data_access_manager.get_edges_for_registered_pipeline(
-=======
         nodes=data_access_manager.get_nodes_for_registered_pipeline(  # type: ignore
             registered_pipeline_id
         ),
         edges=data_access_manager.get_edges_for_registered_pipeline(  # type: ignore
->>>>>>> c300d74c
             registered_pipeline_id
         ),
         tags=data_access_manager.tags.as_list(),
@@ -363,50 +353,6 @@
         ),
         pipelines=data_access_manager.registered_pipelines.as_list(),
         selected_pipeline=registered_pipeline_id,
-<<<<<<< HEAD
-        modular_pipelines=modular_pipelines_tree,
-    )
-
-
-def save_api_responses_to_fs(filepath: str):
-    protocol, path = get_protocol_and_path(filepath)
-    remote_fs = fsspec.filesystem(protocol)
-    default_response = get_default_response()
-    jsonable_default_response = jsonable_encoder(default_response)
-    encoded_response = EnhancedORJSONResponse.encode_to_human_readable(
-        jsonable_default_response
-    )
-
-    main_loc = f"{path}/api/main"
-    nodes_loc = f"{path}/api/nodes"
-    pipelines_loc = f"{path}/api/pipelines"
-
-    if protocol == "file":
-        remote_fs.makedirs(path, exist_ok=True)
-        remote_fs.makedirs(nodes_loc, exist_ok=True)
-        remote_fs.makedirs(pipelines_loc, exist_ok=True)
-
-    with remote_fs.open(main_loc, "wb") as f:
-        f.write(encoded_response)
-
-    for node in data_access_manager.nodes.get_node_ids():
-        node_response = get_node_metadata_response(node)
-        jsonable_node_response = jsonable_encoder(node_response)
-        encoded_response = EnhancedORJSONResponse.encode_to_human_readable(
-            jsonable_node_response
-        )
-        with remote_fs.open(f"{nodes_loc}/{node}", "wb") as f:
-            f.write(encoded_response)
-
-    for pipeline in data_access_manager.registered_pipelines.get_pipeline_ids():
-        pipeline_response = get_selected_pipeline_response(pipeline)
-        jsonable_pipeline_response = jsonable_encoder(pipeline_response)
-        encoded_response = EnhancedORJSONResponse.encode_to_human_readable(
-            jsonable_pipeline_response
-        )
-        with remote_fs.open(f"{pipelines_loc}/{pipeline}", "wb") as f:
-            f.write(encoded_response)
-=======
         modular_pipelines=modular_pipelines_tree,  # type: ignore
     )
 
@@ -491,5 +437,4 @@
         logger.exception(
             "An error occurred while preparing data for saving. Error: %s", str(exc)
         )
-        raise exc
->>>>>>> c300d74c
+        raise exc