"""`kedro_viz.api.rest.responses` defines REST response types."""
# pylint: disable=missing-class-docstring,invalid-name
import abc
import logging
from typing import Any, Dict, List, Optional, Union

import orjson
import packaging
from fastapi.encoders import jsonable_encoder
from fastapi.responses import JSONResponse, ORJSONResponse
from pydantic import BaseModel

from kedro_viz.api.rest.utils import get_package_version
from kedro_viz.data_access import data_access_manager
from kedro_viz.models.flowchart import (
    DataNode,
    DataNodeMetadata,
    ParametersNodeMetadata,
    TaskNode,
    TaskNodeMetadata,
    TranscodedDataNode,
    TranscodedDataNodeMetadata,
)

logger = logging.getLogger(__name__)

_FSSPEC_PACKAGE_NAME = "fsspec"
_FSSPEC_COMPATIBLE_VERSION = "2023.9.0"


class APIErrorMessage(BaseModel):
    message: str


class BaseAPIResponse(BaseModel, abc.ABC):
    class Config:
        orm_mode = True


class BaseGraphNodeAPIResponse(BaseAPIResponse):
    id: str
    name: str
    tags: List[str]
    pipelines: List[str]
    type: str

    # If a node is a ModularPipeline node, this value will be None, hence Optional.
    modular_pipelines: Optional[List[str]]


class TaskNodeAPIResponse(BaseGraphNodeAPIResponse):
    parameters: Dict

    class Config:
        schema_extra = {
            "example": {
                "id": "6ab908b8",
                "name": "split_data_node",
                "tags": [],
                "pipelines": ["__default__", "ds"],
                "modular_pipelines": [],
                "type": "task",
                "parameters": {
                    "test_size": 0.2,
                    "random_state": 3,
                    "features": [
                        "engines",
                        "passenger_capacity",
                        "crew",
                        "d_check_complete",
                        "moon_clearance_complete",
                        "iata_approved",
                        "company_rating",
                        "review_scores_rating",
                    ],
                },
            }
        }


class DataNodeAPIResponse(BaseGraphNodeAPIResponse):
    layer: Optional[str]
    dataset_type: Optional[str]
    stats: Optional[Dict]

    class Config:
        schema_extra = {
            "example": {
                "id": "d7b83b05",
                "name": "master_table",
                "tags": [],
                "pipelines": ["__default__", "dp", "ds"],
                "modular_pipelines": [],
                "type": "data",
                "layer": "primary",
                "dataset_type": "kedro_datasets.pandas.csv_dataset.CSVDataset",
                "stats": {"rows": 10, "columns": 2, "file_size": 2300},
            }
        }


NodeAPIResponse = Union[
    TaskNodeAPIResponse,
    DataNodeAPIResponse,
]


class TaskNodeMetadataAPIResponse(BaseAPIResponse):
    code: Optional[str]
    filepath: Optional[str]
    parameters: Optional[Dict]
    inputs: List[str]
    outputs: List[str]
    run_command: Optional[str]

    class Config:
        schema_extra = {
            "example": {
                "code": "def split_data(data: pd.DataFrame, parameters: Dict) -> Tuple:",
                "filepath": "proj/src/new_kedro_project/pipelines/data_science/nodes.py",
                "parameters": {"test_size": 0.2},
                "inputs": ["params:input1", "input2"],
                "outputs": ["output1"],
                "run_command": "kedro run --to-nodes=split_data",
            }
        }


class DataNodeMetadataAPIResponse(BaseAPIResponse):
    filepath: Optional[str]
    type: str
    plot: Optional[Dict]
    image: Optional[str]
    tracking_data: Optional[Dict]
    run_command: Optional[str]
    preview: Optional[Dict]
    stats: Optional[Dict]

    class Config:
        schema_extra = {
            "example": {
                "filepath": "/my-kedro-project/data/03_primary/master_table.csv",
                "type": "kedro_datasets.pandas.csv_dataset.CSVDataset",
                "run_command": "kedro run --to-outputs=master_table",
            }
        }


class TranscodedDataNodeMetadataAPIReponse(BaseAPIResponse):
    filepath: str
    original_type: str
    transcoded_types: List[str]
    run_command: Optional[str]
    stats: Optional[Dict]


class ParametersNodeMetadataAPIResponse(BaseAPIResponse):
    parameters: Dict

    class Config:
        schema_extra = {
            "example": {
                "parameters": {
                    "test_size": 0.2,
                    "random_state": 3,
                    "features": [
                        "engines",
                        "passenger_capacity",
                        "crew",
                        "d_check_complete",
                        "moon_clearance_complete",
                        "iata_approved",
                        "company_rating",
                        "review_scores_rating",
                    ],
                }
            }
        }


NodeMetadataAPIResponse = Union[
    TaskNodeMetadataAPIResponse,
    DataNodeMetadataAPIResponse,
    TranscodedDataNodeMetadataAPIReponse,
    ParametersNodeMetadataAPIResponse,
]


class GraphEdgeAPIResponse(BaseAPIResponse):
    source: str
    target: str


class NamedEntityAPIResponse(BaseAPIResponse):
    """Model an API field that has an ID and a name.
    For example, used for representing modular pipelines and pipelines in the API response.
    """

    id: str
    name: Optional[str]


class ModularPipelineChildAPIResponse(BaseAPIResponse):
    """Model a child in a modular pipeline's children field in the API response."""

    id: str
    type: str


class ModularPipelinesTreeNodeAPIResponse(BaseAPIResponse):
    """Model a node in the tree representation of modular pipelines in the API response."""

    id: str
    name: str
    inputs: List[str]
    outputs: List[str]
    children: List[ModularPipelineChildAPIResponse]


# Represent the modular pipelines in the API response as a tree.
# The root node is always designated with the __root__ key.
# Example:
# {
#     "__root__": {
#            "id": "__root__",
#            "name": "Root",
#            "inputs": [],
#            "outputs": [],
#            "children": [
#                {"id": "d577578a", "type": "parameters"},
#                {"id": "data_science", "type": "modularPipeline"},
#                {"id": "f1f1425b", "type": "parameters"},
#                {"id": "data_engineering", "type": "modularPipeline"},
#            ],
#        },
#        "data_engineering": {
#            "id": "data_engineering",
#            "name": "Data Engineering",
#            "inputs": ["d577578a"],
#            "outputs": [],
#            "children": [],
#        },
#        "data_science": {
#            "id": "data_science",
#            "name": "Data Science",
#            "inputs": ["f1f1425b"],
#            "outputs": [],
#            "children": [],
#        },
#    }
# }
ModularPipelinesTreeAPIResponse = Dict[str, ModularPipelinesTreeNodeAPIResponse]


class GraphAPIResponse(BaseAPIResponse):
    nodes: List[NodeAPIResponse]
    edges: List[GraphEdgeAPIResponse]
    layers: List[str]
    tags: List[NamedEntityAPIResponse]
    pipelines: List[NamedEntityAPIResponse]
    modular_pipelines: ModularPipelinesTreeAPIResponse
    selected_pipeline: str


class PackageCompatibilityAPIResponse(BaseAPIResponse):
    package_name: str
    package_version: str
    is_compatible: bool

    class Config:
        schema_extra = {
            "example": {
                "package_name": "fsspec",
                "package_version": "2023.9.1",
                "is_compatible": True,
            }
        }


class EnhancedORJSONResponse(ORJSONResponse):
    @staticmethod
    def encode_to_human_readable(content: Any) -> bytes:
        """A method to encode the given content to JSON, with the
        proper formatting to write a human-readable file.

        Returns:
            A bytes object containing the JSON to write.

        """
        return orjson.dumps(
            content,
            option=orjson.OPT_INDENT_2
            | orjson.OPT_NON_STR_KEYS
            | orjson.OPT_SERIALIZE_NUMPY,
        )


def get_default_response() -> GraphAPIResponse:
    """Default response for `/api/main`."""
    default_selected_pipeline_id = (
        data_access_manager.get_default_selected_pipeline().id
    )

    modular_pipelines_tree = (
        data_access_manager.create_modular_pipelines_tree_for_registered_pipeline(
            default_selected_pipeline_id
        )
    )

    return GraphAPIResponse(
        nodes=data_access_manager.get_nodes_for_registered_pipeline(
            default_selected_pipeline_id
        ),
        edges=data_access_manager.get_edges_for_registered_pipeline(
            default_selected_pipeline_id
        ),
        tags=data_access_manager.tags.as_list(),
        layers=data_access_manager.get_sorted_layers_for_registered_pipeline(
            default_selected_pipeline_id
        ),
        pipelines=data_access_manager.registered_pipelines.as_list(),
        modular_pipelines=modular_pipelines_tree,
        selected_pipeline=default_selected_pipeline_id,
    )


def get_node_metadata_response(node_id: str):
    """API response for `/api/nodes/node_id`."""
    node = data_access_manager.nodes.get_node_by_id(node_id)
    if not node:
        return JSONResponse(status_code=404, content={"message": "Invalid node ID"})

    if not node.has_metadata():
        return JSONResponse(content={})

    if isinstance(node, TaskNode):
        return TaskNodeMetadata(task_node=node)

    if isinstance(node, DataNode):
        return DataNodeMetadata(data_node=node)

    if isinstance(node, TranscodedDataNode):
        return TranscodedDataNodeMetadata(transcoded_data_node=node)

    return ParametersNodeMetadata(parameters_node=node)


def get_selected_pipeline_response(registered_pipeline_id: str):
    """API response for `/api/pipeline/pipeline_id`."""
    if not data_access_manager.registered_pipelines.has_pipeline(
        registered_pipeline_id
    ):
        return JSONResponse(status_code=404, content={"message": "Invalid pipeline ID"})

    modular_pipelines_tree = (
        data_access_manager.create_modular_pipelines_tree_for_registered_pipeline(
            registered_pipeline_id
        )
    )

    return GraphAPIResponse(
        nodes=data_access_manager.get_nodes_for_registered_pipeline(
            registered_pipeline_id
        ),
        edges=data_access_manager.get_edges_for_registered_pipeline(
            registered_pipeline_id
        ),
        tags=data_access_manager.tags.as_list(),
        layers=data_access_manager.get_sorted_layers_for_registered_pipeline(
            registered_pipeline_id
        ),
        pipelines=data_access_manager.registered_pipelines.as_list(),
        selected_pipeline=registered_pipeline_id,
        modular_pipelines=modular_pipelines_tree,
    )


def get_package_compatibilities_response(
    package_name: str = _FSSPEC_PACKAGE_NAME,
    compatible_version: str = _FSSPEC_COMPATIBLE_VERSION,
):
    """API response for `/api/package_compatibility`."""
    package_version = get_package_version(package_name)
    is_compatible = packaging.version.parse(package_version) >= packaging.version.parse(
        compatible_version
    )
    return PackageCompatibilityAPIResponse(
        package_name=package_name,
        package_version=package_version,
        is_compatible=is_compatible,
    )


def write_api_response_to_fs(file_path: str, response: Any, remote_fs: Any):
    """Encodes, enhances responses and writes it to a file"""
    jsonable_response = jsonable_encoder(response)
    encoded_response = EnhancedORJSONResponse.encode_to_human_readable(
        jsonable_response
    )

    with remote_fs.open(file_path, "wb") as file:
        file.write(encoded_response)


def save_api_main_response_to_fs(main_path: str, remote_fs: Any):
    """Saves API /main response to a directory."""
    try:
        write_api_response_to_fs(main_path, get_default_response(), remote_fs)
    except Exception as exc:  # pragma: no cover
        logger.exception("Failed to save default response. Error: %s", str(exc))
        raise exc


def save_api_node_response_to_fs(nodes_path: str, remote_fs: Any):
    """Saves API /nodes/{node} response to a directory."""
    for nodeId in data_access_manager.nodes.get_node_ids():
        try:
            write_api_response_to_fs(
                f"{nodes_path}/{nodeId}", get_node_metadata_response(nodeId), remote_fs
            )
        except Exception as exc:  # pragma: no cover
            logger.exception(
                "Failed to save node data for node ID %s. Error: %s", nodeId, str(exc)
            )
            raise exc


def save_api_pipeline_response_to_fs(pipelines_path: str, remote_fs: Any):
    """Saves API /pipelines/{pipeline} response to a directory."""
    for pipelineId in data_access_manager.registered_pipelines.get_pipeline_ids():
        try:
            write_api_response_to_fs(
                f"{pipelines_path}/{pipelineId}",
                get_selected_pipeline_response(pipelineId),
                remote_fs,
            )
        except Exception as exc:  # pragma: no cover
            logger.exception(
                "Failed to save pipeline data for pipeline ID %s. Error: %s",
                pipelineId,
                str(exc),
            )
            raise exc


<<<<<<< HEAD
def save_api_responses_to_fs(api_dir: str, remote_fs: Any):
    """Saves all Kedro Viz API responses to a directory."""
    try:
        protocol, path = get_protocol_and_path(api_dir)
=======
def save_api_responses_to_fs(path: str, remote_fs: Any):
    """Saves all Kedro Viz API responses to a directory."""
    try:
>>>>>>> 6572ce04
        logger.debug(
            """Saving/Uploading api files to %s""",
            path,
        )

        main_path = f"{path}/api/main"
        nodes_path = f"{path}/api/nodes"
        pipelines_path = f"{path}/api/pipelines"

        if "file" in remote_fs.protocol:
            remote_fs.makedirs(path, exist_ok=True)
            remote_fs.makedirs(nodes_path, exist_ok=True)
            remote_fs.makedirs(pipelines_path, exist_ok=True)

        save_api_main_response_to_fs(main_path, remote_fs)
        save_api_node_response_to_fs(nodes_path, remote_fs)
        save_api_pipeline_response_to_fs(pipelines_path, remote_fs)

    except Exception as exc:  # pragma: no cover
        logger.exception(
            "An error occurred while preparing data for saving. Error: %s", str(exc)
        )
        raise exc<|MERGE_RESOLUTION|>--- conflicted
+++ resolved
@@ -443,16 +443,9 @@
             raise exc
 
 
-<<<<<<< HEAD
-def save_api_responses_to_fs(api_dir: str, remote_fs: Any):
-    """Saves all Kedro Viz API responses to a directory."""
-    try:
-        protocol, path = get_protocol_and_path(api_dir)
-=======
 def save_api_responses_to_fs(path: str, remote_fs: Any):
     """Saves all Kedro Viz API responses to a directory."""
     try:
->>>>>>> 6572ce04
         logger.debug(
             """Saving/Uploading api files to %s""",
             path,
