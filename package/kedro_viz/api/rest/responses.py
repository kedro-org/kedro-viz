"""`kedro_viz.api.rest.responses` defines REST response types."""

# pylint: disable=missing-class-docstring,invalid-name
import abc
import logging
from importlib.metadata import PackageNotFoundError
from typing import Any, Dict, List, Optional, Union

import orjson
import packaging
from fastapi.encoders import jsonable_encoder
from fastapi.responses import JSONResponse, ORJSONResponse
from pydantic import BaseModel, ConfigDict

from kedro_viz.api.rest.utils import get_package_version
from kedro_viz.data_access import data_access_manager
from kedro_viz.models.flowchart import (
    DataNode,
    DataNodeMetadata,
    ParametersNodeMetadata,
    TaskNode,
    TaskNodeMetadata,
    TranscodedDataNode,
    TranscodedDataNodeMetadata,
)

logger = logging.getLogger(__name__)


class APIErrorMessage(BaseModel):
    message: str


class BaseAPIResponse(BaseModel, abc.ABC):
    model_config = ConfigDict(from_attributes=True)


class BaseGraphNodeAPIResponse(BaseAPIResponse):
    id: str
    name: str
    tags: List[str]
    pipelines: List[str]
    type: str

    # If a node is a ModularPipeline node, this value will be None, hence Optional.
    modular_pipelines: Optional[List[str]] = None


class TaskNodeAPIResponse(BaseGraphNodeAPIResponse):
    parameters: Dict
    model_config = ConfigDict(
        json_schema_extra={
            "example": {
                "id": "6ab908b8",
                "name": "split_data_node",
                "tags": [],
                "pipelines": ["__default__", "ds"],
                "modular_pipelines": [],
                "type": "task",
                "parameters": {
                    "test_size": 0.2,
                    "random_state": 3,
                    "features": [
                        "engines",
                        "passenger_capacity",
                        "crew",
                        "d_check_complete",
                        "moon_clearance_complete",
                        "iata_approved",
                        "company_rating",
                        "review_scores_rating",
                    ],
                },
            }
        }
    )


class DataNodeAPIResponse(BaseGraphNodeAPIResponse):
    layer: Optional[str] = None
    dataset_type: Optional[str] = None
    stats: Optional[Dict] = None
    model_config = ConfigDict(
        json_schema_extra={
            "example": {
                "id": "d7b83b05",
                "name": "master_table",
                "tags": [],
                "pipelines": ["__default__", "dp", "ds"],
                "modular_pipelines": [],
                "type": "data",
                "layer": "primary",
                "dataset_type": "kedro_datasets.pandas.csv_dataset.CSVDataset",
                "stats": {"rows": 10, "columns": 2, "file_size": 2300},
            }
        }
    )


NodeAPIResponse = Union[
    TaskNodeAPIResponse,
    DataNodeAPIResponse,
]


class TaskNodeMetadataAPIResponse(BaseAPIResponse):
    code: Optional[str] = None
    filepath: Optional[str] = None
    parameters: Optional[Dict] = None
    inputs: List[str]
    outputs: List[str]
    run_command: Optional[str] = None
    model_config = ConfigDict(
        json_schema_extra={
            "example": {
                "code": "def split_data(data: pd.DataFrame, parameters: Dict) -> Tuple:",
                "filepath": "proj/src/new_kedro_project/pipelines/data_science/nodes.py",
                "parameters": {"test_size": 0.2},
                "inputs": ["params:input1", "input2"],
                "outputs": ["output1"],
                "run_command": "kedro run --to-nodes=split_data",
            }
        }
    )


class DataNodeMetadataAPIResponse(BaseAPIResponse):
    filepath: Optional[str] = None
    type: str
    run_command: Optional[str] = None
    preview: Optional[Union[Dict, str]] = None
    preview_type: Optional[str] = None
    stats: Optional[Dict] = None
    model_config = ConfigDict(
        json_schema_extra={
            "example": {
                "filepath": "/my-kedro-project/data/03_primary/master_table.csv",
                "type": "kedro_datasets.pandas.csv_dataset.CSVDataset",
                "run_command": "kedro run --to-outputs=master_table",
            }
        }
    )


class TranscodedDataNodeMetadataAPIReponse(BaseAPIResponse):
    filepath: str
    original_type: str
    transcoded_types: List[str]
    run_command: Optional[str] = None
    stats: Optional[Dict] = None


class ParametersNodeMetadataAPIResponse(BaseAPIResponse):
    parameters: Dict
    model_config = ConfigDict(
        json_schema_extra={
            "example": {
                "parameters": {
                    "test_size": 0.2,
                    "random_state": 3,
                    "features": [
                        "engines",
                        "passenger_capacity",
                        "crew",
                        "d_check_complete",
                        "moon_clearance_complete",
                        "iata_approved",
                        "company_rating",
                        "review_scores_rating",
                    ],
                }
            }
        }
    )


NodeMetadataAPIResponse = Union[
    TaskNodeMetadataAPIResponse,
    DataNodeMetadataAPIResponse,
    TranscodedDataNodeMetadataAPIReponse,
    ParametersNodeMetadataAPIResponse,
]


class GraphEdgeAPIResponse(BaseAPIResponse):
    source: str
    target: str


class NamedEntityAPIResponse(BaseAPIResponse):
    """Model an API field that has an ID and a name.
    For example, used for representing modular pipelines and pipelines in the API response.
    """

    id: str
    name: Optional[str] = None


class ModularPipelineChildAPIResponse(BaseAPIResponse):
    """Model a child in a modular pipeline's children field in the API response."""

    id: str
    type: str


class ModularPipelinesTreeNodeAPIResponse(BaseAPIResponse):
    """Model a node in the tree representation of modular pipelines in the API response."""

    id: str
    name: str
    inputs: List[str]
    outputs: List[str]
    children: List[ModularPipelineChildAPIResponse]


# Represent the modular pipelines in the API response as a tree.
# The root node is always designated with the __root__ key.
# Example:
# {
#     "__root__": {
#            "id": "__root__",
#            "name": "Root",
#            "inputs": [],
#            "outputs": [],
#            "children": [
#                {"id": "d577578a", "type": "parameters"},
#                {"id": "data_science", "type": "modularPipeline"},
#                {"id": "f1f1425b", "type": "parameters"},
#                {"id": "data_engineering", "type": "modularPipeline"},
#            ],
#        },
#        "data_engineering": {
#            "id": "data_engineering",
#            "name": "Data Engineering",
#            "inputs": ["d577578a"],
#            "outputs": [],
#            "children": [],
#        },
#        "data_science": {
#            "id": "data_science",
#            "name": "Data Science",
#            "inputs": ["f1f1425b"],
#            "outputs": [],
#            "children": [],
#        },
#    }
# }
ModularPipelinesTreeAPIResponse = Dict[str, ModularPipelinesTreeNodeAPIResponse]


class GraphAPIResponse(BaseAPIResponse):
    nodes: List[NodeAPIResponse]
    edges: List[GraphEdgeAPIResponse]
    layers: List[str]
    tags: List[NamedEntityAPIResponse]
    pipelines: List[NamedEntityAPIResponse]
    modular_pipelines: ModularPipelinesTreeAPIResponse
    selected_pipeline: str


class PackageCompatibilityAPIResponse(BaseAPIResponse):
    package_name: str
    package_version: str
    is_compatible: bool
    model_config = ConfigDict(
        json_schema_extra={
            "example": {
                "package_name": "fsspec",
                "package_version": "2023.9.1",
                "is_compatible": True,
            }
        }
    )


class EnhancedORJSONResponse(ORJSONResponse):
    @staticmethod
    def encode_to_human_readable(content: Any) -> bytes:
        """A method to encode the given content to JSON, with the
        proper formatting to write a human-readable file.

        Returns:
            A bytes object containing the JSON to write.

        """
        return orjson.dumps(
            content,
            option=orjson.OPT_INDENT_2
            | orjson.OPT_NON_STR_KEYS
            | orjson.OPT_SERIALIZE_NUMPY,
        )


def get_default_response() -> GraphAPIResponse:
    """Default response for `/api/main`."""
    default_selected_pipeline_id = (
        data_access_manager.get_default_selected_pipeline().id
    )

    modular_pipelines_tree = (
        data_access_manager.create_modular_pipelines_tree_for_registered_pipeline(
            default_selected_pipeline_id
        )
    )

    return GraphAPIResponse(
        nodes=data_access_manager.get_nodes_for_registered_pipeline(
            default_selected_pipeline_id
        ),
        edges=data_access_manager.get_edges_for_registered_pipeline(
            default_selected_pipeline_id
        ),
        tags=data_access_manager.tags.as_list(),
        layers=data_access_manager.get_sorted_layers_for_registered_pipeline(
            default_selected_pipeline_id
        ),
        pipelines=data_access_manager.registered_pipelines.as_list(),
        modular_pipelines=modular_pipelines_tree,
        selected_pipeline=default_selected_pipeline_id,
    )


def get_node_metadata_response(node_id: str):
    """API response for `/api/nodes/node_id`."""
    node = data_access_manager.nodes.get_node_by_id(node_id)
    if not node:
        return JSONResponse(status_code=404, content={"message": "Invalid node ID"})

    if not node.has_metadata():
        return JSONResponse(content={})

    if isinstance(node, TaskNode):
        return TaskNodeMetadata(task_node=node)

    if isinstance(node, DataNode):
        return DataNodeMetadata(data_node=node)

    if isinstance(node, TranscodedDataNode):
        return TranscodedDataNodeMetadata(transcoded_data_node=node)

    return ParametersNodeMetadata(parameters_node=node)


def get_selected_pipeline_response(registered_pipeline_id: str):
    """API response for `/api/pipeline/pipeline_id`."""
    if not data_access_manager.registered_pipelines.has_pipeline(
        registered_pipeline_id
    ):
        return JSONResponse(status_code=404, content={"message": "Invalid pipeline ID"})

    modular_pipelines_tree = (
        data_access_manager.create_modular_pipelines_tree_for_registered_pipeline(
            registered_pipeline_id
        )
    )

    return GraphAPIResponse(
        nodes=data_access_manager.get_nodes_for_registered_pipeline(
            registered_pipeline_id
        ),
        edges=data_access_manager.get_edges_for_registered_pipeline(
            registered_pipeline_id
        ),
        tags=data_access_manager.tags.as_list(),
        layers=data_access_manager.get_sorted_layers_for_registered_pipeline(
            registered_pipeline_id
        ),
        pipelines=data_access_manager.registered_pipelines.as_list(),
        selected_pipeline=registered_pipeline_id,
        modular_pipelines=modular_pipelines_tree,
    )


def get_package_compatibilities_response(
    package_requirements: Dict[str, Dict[str, str]],
) -> List[PackageCompatibilityAPIResponse]:
    """API response for `/api/package_compatibility`."""
    package_requirements_response = []

    for package_name, package_info in package_requirements.items():
        compatible_version = package_info["min_compatible_version"]
        try:
            package_version = get_package_version(package_name)
        except PackageNotFoundError:
            logger.warning(package_info["warning_message"])
            package_version = "0.0.0"

        is_compatible = packaging.version.parse(
            package_version
        ) >= packaging.version.parse(compatible_version)

        package_requirements_response.append(
            PackageCompatibilityAPIResponse(
                package_name=package_name,
                package_version=package_version,
                is_compatible=is_compatible,
            )
        )

    return package_requirements_response


def write_api_response_to_fs(file_path: str, response: Any, remote_fs: Any):
    """Encodes, enhances responses and writes it to a file"""
    jsonable_response = jsonable_encoder(response)
    encoded_response = EnhancedORJSONResponse.encode_to_human_readable(
        jsonable_response
    )

    with remote_fs.open(file_path, "wb") as file:
        file.write(encoded_response)


def save_api_main_response_to_fs(main_path: str, remote_fs: Any):
    """Saves API /main response to a directory."""
    try:
        write_api_response_to_fs(main_path, get_default_response(), remote_fs)
    except Exception as exc:  # pragma: no cover
        logger.exception("Failed to save default response. Error: %s", str(exc))
        raise exc


def save_api_node_response_to_fs(
<<<<<<< HEAD
    nodes_path: str, remote_fs: Any, is_preview_enabled: bool
):
    """Saves API /nodes/{node} response to a directory."""

    DataNodeMetadata.set_preview_enabled(is_preview_enabled)
=======
    nodes_path: str, remote_fs: Any, is_datasets_previewed: bool
):
    """Saves API /nodes/{node} response to a directory."""
    # Set if preview is enabled/disabled for all data nodes
    DataNodeMetadata.set_is_datasets_previewed(is_datasets_previewed)

>>>>>>> 8372ec3b
    for nodeId in data_access_manager.nodes.get_node_ids():
        try:
            write_api_response_to_fs(
                f"{nodes_path}/{nodeId}", get_node_metadata_response(nodeId), remote_fs
            )
        except Exception as exc:  # pragma: no cover
            logger.exception(
                "Failed to save node data for node ID %s. Error: %s", nodeId, str(exc)
            )
            raise exc


def save_api_pipeline_response_to_fs(pipelines_path: str, remote_fs: Any):
    """Saves API /pipelines/{pipeline} response to a directory."""
    for pipelineId in data_access_manager.registered_pipelines.get_pipeline_ids():
        try:
            write_api_response_to_fs(
                f"{pipelines_path}/{pipelineId}",
                get_selected_pipeline_response(pipelineId),
                remote_fs,
            )
        except Exception as exc:  # pragma: no cover
            logger.exception(
                "Failed to save pipeline data for pipeline ID %s. Error: %s",
                pipelineId,
                str(exc),
            )
            raise exc


<<<<<<< HEAD
def save_api_responses_to_fs(path: str, remote_fs: Any, is_preview_enabled: bool):
=======
def save_api_responses_to_fs(path: str, remote_fs: Any, is_datasets_previewed: bool):
>>>>>>> 8372ec3b
    """Saves all Kedro Viz API responses to a directory."""
    try:
        logger.debug(
            """Saving/Uploading api files to %s""",
            path,
        )

        main_path = f"{path}/api/main"
        nodes_path = f"{path}/api/nodes"
        pipelines_path = f"{path}/api/pipelines"

        if "file" in remote_fs.protocol:
            remote_fs.makedirs(path, exist_ok=True)
            remote_fs.makedirs(nodes_path, exist_ok=True)
            remote_fs.makedirs(pipelines_path, exist_ok=True)

        save_api_main_response_to_fs(main_path, remote_fs)
<<<<<<< HEAD
        save_api_node_response_to_fs(nodes_path, remote_fs, is_preview_enabled)
=======
        save_api_node_response_to_fs(nodes_path, remote_fs, is_datasets_previewed)
>>>>>>> 8372ec3b
        save_api_pipeline_response_to_fs(pipelines_path, remote_fs)

    except Exception as exc:  # pragma: no cover
        logger.exception(
            "An error occurred while preparing data for saving. Error: %s", str(exc)
        )
        raise exc<|MERGE_RESOLUTION|>--- conflicted
+++ resolved
@@ -421,20 +421,12 @@
 
 
 def save_api_node_response_to_fs(
-<<<<<<< HEAD
-    nodes_path: str, remote_fs: Any, is_preview_enabled: bool
-):
-    """Saves API /nodes/{node} response to a directory."""
-
-    DataNodeMetadata.set_preview_enabled(is_preview_enabled)
-=======
     nodes_path: str, remote_fs: Any, is_datasets_previewed: bool
 ):
     """Saves API /nodes/{node} response to a directory."""
     # Set if preview is enabled/disabled for all data nodes
     DataNodeMetadata.set_is_datasets_previewed(is_datasets_previewed)
 
->>>>>>> 8372ec3b
     for nodeId in data_access_manager.nodes.get_node_ids():
         try:
             write_api_response_to_fs(
@@ -465,11 +457,7 @@
             raise exc
 
 
-<<<<<<< HEAD
-def save_api_responses_to_fs(path: str, remote_fs: Any, is_preview_enabled: bool):
-=======
 def save_api_responses_to_fs(path: str, remote_fs: Any, is_datasets_previewed: bool):
->>>>>>> 8372ec3b
     """Saves all Kedro Viz API responses to a directory."""
     try:
         logger.debug(
@@ -487,11 +475,7 @@
             remote_fs.makedirs(pipelines_path, exist_ok=True)
 
         save_api_main_response_to_fs(main_path, remote_fs)
-<<<<<<< HEAD
-        save_api_node_response_to_fs(nodes_path, remote_fs, is_preview_enabled)
-=======
         save_api_node_response_to_fs(nodes_path, remote_fs, is_datasets_previewed)
->>>>>>> 8372ec3b
         save_api_pipeline_response_to_fs(pipelines_path, remote_fs)
 
     except Exception as exc:  # pragma: no cover
