--- conflicted
+++ resolved
@@ -2,13 +2,8 @@
 from pydantic import BaseModel
 
 
-<<<<<<< HEAD
-class AWSDeployerConfiguration(BaseModel):
-    """Credentials for AWS Deployer."""
-=======
 class DeployerConfiguration(BaseModel):
     """Credentials for Deployers."""
->>>>>>> 6572ce04
 
     platform: str
     endpoint: str
