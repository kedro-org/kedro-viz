--- conflicted
+++ resolved
@@ -39,27 +39,8 @@
     response_model_exclude_none=True,
 )
 async def get_single_node_metadata(node_id: str):
-<<<<<<< HEAD
     return get_node_metadata_response(node_id)
-=======
-    node = data_access_manager.nodes.get_node_by_id(node_id)
-    if not node:
-        return JSONResponse(status_code=404, content={"message": "Invalid node ID"})
 
-    if not node.has_metadata():
-        return JSONResponse(content={})
-
-    if isinstance(node, TaskNode):
-        return TaskNodeMetadata(node)
-
-    if isinstance(node, DataNode):
-        return DataNodeMetadata(node)
-
-    if isinstance(node, TranscodedDataNode):
-        return TranscodedDataNodeMetadata(node)
-
-    return ParametersNodeMetadata(node)
->>>>>>> 240ff6e2
 
 
 @router.get(
