--- conflicted
+++ resolved
@@ -1,27 +1,12 @@
 """`kedro_viz.api.rest.router` defines REST routes and handling logic."""
 # pylint: disable=missing-function-docstring
 from fastapi import APIRouter
-<<<<<<< HEAD
-from fastapi.responses import JSONResponse
 from pydantic import BaseModel
-
-from kedro_viz.data_access import data_access_manager
-from kedro_viz.models.flowchart import (
-    DataNode,
-    DataNodeMetadata,
-    ParametersNodeMetadata,
-    TaskNode,
-    TaskNodeMetadata,
-    TranscodedDataNode,
-    TranscodedDataNodeMetadata,
-)
-=======
-from pydantic import BaseModel
->>>>>>> 6ba6a049
 
 from .responses import (
     APIErrorMessage,
     GraphAPIResponse,
+    JSONResponse,
     NodeMetadataAPIResponse,
     get_default_response,
     get_node_metadata_response,
@@ -60,33 +45,7 @@
     response_model=GraphAPIResponse,
 )
 async def get_single_pipeline_data(registered_pipeline_id: str):
-<<<<<<< HEAD
-    if not data_access_manager.registered_pipelines.has_pipeline(
-        registered_pipeline_id
-    ):
-        return JSONResponse(status_code=404, content={"message": "Invalid pipeline ID"})
-
-    modular_pipelines_tree = (
-        data_access_manager.create_modular_pipelines_tree_for_registered_pipeline(
-            registered_pipeline_id
-        )
-    )
-
-    return GraphAPIResponse(
-        nodes=data_access_manager.get_nodes_for_registered_pipeline(  # type: ignore
-            registered_pipeline_id
-        ),
-        edges=data_access_manager.get_edges_for_registered_pipeline(  # type: ignore
-            registered_pipeline_id
-        ),
-        tags=data_access_manager.tags.as_list(),
-        layers=data_access_manager.get_sorted_layers_for_registered_pipeline(
-            registered_pipeline_id
-        ),
-        pipelines=data_access_manager.registered_pipelines.as_list(),
-        selected_pipeline=registered_pipeline_id,
-        modular_pipelines=modular_pipelines_tree,  # type: ignore
-    )
+    return get_selected_pipeline_response(registered_pipeline_id)
 
 
 @router.post("/deploy")
@@ -100,7 +59,4 @@
         "bucketName": bucketName,
     }
 
-    return JSONResponse(status_code=200, content=response_data)
-=======
-    return get_selected_pipeline_response(registered_pipeline_id)
->>>>>>> 6ba6a049
+    return JSONResponse(status_code=200, content=response_data)