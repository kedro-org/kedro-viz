--- conflicted
+++ resolved
@@ -5,13 +5,8 @@
 from fastapi import APIRouter
 from fastapi.responses import JSONResponse
 
-<<<<<<< HEAD
-from kedro_viz.api.rest.requests import AWSDeployerConfiguration
-from kedro_viz.integrations.deployment.aws_deployer import AWSDeployer
-=======
 from kedro_viz.api.rest.requests import DeployerConfiguration
 from kedro_viz.integrations.deployment.deployer_factory import DeployerFactory
->>>>>>> 6572ce04
 
 from .responses import (
     APIErrorMessage,
@@ -55,13 +50,6 @@
 
 
 @router.post("/deploy")
-<<<<<<< HEAD
-async def deploy_kedro_viz(input_values: AWSDeployerConfiguration):
-    try:
-        deployer = AWSDeployer(input_values.region, input_values.bucket_name)
-        url = deployer.deploy_and_get_url()
-        response = {"message": "Website deployed on S3", "url": url}
-=======
 async def deploy_kedro_viz(input_values: DeployerConfiguration):
     try:
         deployer = DeployerFactory.create_deployer(
@@ -73,7 +61,6 @@
             f"{input_values.platform and input_values.platform.upper()}",
             "url": input_values.endpoint,
         }
->>>>>>> 6572ce04
         return JSONResponse(status_code=200, content=response)
     except PermissionError as exc:  # pragma: no cover
         logger.exception("Permission error in deploying Kedro Viz : %s ", exc)
