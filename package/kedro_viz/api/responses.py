# Copyright 2021 QuantumBlack Visual Analytics Limited
#
# Licensed under the Apache License, Version 2.0 (the "License");
# you may not use this file except in compliance with the License.
# You may obtain a copy of the License at
#
#     http://www.apache.org/licenses/LICENSE-2.0
#
# THE SOFTWARE IS PROVIDED "AS IS", WITHOUT WARRANTY OF ANY KIND,
# EXPRESS OR IMPLIED, INCLUDING BUT NOT LIMITED TO THE WARRANTIES
# OF MERCHANTABILITY, FITNESS FOR A PARTICULAR PURPOSE, AND
# NONINFRINGEMENT. IN NO EVENT WILL THE LICENSOR OR OTHER CONTRIBUTORS
# BE LIABLE FOR ANY CLAIM, DAMAGES, OR OTHER LIABILITY, WHETHER IN AN
# ACTION OF CONTRACT, TORT OR OTHERWISE, ARISING FROM, OUT OF, OR IN
# CONNECTION WITH THE SOFTWARE OR THE USE OR OTHER DEALINGS IN THE SOFTWARE.
#
# The QuantumBlack Visual Analytics Limited ("QuantumBlack") name and logo
# (either separately or in combination, "QuantumBlack Trademarks") are
# trademarks of QuantumBlack. The License does not grant you any right or
# license to the QuantumBlack Trademarks. You may not use the QuantumBlack
# Trademarks or any confusingly similar mark as a trademark for your product,
# or use the QuantumBlack Trademarks in any other manner that might cause
# confusion in the marketplace, including but not limited to in advertising,
# on websites, or on software.
#
# See the License for the specific language governing permissions and
# limitations under the License.
"""`kedro_viz.api.responses` defines API response types"""
# pylint: disable=missing-class-docstring,too-few-public-methods
import abc
from typing import Dict, List, Optional, Union

from pydantic import BaseModel

from kedro_viz.data_access import data_access_manager


class APIErrorMessage(BaseModel):
    message: str


class BaseAPIResponse(BaseModel, abc.ABC):
    class Config:
        orm_mode = True


class BaseGraphNodeAPIResponse(BaseAPIResponse):
    id: str
    name: str
    full_name: str
    tags: List[str]
    pipelines: List[str]
    modular_pipelines: List[str]
    type: str


class TaskNodeAPIResponse(BaseGraphNodeAPIResponse):
    parameters: Dict

    class Config:
        schema_extra = {
            "example": {
                "id": "6ab908b8",
                "name": "split_data_node",
                "full_name": "split_data_node",
                "tags": [],
                "pipelines": ["__default__", "ds"],
                "modular_pipelines": [],
                "type": "task",
                "parameters": {
                    "test_size": 0.2,
                    "random_state": 3,
                    "features": [
                        "engines",
                        "passenger_capacity",
                        "crew",
                        "d_check_complete",
                        "moon_clearance_complete",
                        "iata_approved",
                        "company_rating",
                        "review_scores_rating",
                    ],
                },
            }
        }


class DataNodeAPIResponse(BaseGraphNodeAPIResponse):
    layer: Optional[str]
    dataset_type: Optional[str]

    class Config:
        schema_extra = {
            "example": {
                "id": "d7b83b05",
                "name": "Master Table",
                "full_name": "master_table",
                "tags": [],
                "pipelines": ["__default__", "dp", "ds"],
                "modular_pipelines": [],
                "type": "data",
                "layer": "primary",
                "dataset_type": "kedro.extras.datasets.pandas.csv_dataset.CSVDataSet",
            }
        }


NodeAPIResponse = Union[
    TaskNodeAPIResponse,
    DataNodeAPIResponse,
]


class TaskNodeMetadataAPIResponse(BaseAPIResponse):
    code: str
    filepath: str
    parameters: Dict
<<<<<<< HEAD
    inputs: List[str]
    outputs: List[str]
=======
    run_command: Optional[str]

>>>>>>> 19c69093
    class Config:
        schema_extra = {
            "example": {
                "code": "def split_data(data: pd.DataFrame, parameters: Dict) -> Tuple:",
                "filepath": "proj/src/new_kedro_project/pipelines/data_science/nodes.py",
                "parameters": {"test_size": 0.2},
<<<<<<< HEAD
                "inputs": ["params:input1", "input2"],
                "outputs":['output1']
=======
                "run_command": 'kedro run --to-nodes="split_data"',
>>>>>>> 19c69093
            }
        }


class DataNodeMetadataAPIResponse(BaseAPIResponse):
    filepath: str
    type: str
    plot: Optional[Dict]
    run_command: Optional[str]

    class Config:
        schema_extra = {
            "example": {
                "filepath": "/my-kedro-project/data/03_primary/master_table.csv",
                "type": "kedro.extras.datasets.pandas.csv_dataset.CSVDataSet",
                "run_command": 'kedro run --to-outputs="master_table"',
            }
        }


class ParametersNodeMetadataAPIResponse(BaseAPIResponse):
    parameters: Dict

    class Config:
        schema_extra = {
            "example": {
                "parameters": {
                    "test_size": 0.2,
                    "random_state": 3,
                    "features": [
                        "engines",
                        "passenger_capacity",
                        "crew",
                        "d_check_complete",
                        "moon_clearance_complete",
                        "iata_approved",
                        "company_rating",
                        "review_scores_rating",
                    ],
                }
            }
        }


NodeMetadataAPIResponse = Union[
    TaskNodeMetadataAPIResponse,
    DataNodeMetadataAPIResponse,
    ParametersNodeMetadataAPIResponse,
]


class GraphEdgeAPIResponse(BaseAPIResponse):
    source: str
    target: str


class NamedEntityAPIResponse(BaseAPIResponse):
    """Model an API field that has an ID and a name.
    For example, used for representing modular pipelines and pipelines in the API response.
    """

    id: str
    name: Optional[str]


class GraphAPIResponse(BaseAPIResponse):
    nodes: List[NodeAPIResponse]
    edges: List[GraphEdgeAPIResponse]
    layers: List[str]
    tags: List[NamedEntityAPIResponse]
    pipelines: List[NamedEntityAPIResponse]
    modular_pipelines: List[NamedEntityAPIResponse]
    selected_pipeline: str


def get_default_response() -> GraphAPIResponse:
    """Default response for `/api/main`."""
    return GraphAPIResponse(
        nodes=data_access_manager.nodes.as_list(),
        edges=data_access_manager.edges.as_list(),
        tags=data_access_manager.tags.as_list(),
        layers=data_access_manager.layers.as_list(),
        pipelines=data_access_manager.registered_pipelines.as_list(),
        modular_pipelines=data_access_manager.modular_pipelines.as_list(),
        selected_pipeline=data_access_manager.get_default_selected_pipeline().id,
    )
<|MERGE_RESOLUTION|>--- conflicted
+++ resolved
@@ -1,222 +1,216 @@
-# Copyright 2021 QuantumBlack Visual Analytics Limited
-#
-# Licensed under the Apache License, Version 2.0 (the "License");
-# you may not use this file except in compliance with the License.
-# You may obtain a copy of the License at
-#
-#     http://www.apache.org/licenses/LICENSE-2.0
-#
-# THE SOFTWARE IS PROVIDED "AS IS", WITHOUT WARRANTY OF ANY KIND,
-# EXPRESS OR IMPLIED, INCLUDING BUT NOT LIMITED TO THE WARRANTIES
-# OF MERCHANTABILITY, FITNESS FOR A PARTICULAR PURPOSE, AND
-# NONINFRINGEMENT. IN NO EVENT WILL THE LICENSOR OR OTHER CONTRIBUTORS
-# BE LIABLE FOR ANY CLAIM, DAMAGES, OR OTHER LIABILITY, WHETHER IN AN
-# ACTION OF CONTRACT, TORT OR OTHERWISE, ARISING FROM, OUT OF, OR IN
-# CONNECTION WITH THE SOFTWARE OR THE USE OR OTHER DEALINGS IN THE SOFTWARE.
-#
-# The QuantumBlack Visual Analytics Limited ("QuantumBlack") name and logo
-# (either separately or in combination, "QuantumBlack Trademarks") are
-# trademarks of QuantumBlack. The License does not grant you any right or
-# license to the QuantumBlack Trademarks. You may not use the QuantumBlack
-# Trademarks or any confusingly similar mark as a trademark for your product,
-# or use the QuantumBlack Trademarks in any other manner that might cause
-# confusion in the marketplace, including but not limited to in advertising,
-# on websites, or on software.
-#
-# See the License for the specific language governing permissions and
-# limitations under the License.
-"""`kedro_viz.api.responses` defines API response types"""
-# pylint: disable=missing-class-docstring,too-few-public-methods
-import abc
-from typing import Dict, List, Optional, Union
-
-from pydantic import BaseModel
-
-from kedro_viz.data_access import data_access_manager
-
-
-class APIErrorMessage(BaseModel):
-    message: str
-
-
-class BaseAPIResponse(BaseModel, abc.ABC):
-    class Config:
-        orm_mode = True
-
-
-class BaseGraphNodeAPIResponse(BaseAPIResponse):
-    id: str
-    name: str
-    full_name: str
-    tags: List[str]
-    pipelines: List[str]
-    modular_pipelines: List[str]
-    type: str
-
-
-class TaskNodeAPIResponse(BaseGraphNodeAPIResponse):
-    parameters: Dict
-
-    class Config:
-        schema_extra = {
-            "example": {
-                "id": "6ab908b8",
-                "name": "split_data_node",
-                "full_name": "split_data_node",
-                "tags": [],
-                "pipelines": ["__default__", "ds"],
-                "modular_pipelines": [],
-                "type": "task",
-                "parameters": {
-                    "test_size": 0.2,
-                    "random_state": 3,
-                    "features": [
-                        "engines",
-                        "passenger_capacity",
-                        "crew",
-                        "d_check_complete",
-                        "moon_clearance_complete",
-                        "iata_approved",
-                        "company_rating",
-                        "review_scores_rating",
-                    ],
-                },
-            }
-        }
-
-
-class DataNodeAPIResponse(BaseGraphNodeAPIResponse):
-    layer: Optional[str]
-    dataset_type: Optional[str]
-
-    class Config:
-        schema_extra = {
-            "example": {
-                "id": "d7b83b05",
-                "name": "Master Table",
-                "full_name": "master_table",
-                "tags": [],
-                "pipelines": ["__default__", "dp", "ds"],
-                "modular_pipelines": [],
-                "type": "data",
-                "layer": "primary",
-                "dataset_type": "kedro.extras.datasets.pandas.csv_dataset.CSVDataSet",
-            }
-        }
-
-
-NodeAPIResponse = Union[
-    TaskNodeAPIResponse,
-    DataNodeAPIResponse,
-]
-
-
-class TaskNodeMetadataAPIResponse(BaseAPIResponse):
-    code: str
-    filepath: str
-    parameters: Dict
-<<<<<<< HEAD
-    inputs: List[str]
-    outputs: List[str]
-=======
-    run_command: Optional[str]
-
->>>>>>> 19c69093
-    class Config:
-        schema_extra = {
-            "example": {
-                "code": "def split_data(data: pd.DataFrame, parameters: Dict) -> Tuple:",
-                "filepath": "proj/src/new_kedro_project/pipelines/data_science/nodes.py",
-                "parameters": {"test_size": 0.2},
-<<<<<<< HEAD
-                "inputs": ["params:input1", "input2"],
-                "outputs":['output1']
-=======
-                "run_command": 'kedro run --to-nodes="split_data"',
->>>>>>> 19c69093
-            }
-        }
-
-
-class DataNodeMetadataAPIResponse(BaseAPIResponse):
-    filepath: str
-    type: str
-    plot: Optional[Dict]
-    run_command: Optional[str]
-
-    class Config:
-        schema_extra = {
-            "example": {
-                "filepath": "/my-kedro-project/data/03_primary/master_table.csv",
-                "type": "kedro.extras.datasets.pandas.csv_dataset.CSVDataSet",
-                "run_command": 'kedro run --to-outputs="master_table"',
-            }
-        }
-
-
-class ParametersNodeMetadataAPIResponse(BaseAPIResponse):
-    parameters: Dict
-
-    class Config:
-        schema_extra = {
-            "example": {
-                "parameters": {
-                    "test_size": 0.2,
-                    "random_state": 3,
-                    "features": [
-                        "engines",
-                        "passenger_capacity",
-                        "crew",
-                        "d_check_complete",
-                        "moon_clearance_complete",
-                        "iata_approved",
-                        "company_rating",
-                        "review_scores_rating",
-                    ],
-                }
-            }
-        }
-
-
-NodeMetadataAPIResponse = Union[
-    TaskNodeMetadataAPIResponse,
-    DataNodeMetadataAPIResponse,
-    ParametersNodeMetadataAPIResponse,
-]
-
-
-class GraphEdgeAPIResponse(BaseAPIResponse):
-    source: str
-    target: str
-
-
-class NamedEntityAPIResponse(BaseAPIResponse):
-    """Model an API field that has an ID and a name.
-    For example, used for representing modular pipelines and pipelines in the API response.
-    """
-
-    id: str
-    name: Optional[str]
-
-
-class GraphAPIResponse(BaseAPIResponse):
-    nodes: List[NodeAPIResponse]
-    edges: List[GraphEdgeAPIResponse]
-    layers: List[str]
-    tags: List[NamedEntityAPIResponse]
-    pipelines: List[NamedEntityAPIResponse]
-    modular_pipelines: List[NamedEntityAPIResponse]
-    selected_pipeline: str
-
-
-def get_default_response() -> GraphAPIResponse:
-    """Default response for `/api/main`."""
-    return GraphAPIResponse(
-        nodes=data_access_manager.nodes.as_list(),
-        edges=data_access_manager.edges.as_list(),
-        tags=data_access_manager.tags.as_list(),
-        layers=data_access_manager.layers.as_list(),
-        pipelines=data_access_manager.registered_pipelines.as_list(),
-        modular_pipelines=data_access_manager.modular_pipelines.as_list(),
-        selected_pipeline=data_access_manager.get_default_selected_pipeline().id,
-    )
+# Copyright 2021 QuantumBlack Visual Analytics Limited
+#
+# Licensed under the Apache License, Version 2.0 (the "License");
+# you may not use this file except in compliance with the License.
+# You may obtain a copy of the License at
+#
+#     http://www.apache.org/licenses/LICENSE-2.0
+#
+# THE SOFTWARE IS PROVIDED "AS IS", WITHOUT WARRANTY OF ANY KIND,
+# EXPRESS OR IMPLIED, INCLUDING BUT NOT LIMITED TO THE WARRANTIES
+# OF MERCHANTABILITY, FITNESS FOR A PARTICULAR PURPOSE, AND
+# NONINFRINGEMENT. IN NO EVENT WILL THE LICENSOR OR OTHER CONTRIBUTORS
+# BE LIABLE FOR ANY CLAIM, DAMAGES, OR OTHER LIABILITY, WHETHER IN AN
+# ACTION OF CONTRACT, TORT OR OTHERWISE, ARISING FROM, OUT OF, OR IN
+# CONNECTION WITH THE SOFTWARE OR THE USE OR OTHER DEALINGS IN THE SOFTWARE.
+#
+# The QuantumBlack Visual Analytics Limited ("QuantumBlack") name and logo
+# (either separately or in combination, "QuantumBlack Trademarks") are
+# trademarks of QuantumBlack. The License does not grant you any right or
+# license to the QuantumBlack Trademarks. You may not use the QuantumBlack
+# Trademarks or any confusingly similar mark as a trademark for your product,
+# or use the QuantumBlack Trademarks in any other manner that might cause
+# confusion in the marketplace, including but not limited to in advertising,
+# on websites, or on software.
+#
+# See the License for the specific language governing permissions and
+# limitations under the License.
+"""`kedro_viz.api.responses` defines API response types"""
+# pylint: disable=missing-class-docstring,too-few-public-methods
+import abc
+from typing import Dict, List, Optional, Union
+
+from pydantic import BaseModel
+
+from kedro_viz.data_access import data_access_manager
+
+
+class APIErrorMessage(BaseModel):
+    message: str
+
+
+class BaseAPIResponse(BaseModel, abc.ABC):
+    class Config:
+        orm_mode = True
+
+
+class BaseGraphNodeAPIResponse(BaseAPIResponse):
+    id: str
+    name: str
+    full_name: str
+    tags: List[str]
+    pipelines: List[str]
+    modular_pipelines: List[str]
+    type: str
+
+
+class TaskNodeAPIResponse(BaseGraphNodeAPIResponse):
+    parameters: Dict
+
+    class Config:
+        schema_extra = {
+            "example": {
+                "id": "6ab908b8",
+                "name": "split_data_node",
+                "full_name": "split_data_node",
+                "tags": [],
+                "pipelines": ["__default__", "ds"],
+                "modular_pipelines": [],
+                "type": "task",
+                "parameters": {
+                    "test_size": 0.2,
+                    "random_state": 3,
+                    "features": [
+                        "engines",
+                        "passenger_capacity",
+                        "crew",
+                        "d_check_complete",
+                        "moon_clearance_complete",
+                        "iata_approved",
+                        "company_rating",
+                        "review_scores_rating",
+                    ],
+                },
+            }
+        }
+
+
+class DataNodeAPIResponse(BaseGraphNodeAPIResponse):
+    layer: Optional[str]
+    dataset_type: Optional[str]
+
+    class Config:
+        schema_extra = {
+            "example": {
+                "id": "d7b83b05",
+                "name": "Master Table",
+                "full_name": "master_table",
+                "tags": [],
+                "pipelines": ["__default__", "dp", "ds"],
+                "modular_pipelines": [],
+                "type": "data",
+                "layer": "primary",
+                "dataset_type": "kedro.extras.datasets.pandas.csv_dataset.CSVDataSet",
+            }
+        }
+
+
+NodeAPIResponse = Union[
+    TaskNodeAPIResponse,
+    DataNodeAPIResponse,
+]
+
+
+class TaskNodeMetadataAPIResponse(BaseAPIResponse):
+    code: str
+    filepath: str
+    parameters: Dict
+    inputs: List[str]
+    outputs: List[str]
+    run_command: Optional[str]
+
+    class Config:
+        schema_extra = {
+            "example": {
+                "code": "def split_data(data: pd.DataFrame, parameters: Dict) -> Tuple:",
+                "filepath": "proj/src/new_kedro_project/pipelines/data_science/nodes.py",
+                "parameters": {"test_size": 0.2},
+                "inputs": ["params:input1", "input2"],
+                "outputs":['output1']
+                "run_command": 'kedro run --to-nodes="split_data"',
+            }
+        }
+
+
+class DataNodeMetadataAPIResponse(BaseAPIResponse):
+    filepath: str
+    type: str
+    plot: Optional[Dict]
+    run_command: Optional[str]
+
+    class Config:
+        schema_extra = {
+            "example": {
+                "filepath": "/my-kedro-project/data/03_primary/master_table.csv",
+                "type": "kedro.extras.datasets.pandas.csv_dataset.CSVDataSet",
+                "run_command": 'kedro run --to-outputs="master_table"',
+            }
+        }
+
+
+class ParametersNodeMetadataAPIResponse(BaseAPIResponse):
+    parameters: Dict
+
+    class Config:
+        schema_extra = {
+            "example": {
+                "parameters": {
+                    "test_size": 0.2,
+                    "random_state": 3,
+                    "features": [
+                        "engines",
+                        "passenger_capacity",
+                        "crew",
+                        "d_check_complete",
+                        "moon_clearance_complete",
+                        "iata_approved",
+                        "company_rating",
+                        "review_scores_rating",
+                    ],
+                }
+            }
+        }
+
+
+NodeMetadataAPIResponse = Union[
+    TaskNodeMetadataAPIResponse,
+    DataNodeMetadataAPIResponse,
+    ParametersNodeMetadataAPIResponse,
+]
+
+
+class GraphEdgeAPIResponse(BaseAPIResponse):
+    source: str
+    target: str
+
+
+class NamedEntityAPIResponse(BaseAPIResponse):
+    """Model an API field that has an ID and a name.
+    For example, used for representing modular pipelines and pipelines in the API response.
+    """
+
+    id: str
+    name: Optional[str]
+
+
+class GraphAPIResponse(BaseAPIResponse):
+    nodes: List[NodeAPIResponse]
+    edges: List[GraphEdgeAPIResponse]
+    layers: List[str]
+    tags: List[NamedEntityAPIResponse]
+    pipelines: List[NamedEntityAPIResponse]
+    modular_pipelines: List[NamedEntityAPIResponse]
+    selected_pipeline: str
+
+
+def get_default_response() -> GraphAPIResponse:
+    """Default response for `/api/main`."""
+    return GraphAPIResponse(
+        nodes=data_access_manager.nodes.as_list(),
+        edges=data_access_manager.edges.as_list(),
+        tags=data_access_manager.tags.as_list(),
+        layers=data_access_manager.layers.as_list(),
+        pipelines=data_access_manager.registered_pipelines.as_list(),
+        modular_pipelines=data_access_manager.modular_pipelines.as_list(),
+        selected_pipeline=data_access_manager.get_default_selected_pipeline().id,
+    )