--- conflicted
+++ resolved
@@ -135,21 +135,12 @@
 
     @app.get("/api/nodes/{node_id}", response_class=JSONResponse)
     async def get_node_metadata(node_id):
-<<<<<<< HEAD
-        return json.loads(
-=======
         return json.loads(  # pragma: no cover
->>>>>>> c300d74c
             (Path(filepath) / "nodes" / node_id).read_text(encoding="utf8")
         )
 
     @app.get("/api/pipelines/{pipeline_id}", response_class=JSONResponse)
     async def get_registered_pipeline(pipeline_id):
-<<<<<<< HEAD
-        return json.loads(
-            (Path(filepath) / "pipelines" / pipeline_id).read_text(encoding="utf8")
-        )
-=======
         return json.loads(  # pragma: no cover
             (Path(filepath) / "pipelines" / pipeline_id).read_text(encoding="utf8")
         )
@@ -159,6 +150,5 @@
         return json.loads(  # pragma: no cover
             (Path(filepath) / "timestamp").read_text(encoding="utf8")
         )
->>>>>>> c300d74c
 
     return app