--- conflicted
+++ resolved
@@ -5,14 +5,10 @@
 import threading
 import time
 from itertools import cycle
-<<<<<<< HEAD
 from pathlib import Path
-from typing import Optional, Tuple
+from typing import Any, Optional, Tuple
+from pathspec import GitIgnoreSpec
 
-from pathspec import GitIgnoreSpec
-=======
-from typing import Any, Tuple
->>>>>>> 1aae8109
 
 TRANSCODING_SEPARATOR = "@"
 
@@ -70,7 +66,6 @@
     return dataset_name.lower().startswith("params:") or dataset_name == "parameters"
 
 
-<<<<<<< HEAD
 def load_gitignore_patterns(project_path: Path) -> Optional[GitIgnoreSpec]:
     """Loads gitignore spec to detect ignored files"""
     gitignore_path = project_path / ".gitignore"
@@ -99,7 +94,7 @@
     ):
         return True
     return False
-=======
+
 def merge_dicts(dict_one: dict[str, Any], dict_two: dict[str, Any]) -> dict[str, Any]:
     """Utility to merge two dictionaries"""
     import copy
@@ -112,7 +107,6 @@
         else:
             merged[key] = value
     return merged
->>>>>>> 1aae8109
 
 
 class Spinner:
