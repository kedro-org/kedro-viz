# Copyright 2021 QuantumBlack Visual Analytics Limited
#
# Licensed under the Apache License, Version 2.0 (the "License");
# you may not use this file except in compliance with the License.
# You may obtain a copy of the License at
#
#     http://www.apache.org/licenses/LICENSE-2.0
#
# THE SOFTWARE IS PROVIDED "AS IS", WITHOUT WARRANTY OF ANY KIND,
# EXPRESS OR IMPLIED, INCLUDING BUT NOT LIMITED TO THE WARRANTIES
# OF MERCHANTABILITY, FITNESS FOR A PARTICULAR PURPOSE, AND
# NONINFRINGEMENT. IN NO EVENT WILL THE LICENSOR OR OTHER CONTRIBUTORS
# BE LIABLE FOR ANY CLAIM, DAMAGES, OR OTHER LIABILITY, WHETHER IN AN
# ACTION OF CONTRACT, TORT OR OTHERWISE, ARISING FROM, OUT OF, OR IN
# CONNECTION WITH THE SOFTWARE OR THE USE OR OTHER DEALINGS IN THE SOFTWARE.
#
# The QuantumBlack Visual Analytics Limited ("QuantumBlack") name and logo
# (either separately or in combination, "QuantumBlack Trademarks") are
# trademarks of QuantumBlack. The License does not grant you any right or
# license to the QuantumBlack Trademarks. You may not use the QuantumBlack
# Trademarks or any confusingly similar mark as a trademark for your product,
# or use the QuantumBlack Trademarks in any other manner that might cause
# confusion in the marketplace, including but not limited to in advertising,
# on websites, or on software.
#
# See the License for the specific language governing permissions and
# limitations under the License.
"""`kedro_viz.services.modular_pipelines` defines modular pipelines-related business logic.
The service layer consist of pure functions operating on domain models.
"""
from typing import Dict

<<<<<<< HEAD
from kedro_viz.constants import ROOT_MODULAR_PIPELINE_ID, DEFAULT_REGISTERED_PIPELINE_ID
=======
from kedro_viz.constants import DEFAULT_REGISTERED_PIPELINE_ID, ROOT_MODULAR_PIPELINE_ID
>>>>>>> ba0c0981
from kedro_viz.models.graph import (
    GraphNode,
    GraphNodeType,
    ModularPipelineChild,
    ModularPipelineNode,
)


def expand_tree(
    modular_pipelines_tree: Dict[str, ModularPipelineNode],
    registered_pipeline_id: str = DEFAULT_REGISTERED_PIPELINE_ID,
) -> Dict[str, ModularPipelineNode]:
    """Expand a given modular pipelines tree by adding parents for each node in the tree
    based on the node's ID. Filter out any nodes that don't belong to the given
    registered pipeline ID. The function will return a new copy of the tree,
    instead of mutating the tree in-place.

    While adding a parent of a modular pipeline into the tree, it also updates
    the parent's inputs & outputs with the modular pipeline's inputs & outputs.

    Args:
        modular_pipelines_tree: The modular pipelines tree to expand.
        registered_pipeline_id: The registered pipeline ID to filter modular pipelines.
    Returns:
        The expanded modular pipelines tree.
    Example:
        >>> modular_pipeline_node = GraphNode.create_modular_pipeline_node("one.two")
        >>> tree = {"one.two": modular_pipeline_node}
        >>> expanded_tree = expand_tree(tree)
        >>> assert list(sorted(expanded_tree.keys())) == ["__root__", "one", "one.two"]
    """
    expanded_tree = {
        ROOT_MODULAR_PIPELINE_ID: GraphNode.create_modular_pipeline_node(
            ROOT_MODULAR_PIPELINE_ID
        )
    }
    for modular_pipeline_id, modular_pipeline_node in modular_pipelines_tree.items():
        if (
            modular_pipeline_id == ROOT_MODULAR_PIPELINE_ID
            or not modular_pipeline_node.belongs_to_pipeline(registered_pipeline_id)
        ):
            continue

        if modular_pipeline_id not in expanded_tree:
            expanded_tree[modular_pipeline_id] = modular_pipeline_node

        # Split the materialized path ID of a modular pipeline into the list of parents.
        # Then iterate through this list to construct the tree of child references,
        # with the left-most child being a child of the __root__ node.
        # For example, if the modular pipeline ID is "one.two.three",
        # In each iteration, the tree node ID will be:
        # - one
        # - one.two
        # - one.two.three
        # `one` is a child of the `__root__` node, `one.two` is a child of `one`, and so on.
        chunks = modular_pipeline_id.split(".")
        num_chunks = len(chunks)
        expanded_tree[ROOT_MODULAR_PIPELINE_ID].children.add(
            ModularPipelineChild(
                id=chunks[0],
                type=GraphNodeType.MODULAR_PIPELINE,
            )
        )
        if num_chunks == 1:
            continue

        for i in range(1, num_chunks):
            parent_id = ".".join(chunks[:i])
            if parent_id not in expanded_tree:
                expanded_tree[parent_id] = GraphNode.create_modular_pipeline_node(
                    parent_id,
                )

            expanded_tree[parent_id].pipelines.update(modular_pipeline_node.pipelines)
            expanded_tree[parent_id].children.add(
                ModularPipelineChild(
                    id=f"{parent_id}.{chunks[i]}",
                    type=GraphNodeType.MODULAR_PIPELINE,
                )
            )
            expanded_tree[parent_id].internal_inputs.update(
                modular_pipeline_node.internal_inputs
            )
            expanded_tree[parent_id].external_inputs.update(
                modular_pipeline_node.external_inputs
            )
            expanded_tree[parent_id].internal_outputs.update(
                modular_pipeline_node.internal_outputs
            )
            expanded_tree[parent_id].external_outputs.update(
                modular_pipeline_node.external_outputs
            )
    return expanded_tree<|MERGE_RESOLUTION|>--- conflicted
+++ resolved
@@ -30,11 +30,7 @@
 """
 from typing import Dict
 
-<<<<<<< HEAD
-from kedro_viz.constants import ROOT_MODULAR_PIPELINE_ID, DEFAULT_REGISTERED_PIPELINE_ID
-=======
 from kedro_viz.constants import DEFAULT_REGISTERED_PIPELINE_ID, ROOT_MODULAR_PIPELINE_ID
->>>>>>> ba0c0981
 from kedro_viz.models.graph import (
     GraphNode,
     GraphNodeType,
