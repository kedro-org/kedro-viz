--- conflicted
+++ resolved
@@ -94,20 +94,6 @@
 
 def viz_deploy_progress_timer(process_completed, timeout):
     """Shows progress timer and message for kedro viz deploy"""
-<<<<<<< HEAD
-    seconds = 0
-    try:
-        while seconds <= VIZ_DEPLOY_TIME_LIMIT:
-            print(
-                f"...Creating your build/static-website ({seconds}s)",
-                end="\r",
-                flush=True,
-            )
-            sleep(1)
-            seconds += 1
-    except KeyboardInterrupt:  # pragma: no cover
-        print("\nCreating your build/static-website interrupted. Exiting...")
-=======
     elapsed_time = 0
     while elapsed_time <= timeout and not process_completed.value:
         print(
@@ -116,5 +102,4 @@
             flush=True,
         )
         sleep(1)
-        elapsed_time += 1
->>>>>>> 6572ce04
+        elapsed_time += 1