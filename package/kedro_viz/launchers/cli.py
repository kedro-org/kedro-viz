--- conflicted
+++ resolved
@@ -210,11 +210,7 @@
     "--bucket-name",
     type=str,
     required=True,
-<<<<<<< HEAD
-    help="Bucket Name where Kedro Viz will be hosted",
-=======
     help="Bucket name where Kedro Viz will be hosted",
->>>>>>> 9c862823
 )
 def deploy(platform, endpoint, bucket_name):
     """Deploy and host Kedro Viz on provided platform"""
@@ -229,39 +225,23 @@
     if not endpoint:
         display_cli_message(
             "ERROR: Invalid endpoint specified. If you are looking for platform \n"
-<<<<<<< HEAD
-            "agnostic shareable viz solution, please use `kedro viz build` command",
-=======
             "agnostic shareable viz solution, please use the `kedro viz build` command",
->>>>>>> 9c862823
             "red",
         )
         return
 
-<<<<<<< HEAD
-    platform_deployer(platform, endpoint, bucket_name)
-=======
     create_shareableviz_process(platform, endpoint, bucket_name)
->>>>>>> 9c862823
 
 
 @viz.command(context_settings={"help_option_names": ["-h", "--help"]})
 def build():
     """Create build directory of local Kedro Viz instance with Kedro project data"""
 
-<<<<<<< HEAD
-    platform_deployer("local")
-
-
-def platform_deployer(platform, endpoint=None, bucket_name=None):
-    """Creates platform specific deployer process and deploys Kedro Viz"""
-=======
     create_shareableviz_process("local")
 
 
 def create_shareableviz_process(platform, endpoint=None, bucket_name=None):
     """Creates platform specific deployer process"""
->>>>>>> 9c862823
     try:
         process_completed = multiprocessing.Value("i", 0)
         exception_queue = multiprocessing.Queue()
@@ -290,36 +270,22 @@
         else:
             display_cli_message(
                 "\u2728 Success! Kedro-Viz build files have been "
-<<<<<<< HEAD
-                "successfully added to the `build` directory.",
-=======
                 "added to the `build` directory.",
->>>>>>> 9c862823
                 "green",
             )
 
     except TimeoutError:  # pragma: no cover
         display_cli_message(
-<<<<<<< HEAD
-            "TIMEOUT ERROR: Failed to deploy and host Kedro-Viz as the "
-            f"deployment process took more than {VIZ_DEPLOY_TIME_LIMIT} seconds. "
-=======
             "TIMEOUT ERROR: Failed to build/deploy Kedro-Viz as the "
             f"process took more than {VIZ_DEPLOY_TIME_LIMIT} seconds. "
->>>>>>> 9c862823
             "Please try again later.",
             "red",
         )
 
     except KeyboardInterrupt:  # pragma: no cover
         display_cli_message(
-<<<<<<< HEAD
-            "\nCreating your build/static-website "
-            "process is interrupted. Exiting...",
-=======
             "\nCreating your build/deploy Kedro-Viz process "
             "is interrupted. Exiting...",
->>>>>>> 9c862823
             "red",
         )
 
