--- conflicted
+++ resolved
@@ -269,11 +269,8 @@
                 platform,
                 endpoint,
                 bucket_name,
-<<<<<<< HEAD
                 PACKAGE_NAME,
-=======
                 include_hooks,
->>>>>>> 3c4197f4
                 process_completed,
                 exception_queue,
             ),
@@ -344,21 +341,19 @@
 
 
 def load_and_deploy_viz(
-<<<<<<< HEAD
-    platform, endpoint, bucket_name, package_name, process_completed, exception_queue
+    platform,
+    endpoint,
+    bucket_name,
+    include_hooks,
+    package_name,
+    process_completed,
+    exception_queue,
 ):
     """Loads Kedro Project data, creates a deployer and deploys to a platform"""
     try:
         load_and_populate_data(
-            Path.cwd(), ignore_plugins=True, package_name=package_name
-        )
-=======
-    platform, endpoint, bucket_name, include_hooks, process_completed, exception_queue
-):
-    """Loads Kedro Project data, creates a deployer and deploys to a platform"""
-    try:
-        load_and_populate_data(Path.cwd(), include_hooks=include_hooks)
->>>>>>> 3c4197f4
+            Path.cwd(), include_hooks=include_hooks, package_name=package_name
+        )
 
         # Start the deployment
         deployer = DeployerFactory.create_deployer(platform, endpoint, bucket_name)
