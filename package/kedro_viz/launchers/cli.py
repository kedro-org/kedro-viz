"""`kedro_viz.launchers.cli` launches the viz server as a CLI app."""

import multiprocessing
import traceback
from pathlib import Path
from typing import Dict

import click
from kedro.framework.cli.project import PARAMS_ARG_HELP
from kedro.framework.cli.utils import KedroCliError, _split_params
from packaging.version import parse
from watchgod import RegExpWatcher, run_process

from kedro_viz import __version__
from kedro_viz.constants import AWS_REGIONS, DEFAULT_HOST, DEFAULT_PORT
from kedro_viz.integrations.deployment.deployer_factory import DeployerFactory
from kedro_viz.integrations.pypi import get_latest_version, is_running_outdated_version
from kedro_viz.launchers.utils import (
    _check_viz_up,
    _start_browser,
    _wait_for,
    viz_deploy_progress_timer,
)
from kedro_viz.server import load_and_populate_data

_VIZ_PROCESSES: Dict[str, int] = {}


@click.group(name="Kedro-Viz")
def viz_cli():  # pylint: disable=missing-function-docstring
    pass


@viz_cli.group(invoke_without_command=True)
@click.pass_context
def viz(ctx):
    """Visualise a Kedro pipeline using Kedro viz."""
    if ctx.invoked_subcommand is None:
        click.echo(
            click.style(
                "\nDid you mean this ? \n kedro viz run \n\n",
                fg="yellow",
            )
        )
        click.echo(click.style(f"{ctx.get_help()}"))


@viz.command(context_settings={"help_option_names": ["-h", "--help"]})
@click.option(
    "--host",
    default=DEFAULT_HOST,
    help="Host that viz will listen to. Defaults to localhost.",
)
@click.option(
    "--port",
    default=DEFAULT_PORT,
    type=int,
    help="TCP port that viz will listen to. Defaults to 4141.",
)
@click.option(
    "--browser/--no-browser",
    default=True,
    help="Whether to open viz interface in the default browser or not. "
    "Browser will only be opened if host is localhost. Defaults to True.",
)
@click.option(
    "--load-file",
    default=None,
    help="Load Kedro-Viz using JSON files from the specified directory.",
)
@click.option(
    "--save-file",
    default=None,
    type=click.Path(dir_okay=False, writable=True),
    help="Save all API responses from the backend as JSON files in the specified directory.",
)
@click.option(
    "--pipeline",
    type=str,
    default=None,
    help="Name of the registered pipeline to visualise. "
    "If not set, the default pipeline is visualised",
)
@click.option(
    "--env",
    "-e",
    type=str,
    default=None,
    multiple=False,
    envvar="KEDRO_ENV",
    help="Kedro configuration environment. If not specified, "
    "catalog config in `local` will be used",
)
@click.option(
    "--autoreload",
    "-a",
    is_flag=True,
    help="Autoreload viz server when a Python or YAML file change in the Kedro project",
)
@click.option(
    "--ignore-plugins",
    is_flag=True,
    help="A flag to ignore all installed plugins in the Kedro Project",
)
@click.option(
    "--params",
    type=click.UNPROCESSED,
    default="",
    help=PARAMS_ARG_HELP,
    callback=_split_params,
)
# pylint: disable=import-outside-toplevel, too-many-locals
def run(
    host,
    port,
    browser,
    load_file,
    save_file,
    pipeline,
    env,
    autoreload,
    ignore_plugins,
    params,
):
    """Launch local Kedro Viz instance"""
    from kedro_viz.server import run_server

    installed_version = parse(__version__)
    latest_version = get_latest_version()
    if is_running_outdated_version(installed_version, latest_version):
        click.echo(
            click.style(
                "WARNING: You are using an old version of Kedro Viz. "
                f"You are using version {installed_version}; "
                f"however, version {latest_version} is now available.\n"
                "You should consider upgrading via the `pip install -U kedro-viz` command.\n"
                "You can view the complete changelog at "
                "https://github.com/kedro-org/kedro-viz/releases.",
                fg="yellow",
            ),
        )

    try:
        if port in _VIZ_PROCESSES and _VIZ_PROCESSES[port].is_alive():
            _VIZ_PROCESSES[port].terminate()

        run_server_kwargs = {
            "host": host,
            "port": port,
            "load_file": load_file,
            "save_file": save_file,
            "pipeline_name": pipeline,
            "env": env,
            "autoreload": autoreload,
            "ignore_plugins": ignore_plugins,
            "extra_params": params,
        }
        if autoreload:
            project_path = Path.cwd()
            run_server_kwargs["project_path"] = project_path
            run_process_kwargs = {
                "path": project_path,
                "target": run_server,
                "kwargs": run_server_kwargs,
                "watcher_cls": RegExpWatcher,
                "watcher_kwargs": {"re_files": r"^.*(\.yml|\.yaml|\.py|\.json)$"},
            }
            viz_process = multiprocessing.Process(
                target=run_process, daemon=False, kwargs={**run_process_kwargs}
            )
        else:
            viz_process = multiprocessing.Process(
                target=run_server, daemon=False, kwargs={**run_server_kwargs}
            )

        click.echo(
            click.style(
                "Starting Kedro Viz ...",
                fg="green",
            ),
        )

        viz_process.start()

        _VIZ_PROCESSES[port] = viz_process

        _wait_for(func=_check_viz_up, host=host, port=port)

        click.echo(
            click.style(
                "Kedro Viz started successfully. \n\n"
                f"\u2728 Kedro Viz is running at \n http://{host}:{port}/",
                fg="green",
            )
        )

        if browser:
            _start_browser(host, port)

    except Exception as ex:  # pragma: no cover
        traceback.print_exc()
        raise KedroCliError(str(ex)) from ex


@viz.command(context_settings={"help_option_names": ["-h", "--help"]})
@click.option(
    "--region",
    type=str,
    required=True,
    help="AWS region where your S3 bucket is located",
)
@click.option(
    "--bucket-name",
    type=str,
    required=True,
    help="AWS S3 bucket name where Kedro Viz will be hosted",
)
def deploy(region, bucket_name):
    """Deploy and host Kedro Viz on AWS S3"""
    if region not in AWS_REGIONS:
        click.echo(
            click.style(
                "ERROR: Invalid AWS region. Please enter a valid AWS Region (eg., us-east-2).\n"
                "Please find the complete list of available regions at :\n"
                "https://docs.aws.amazon.com/AmazonRDS/latest"
                "/UserGuide/Concepts.RegionsAndAvailabilityZones.html"
                "#Concepts.RegionsAndAvailabilityZones.Regions",
                fg="red",
            ),
        )
        return

    try:
        viz_deploy_timer = multiprocessing.Process(target=viz_deploy_progress_timer)
        viz_deploy_timer.start()

        # Loads and populates data from underlying Kedro Project
        load_and_populate_data(Path.cwd(), ignore_plugins=True)

        # Start the deployment
<<<<<<< HEAD
        deployer = DeployerFactory.create_deployer("aws", region, bucket_name)
=======
        deployer = DeployerFactory.create_deployer("s3", region, bucket_name)
>>>>>>> 20dc420d
        url = deployer.deploy_and_get_url()

        click.echo(
            click.style(
                "\u2728 Success! Kedro Viz has been deployed on AWS S3. It can be accessed at :\n"
                f"{url}",
                fg="green",
            ),
        )
    except PermissionError:  # pragma: no cover
        click.echo(
            click.style(
                "PERMISSION ERROR: Deploying and hosting Kedro-Viz requires "
                "AWS access keys, a valid AWS region and bucket name.\n"
                "Please supply your AWS access keys as environment variables "
                "and make sure the AWS region and bucket name are valid.\n"
                "More information can be found at : "
                "https://docs.kedro.org/en/stable/visualisation/share_kedro_viz.html",
                fg="red",
            )
        )
    # pylint: disable=broad-exception-caught
    except Exception as exc:  # pragma: no cover
        click.echo(
            click.style(
                f"ERROR: Failed to deploy and host Kedro-Viz on AWS S3 : {exc} ",
                fg="red",
            )
        )
    finally:
        viz_deploy_timer.terminate()


@viz.command(context_settings={"help_option_names": ["-h", "--help"]})
def build():
    """Create build directory of local Kedro Viz instance with static data"""

    try:
        load_and_populate_data(Path.cwd(), ignore_plugins=True)
        deployer = DeployerFactory.create_deployer("local")
<<<<<<< HEAD
        deployer.deploy_and_get_url()
=======
        url = deployer.deploy_and_get_url()
>>>>>>> 20dc420d

        click.echo(
            click.style(
                "\u2728 Success! Kedro-Viz build files have been successfully added to the "
<<<<<<< HEAD
                "build directory.",
=======
                f"{url} directory.",
>>>>>>> 20dc420d
                fg="green",
            )
        )

<<<<<<< HEAD
    except Exception as ex:
        traceback.print_exc()
        raise KedroCliError(str(ex)) from ex


@viz.command(context_settings={"help_option_names": ["-h", "--help"]})
# @click.option(
#     "--region",
#     type=str,
#     required=True,
#     help="Azure region where your Blob storage is located",
# )
# @click.option(
#     "--bucket-name",
#     type=str,
#     required=True,
#     help="Azure bucket name where Kedro Viz will be hosted",
# )
def azdeploy():
    """Deploy and host Kedro Viz on Azure Blob Storage"""
    try:
        viz_deploy_timer = multiprocessing.Process(target=viz_deploy_progress_timer)
        viz_deploy_timer.start()

        # Loads and populates data from underlying Kedro Project
        load_and_populate_data(Path.cwd(), ignore_plugins=True)

        # Start the deployment
        deployer = DeployerFactory.create_deployer("az", "eastus", "shareableviz")
        url = deployer.deploy_and_get_url()

        click.echo(
            click.style(
                "\u2728 Success! Kedro Viz has been deployed on Azure. It can be accessed at :\n"
                f"{url}",
                fg="green",
            ),
        )
    except PermissionError:  # pragma: no cover
        click.echo(
            click.style(
                "PERMISSION ERROR: Deploying and hosting Kedro-Viz requires access keys",
                fg="red",
            )
        )
=======
>>>>>>> 20dc420d
    # pylint: disable=broad-exception-caught
    except Exception as exc:  # pragma: no cover
        click.echo(
            click.style(
<<<<<<< HEAD
                f"ERROR: Failed to deploy and host Kedro-Viz on Azure : {exc} ",
                fg="red",
            )
        )
    finally:
        viz_deploy_timer.terminate()
=======
                f"ERROR: Failed to build Kedro-Viz : {exc} ",
                fg="red",
            )
        )
>>>>>>> 20dc420d
<|MERGE_RESOLUTION|>--- conflicted
+++ resolved
@@ -12,7 +12,11 @@
 from watchgod import RegExpWatcher, run_process
 
 from kedro_viz import __version__
-from kedro_viz.constants import AWS_REGIONS, DEFAULT_HOST, DEFAULT_PORT
+from kedro_viz.constants import (
+    DEFAULT_HOST,
+    DEFAULT_PORT,
+    SHAREABLEVIZ_SUPPORTED_PLATFORMS,
+)
 from kedro_viz.integrations.deployment.deployer_factory import DeployerFactory
 from kedro_viz.integrations.pypi import get_latest_version, is_running_outdated_version
 from kedro_viz.launchers.utils import (
@@ -204,32 +208,46 @@
 
 @viz.command(context_settings={"help_option_names": ["-h", "--help"]})
 @click.option(
-    "--region",
+    "--platform",
     type=str,
     required=True,
-    help="AWS region where your S3 bucket is located",
+    help=f"Supported Cloud Platforms like {*SHAREABLEVIZ_SUPPORTED_PLATFORMS,} to host Kedro Viz",
+)
+@click.option(
+    "--endpoint",
+    type=str,
+    required=True,
+    help="Static Website hosted endpoint."
+    "(eg., For AWS - http://<bucket_name>.s3-website.<region_name>.amazonaws.com/)",
 )
 @click.option(
     "--bucket-name",
     type=str,
     required=True,
-    help="AWS S3 bucket name where Kedro Viz will be hosted",
-)
-def deploy(region, bucket_name):
-    """Deploy and host Kedro Viz on AWS S3"""
-    if region not in AWS_REGIONS:
-        click.echo(
-            click.style(
-                "ERROR: Invalid AWS region. Please enter a valid AWS Region (eg., us-east-2).\n"
-                "Please find the complete list of available regions at :\n"
-                "https://docs.aws.amazon.com/AmazonRDS/latest"
-                "/UserGuide/Concepts.RegionsAndAvailabilityZones.html"
-                "#Concepts.RegionsAndAvailabilityZones.Regions",
+    help="Bucket Name where Kedro Viz will be hosted",
+)
+def deploy(platform, endpoint, bucket_name):
+    """Deploy and host Kedro Viz on provided platform"""
+    if platform not in SHAREABLEVIZ_SUPPORTED_PLATFORMS:
+        click.echo(
+            click.style(
+                f"ERROR: Invalid platform specified. Kedro-Viz supports the following platforms - {*SHAREABLEVIZ_SUPPORTED_PLATFORMS,}",
                 fg="red",
             ),
         )
         return
 
+    platform_deployer(platform, endpoint, bucket_name)
+
+
+@viz.command(context_settings={"help_option_names": ["-h", "--help"]})
+def build():
+    """Creates viz-build directory of local Kedro Viz instance with static data"""
+
+    platform_deployer("local")
+
+
+def platform_deployer(platform, endpoint=None, bucket_name=None):
     try:
         viz_deploy_timer = multiprocessing.Process(target=viz_deploy_progress_timer)
         viz_deploy_timer.start()
@@ -238,131 +256,61 @@
         load_and_populate_data(Path.cwd(), ignore_plugins=True)
 
         # Start the deployment
-<<<<<<< HEAD
-        deployer = DeployerFactory.create_deployer("aws", region, bucket_name)
-=======
-        deployer = DeployerFactory.create_deployer("s3", region, bucket_name)
->>>>>>> 20dc420d
+        deployer = DeployerFactory.create_deployer(platform, endpoint, bucket_name)
         url = deployer.deploy_and_get_url()
 
-        click.echo(
-            click.style(
-                "\u2728 Success! Kedro Viz has been deployed on AWS S3. It can be accessed at :\n"
-                f"{url}",
-                fg="green",
-            ),
-        )
+        if platform != "local":
+            click.echo(
+                click.style(
+                    f"\u2728 Success! Kedro Viz has been deployed on {platform}. It can be accessed at :\n"
+                    f"{url}",
+                    fg="green",
+                ),
+            )
+        else:
+            click.echo(
+                click.style(
+                    "\u2728 Success! Kedro-Viz build files have been successfully added to the "
+                    f"{url} directory.",
+                    fg="green",
+                )
+            )
     except PermissionError:  # pragma: no cover
-        click.echo(
-            click.style(
-                "PERMISSION ERROR: Deploying and hosting Kedro-Viz requires "
-                "AWS access keys, a valid AWS region and bucket name.\n"
-                "Please supply your AWS access keys as environment variables "
-                "and make sure the AWS region and bucket name are valid.\n"
-                "More information can be found at : "
-                "https://docs.kedro.org/en/stable/visualisation/share_kedro_viz.html",
-                fg="red",
-            )
-        )
+        if platform != "local":
+            click.echo(
+                click.style(
+                    "PERMISSION ERROR: Deploying and hosting Kedro-Viz requires "
+                    f"{platform} access keys, a valid {platform} endpoint and bucket name.\n"
+                    f"Please supply your {platform} access keys as environment variables "
+                    f"and make sure the {platform} endpoint and bucket name are valid.\n"
+                    "More information can be found at : "
+                    "https://docs.kedro.org/en/stable/visualisation/share_kedro_viz.html",
+                    fg="red",
+                )
+            )
+        else:
+            click.echo(
+                click.style(
+                    "PERMISSION ERROR: Please make sure, you have write access to the current directory",
+                    fg="red",
+                )
+            )
+
     # pylint: disable=broad-exception-caught
     except Exception as exc:  # pragma: no cover
-        click.echo(
-            click.style(
-                f"ERROR: Failed to deploy and host Kedro-Viz on AWS S3 : {exc} ",
-                fg="red",
-            )
-        )
+        if platform != "local":
+            click.echo(
+                click.style(
+                    f"ERROR: Failed to deploy and host Kedro-Viz on {platform} : {exc} ",
+                    fg="red",
+                )
+            )
+        else:
+            click.echo(
+                click.style(
+                    f"ERROR: Failed to build Kedro-Viz : {exc} ",
+                    fg="red",
+                )
+            )
     finally:
-        viz_deploy_timer.terminate()
-
-
-@viz.command(context_settings={"help_option_names": ["-h", "--help"]})
-def build():
-    """Create build directory of local Kedro Viz instance with static data"""
-
-    try:
-        load_and_populate_data(Path.cwd(), ignore_plugins=True)
-        deployer = DeployerFactory.create_deployer("local")
-<<<<<<< HEAD
-        deployer.deploy_and_get_url()
-=======
-        url = deployer.deploy_and_get_url()
->>>>>>> 20dc420d
-
-        click.echo(
-            click.style(
-                "\u2728 Success! Kedro-Viz build files have been successfully added to the "
-<<<<<<< HEAD
-                "build directory.",
-=======
-                f"{url} directory.",
->>>>>>> 20dc420d
-                fg="green",
-            )
-        )
-
-<<<<<<< HEAD
-    except Exception as ex:
-        traceback.print_exc()
-        raise KedroCliError(str(ex)) from ex
-
-
-@viz.command(context_settings={"help_option_names": ["-h", "--help"]})
-# @click.option(
-#     "--region",
-#     type=str,
-#     required=True,
-#     help="Azure region where your Blob storage is located",
-# )
-# @click.option(
-#     "--bucket-name",
-#     type=str,
-#     required=True,
-#     help="Azure bucket name where Kedro Viz will be hosted",
-# )
-def azdeploy():
-    """Deploy and host Kedro Viz on Azure Blob Storage"""
-    try:
-        viz_deploy_timer = multiprocessing.Process(target=viz_deploy_progress_timer)
-        viz_deploy_timer.start()
-
-        # Loads and populates data from underlying Kedro Project
-        load_and_populate_data(Path.cwd(), ignore_plugins=True)
-
-        # Start the deployment
-        deployer = DeployerFactory.create_deployer("az", "eastus", "shareableviz")
-        url = deployer.deploy_and_get_url()
-
-        click.echo(
-            click.style(
-                "\u2728 Success! Kedro Viz has been deployed on Azure. It can be accessed at :\n"
-                f"{url}",
-                fg="green",
-            ),
-        )
-    except PermissionError:  # pragma: no cover
-        click.echo(
-            click.style(
-                "PERMISSION ERROR: Deploying and hosting Kedro-Viz requires access keys",
-                fg="red",
-            )
-        )
-=======
->>>>>>> 20dc420d
-    # pylint: disable=broad-exception-caught
-    except Exception as exc:  # pragma: no cover
-        click.echo(
-            click.style(
-<<<<<<< HEAD
-                f"ERROR: Failed to deploy and host Kedro-Viz on Azure : {exc} ",
-                fg="red",
-            )
-        )
-    finally:
-        viz_deploy_timer.terminate()
-=======
-                f"ERROR: Failed to build Kedro-Viz : {exc} ",
-                fg="red",
-            )
-        )
->>>>>>> 20dc420d
+        viz_deploy_timer.terminate()