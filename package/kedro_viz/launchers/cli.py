"""`kedro_viz.launchers.cli` launches the viz server as a CLI app."""

import multiprocessing
import traceback
from pathlib import Path
from typing import Dict

import click
from click_default_group import DefaultGroup
from kedro.framework.cli.project import PARAMS_ARG_HELP
from kedro.framework.cli.utils import KedroCliError, _split_params
from packaging.version import parse
from watchgod import RegExpWatcher, run_process

from kedro_viz import __version__
from kedro_viz.constants import (
    DEFAULT_HOST,
    DEFAULT_PORT,
    SHAREABLEVIZ_SUPPORTED_PLATFORMS,
    VIZ_DEPLOY_TIME_LIMIT,
)
from kedro_viz.integrations.deployment.deployer_factory import DeployerFactory
from kedro_viz.integrations.pypi import get_latest_version, is_running_outdated_version
from kedro_viz.launchers.utils import (
    _check_viz_up,
    _start_browser,
    _wait_for,
    viz_deploy_progress_timer,
)
from kedro_viz.server import load_and_populate_data
<<<<<<< HEAD
from kedro.framework.project import PACKAGE_NAME
=======

try:
    from azure.core.exceptions import ServiceRequestError
except ImportError:  # pragma: no cover
    ServiceRequestError = None  # type: ignore

>>>>>>> df5a1877
_VIZ_PROCESSES: Dict[str, int] = {}


@click.group(name="Kedro-Viz")
def viz_cli():  # pylint: disable=missing-function-docstring
    pass


@viz_cli.group(cls=DefaultGroup, default="run", default_if_no_args=True)
@click.pass_context
def viz(ctx):  # pylint: disable=unused-argument
    """Visualise a Kedro pipeline using Kedro viz."""


@viz.command(context_settings={"help_option_names": ["-h", "--help"]})
@click.option(
    "--host",
    default=DEFAULT_HOST,
    help="Host that viz will listen to. Defaults to localhost.",
)
@click.option(
    "--port",
    default=DEFAULT_PORT,
    type=int,
    help="TCP port that viz will listen to. Defaults to 4141.",
)
@click.option(
    "--browser/--no-browser",
    default=True,
    help="Whether to open viz interface in the default browser or not. "
    "Browser will only be opened if host is localhost. Defaults to True.",
)
@click.option(
    "--load-file",
    default=None,
    help="Load Kedro-Viz using JSON files from the specified directory.",
)
@click.option(
    "--save-file",
    default=None,
    type=click.Path(dir_okay=False, writable=True),
    help="Save all API responses from the backend as JSON files in the specified directory.",
)
@click.option(
    "--pipeline",
    type=str,
    default=None,
    help="Name of the registered pipeline to visualise. "
    "If not set, the default pipeline is visualised",
)
@click.option(
    "--env",
    "-e",
    type=str,
    default=None,
    multiple=False,
    envvar="KEDRO_ENV",
    help="Kedro configuration environment. If not specified, "
    "catalog config in `local` will be used",
)
@click.option(
    "--autoreload",
    "-a",
    is_flag=True,
    help="Autoreload viz server when a Python or YAML file change in the Kedro project",
)
@click.option(
    "--ignore-plugins",
    is_flag=True,
    help="A flag to ignore all installed plugins in the Kedro Project",
)
@click.option(
    "--params",
    type=click.UNPROCESSED,
    default="",
    help=PARAMS_ARG_HELP,
    callback=_split_params,
)
# pylint: disable=import-outside-toplevel, too-many-locals
def run(
    host,
    port,
    browser,
    load_file,
    save_file,
    pipeline,
    env,
    autoreload,
    ignore_plugins,
    params,
):
    """Launch local Kedro Viz instance"""
    from kedro_viz.server import run_server

    installed_version = parse(__version__)
    latest_version = get_latest_version()
    if is_running_outdated_version(installed_version, latest_version):
        display_cli_message(
            "WARNING: You are using an old version of Kedro Viz. "
            f"You are using version {installed_version}; "
            f"however, version {latest_version} is now available.\n"
            "You should consider upgrading via the `pip install -U kedro-viz` command.\n"
            "You can view the complete changelog at "
            "https://github.com/kedro-org/kedro-viz/releases.",
            "yellow",
        )
    try:
        if port in _VIZ_PROCESSES and _VIZ_PROCESSES[port].is_alive():
            _VIZ_PROCESSES[port].terminate()

        run_server_kwargs = {
            "host": host,
            "port": port,
            "load_file": load_file,
            "save_file": save_file,
            "pipeline_name": pipeline,
            "env": env,
            "autoreload": autoreload,
            "ignore_plugins": ignore_plugins,
            "extra_params": params,
            "package_name": PACKAGE_NAME,
        }
        if autoreload:
            project_path = Path.cwd()
            run_server_kwargs["project_path"] = project_path
            run_process_kwargs = {
                "path": project_path,
                "target": run_server,
                "kwargs": run_server_kwargs,
                "watcher_cls": RegExpWatcher,
                "watcher_kwargs": {"re_files": r"^.*(\.yml|\.yaml|\.py|\.json)$"},
            }
            viz_process = multiprocessing.Process(
                target=run_process, daemon=False, kwargs={**run_process_kwargs}
            )
        else:
            viz_process = multiprocessing.Process(
                target=run_server, daemon=False, kwargs={**run_server_kwargs}
            )

        display_cli_message("Starting Kedro Viz ...", "green")

        viz_process.start()

        _VIZ_PROCESSES[port] = viz_process

        _wait_for(func=_check_viz_up, host=host, port=port)

        display_cli_message(
            "Kedro Viz started successfully. \n\n"
            f"\u2728 Kedro Viz is running at \n http://{host}:{port}/",
            "green",
        )

        if browser:
            _start_browser(host, port)

    except Exception as ex:  # pragma: no cover
        traceback.print_exc()
        raise KedroCliError(str(ex)) from ex


@viz.command(context_settings={"help_option_names": ["-h", "--help"]})
@click.option(
    "--platform",
    type=str,
    required=True,
    help=f"Supported Cloud Platforms like {*SHAREABLEVIZ_SUPPORTED_PLATFORMS,} to host Kedro Viz",
)
@click.option(
    "--endpoint",
    type=str,
    required=True,
    help="Static Website hosted endpoint."
    "(eg., For AWS - http://<bucket_name>.s3-website.<region_name>.amazonaws.com/)",
)
@click.option(
    "--bucket-name",
    type=str,
    required=True,
    help="Bucket name where Kedro Viz will be hosted",
)
def deploy(platform, endpoint, bucket_name):
    """Deploy and host Kedro Viz on provided platform"""
    if not platform or platform.lower() not in SHAREABLEVIZ_SUPPORTED_PLATFORMS:
        display_cli_message(
            "ERROR: Invalid platform specified. Kedro-Viz supports \n"
            f"the following platforms - {*SHAREABLEVIZ_SUPPORTED_PLATFORMS,}",
            "red",
        )
        return

    if not endpoint:
        display_cli_message(
            "ERROR: Invalid endpoint specified. If you are looking for platform \n"
            "agnostic shareable viz solution, please use the `kedro viz build` command",
            "red",
        )
        return

    create_shareableviz_process(platform, endpoint, bucket_name)


@viz.command(context_settings={"help_option_names": ["-h", "--help"]})
def build():
    """Create build directory of local Kedro Viz instance with Kedro project data"""

    create_shareableviz_process("local")


def create_shareableviz_process(platform, endpoint=None, bucket_name=None):
    """Creates platform specific deployer process"""
    try:
        process_completed = multiprocessing.Value("i", 0)
        exception_queue = multiprocessing.Queue()

        viz_deploy_process = multiprocessing.Process(
            target=load_and_deploy_viz,
            args=(platform, endpoint, bucket_name, process_completed, exception_queue),
        )

        viz_deploy_process.start()
        viz_deploy_progress_timer(process_completed, VIZ_DEPLOY_TIME_LIMIT)

        if not exception_queue.empty():  # pragma: no cover
            raise exception_queue.get_nowait()

        if not process_completed.value:
            raise TimeoutError()

        if platform != "local":
            display_cli_message(
                f"\u2728 Success! Kedro Viz has been deployed on {platform.upper()}. "
                "It can be accessed at :\n"
                f"{endpoint}",
                "green",
            )
        else:
            display_cli_message(
                "\u2728 Success! Kedro-Viz build files have been "
                "added to the `build` directory.",
                "green",
            )

    except TimeoutError:  # pragma: no cover
        display_cli_message(
            "TIMEOUT ERROR: Failed to build/deploy Kedro-Viz as the "
            f"process took more than {VIZ_DEPLOY_TIME_LIMIT} seconds. "
            "Please try again later.",
            "red",
        )

    except KeyboardInterrupt:  # pragma: no cover
        display_cli_message(
            "\nCreating your build/deploy Kedro-Viz process "
            "is interrupted. Exiting...",
            "red",
        )

    except PermissionError:  # pragma: no cover
        if platform != "local":
            display_cli_message(
                "PERMISSION ERROR: Deploying and hosting Kedro-Viz requires "
                f"{platform.upper()} access keys, a valid {platform.upper()} "
                "endpoint and bucket name.\n"
                f"Please supply your {platform.upper()} access keys as environment variables "
                f"and make sure the {platform.upper()} endpoint and bucket name are valid.\n"
                "More information can be found at : "
                "https://docs.kedro.org/en/stable/visualisation/share_kedro_viz.html",
                "red",
            )
        else:
            display_cli_message(
                "PERMISSION ERROR: Please make sure, "
                "you have write access to the current directory",
                "red",
            )
    # pylint: disable=broad-exception-caught
    except Exception as exc:  # pragma: no cover
        display_cli_message(f"ERROR: Failed to build/deploy Kedro-Viz : {exc} ", "red")

    finally:
        viz_deploy_process.terminate()


def load_and_deploy_viz(
    platform, endpoint, bucket_name, process_completed, exception_queue
):
    """Loads Kedro Project data, creates a deployer and deploys to a platform"""
    try:
        load_and_populate_data(Path.cwd(), ignore_plugins=True)

        # Start the deployment
        deployer = DeployerFactory.create_deployer(platform, endpoint, bucket_name)
        deployer.deploy()

    except (
        # pylint: disable=catching-non-exception
        (FileNotFoundError, ServiceRequestError)
        if ServiceRequestError is not None
        else FileNotFoundError
    ):  # pragma: no cover
        exception_queue.put(Exception("The specified bucket does not exist"))
    # pylint: disable=broad-exception-caught
    except Exception as exc:  # pragma: no cover
        exception_queue.put(exc)
    finally:
        process_completed.value = 1


def display_cli_message(msg, msg_color=None):
    """Displays message for Kedro Viz build and deploy commands"""
    click.echo(
        click.style(
            msg,
            fg=msg_color,
        )
    )<|MERGE_RESOLUTION|>--- conflicted
+++ resolved
@@ -28,16 +28,13 @@
     viz_deploy_progress_timer,
 )
 from kedro_viz.server import load_and_populate_data
-<<<<<<< HEAD
 from kedro.framework.project import PACKAGE_NAME
-=======
 
 try:
     from azure.core.exceptions import ServiceRequestError
 except ImportError:  # pragma: no cover
     ServiceRequestError = None  # type: ignore
 
->>>>>>> df5a1877
 _VIZ_PROCESSES: Dict[str, int] = {}
 
 
