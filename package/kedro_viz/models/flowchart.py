"""`kedro_viz.models.flowchart` defines pydantic data models
to represent Kedro entities in a viz graph."""
# pylint: disable=protected-access,too-few-public-methods
import hashlib
import inspect
import logging
from enum import Enum
from pathlib import Path
from types import FunctionType
from typing import Any, Dict, List, Optional, Set, Union, cast

from kedro.pipeline.node import Node as KedroNode
from kedro.pipeline.pipeline import TRANSCODING_SEPARATOR, _strip_transcoding
from pydantic import BaseModel

from kedro_viz.models.utils import get_dataset_type

try:
    # kedro 0.18.11 onwards
    from kedro.io.core import DatasetError
except ImportError:  # pragma: no cover
    # older versions
    from kedro.io.core import DataSetError as DatasetError
try:
    # kedro 0.18.12 onwards
    from kedro.io.core import AbstractDataset
except ImportError:  # pragma: no cover
    # older versions
    from kedro.io.core import AbstractDataSet as AbstractDataset

logger = logging.getLogger(__name__)


def _parse_filepath(dataset_description: Dict[str, Any]) -> Optional[str]:
    filepath = dataset_description.get("filepath") or dataset_description.get("path")
    return str(filepath) if filepath else None


class RegisteredPipeline(BaseModel):
    """Represent a registered pipeline in a Kedro project"""

    id: str
    name: str = ""

    def __init__(self, **data):
        super().__init__(**data)
        self.name = self.id


class GraphNodeType(str, Enum):
    """Represent all possible node types in the graph representation of a Kedro pipeline.
    The type needs to inherit from str as well so FastAPI can serialise it. See:
    https://fastapi.tiangolo.com/tutorial/path-params/#working-with-python-enumerations
    """

    TASK = "task"
    DATA = "data"
    PARAMETERS = "parameters"
    MODULAR_PIPELINE = (
        "modularPipeline"  # camelCase so it can be referred directly to in the frontend
    )


class ModularPipelineChild(BaseModel):
    """Represent a child of a modular pipeline."""

    id: str
    type: GraphNodeType

    def __init__(self, **data):
        super().__init__(**data)

    def __hash__(self) -> int:
        return hash(self.id)


class Tag(RegisteredPipeline):
    """Represent a tag"""

    def __hash__(self) -> int:
        return hash(self.id)


# pylint: disable=too-many-instance-attributes
class GraphNode(BaseModel):
    """Represent a node in the graph representation of a Kedro pipeline"""

    # a unique identifier for the node in the graph
    # obtained by hashing the node's string representation
    id: str

    # the full name of this node obtained from the underlying Kedro object
    name: str

    # the type of the graph node
    type: str

    # the underlying Kedro object for each graph node, if any
    kedro_obj: Optional[Union[KedroNode, AbstractDataset]]

    # the tags associated with this node
    tags: Set[str] = set()

    # the set of registered pipeline IDs this node belongs to
    pipelines: Set[str] = set()

    # The original namespace on this node.
    # N.B.: in Kedro, modular pipeline is implemented by declaring namespace on a node.
    # For example, node(func, namespace="uk.de") means this node belongs
    # to the modular pipeline "uk" and "uk.de"
    namespace: Optional[str]

    # The list of modular pipeline this node belongs to.
    modular_pipelines: Optional[List[str]]

    class Config:
        """Config class for pydantic GraphNode model to allow
        arbitrary data types"""

        strict = True
        arbitrary_types_allowed = True

    @staticmethod
    def _hash(value: str):
        return hashlib.sha1(value.encode("UTF-8")).hexdigest()[:8]

    @staticmethod
    def _get_namespace(dataset_name: str) -> Optional[str]:
        """Extract the namespace from the dataset/parameter name.
        Args:
            dataset_name: The name of the dataset.
        Returns:
            The namespace of this dataset, if available.
        Example:
            >>> GraphNode._get_namespace("pipeline.dataset")
            'pipeline'
        """
        if "." not in dataset_name:
            return None

        return dataset_name.rsplit(".", 1)[0]

    @staticmethod
    def _expand_namespaces(namespace: Optional[str]) -> List[str]:
        """Expand a node's namespace to the list of modular pipelines
        that this node belongs to.
        Args:
            namespace: The namespace of the node.
        Returns:
            The list of modular pipelines that this node belongs to.
        Example:
            >>> GraphNode._expand_namespaces("pipeline1.data_science")
            ['pipeline1', 'pipeline1.data_science']
        """
        if not namespace:
            return []
        namespace_list = []
        namespace_chunks = namespace.split(".")
        prefix = ""
        for chunk in namespace_chunks:
            if prefix:
                prefix = f"{prefix}.{chunk}"
            else:
                prefix = chunk
            namespace_list.append(prefix)
        return namespace_list

    @classmethod
    def create_task_node(cls, node: KedroNode) -> "TaskNode":
        """Create a graph node of type TASK for a given Kedro Node instance.
        Args:
            node: A node in a Kedro pipeline.
        Returns:
            An instance of TaskNode.
        """
        node_name = node._name or node._func_name
        return TaskNode(
            id=cls._hash(str(node)),
            name=node_name,
            tags=set(node.tags),
            kedro_obj=node,
        )

    @classmethod
    def create_data_node(
        cls,
        dataset_name: str,
        layer: Optional[str],
        tags: Set[str],
        dataset: AbstractDataset,
        stats: Optional[Dict],
        is_free_input: bool = False,
    ) -> Union["DataNode", "TranscodedDataNode"]:
        """Create a graph node of type DATA for a given Kedro Dataset instance.
        Args:
            dataset_name: The name of the dataset, including namespace, e.g.
                data_science.master_table.
            layer: The optional layer that the dataset belongs to.
            tags: The set of tags assigned to assign to the graph representation
                of this dataset. N.B. currently it's derived from the node's tags.
            dataset: A dataset in a Kedro pipeline.
            stats: The dictionary of dataset statistics, e.g.
                {"rows":2, "columns":3, "file_size":100}
            is_free_input: Whether the dataset is a free input in the pipeline
        Returns:
            An instance of DataNode.
        """
        is_transcoded_dataset = TRANSCODING_SEPARATOR in dataset_name
        if is_transcoded_dataset:
            name = _strip_transcoding(dataset_name)
            return TranscodedDataNode(
                id=cls._hash(name),
                name=name,
                tags=tags,
                layer=layer,
                is_free_input=is_free_input,
                stats=stats,
            )

        return DataNode(
            id=cls._hash(dataset_name),
            name=dataset_name,
            tags=tags,
            layer=layer,
            kedro_obj=dataset,
            is_free_input=is_free_input,
            stats=stats,
        )

    @classmethod
    def create_parameters_node(
        cls,
        dataset_name: str,
        layer: Optional[str],
        tags: Set[str],
        parameters: AbstractDataset,
    ) -> "ParametersNode":
        """Create a graph node of type PARAMETERS for a given Kedro parameters dataset instance.
        Args:
            dataset_name: The name of the dataset, including namespace, e.g.
                data_science.test_split_ratio
            layer: The optional layer that the parameters belong to.
            tags: The set of tags assigned to assign to the graph representation
                of this dataset. N.B. currently it's derived from the node's tags.
            parameters: A parameters dataset in a Kedro pipeline.
        Returns:
            An instance of ParametersNode.
        """
        return ParametersNode(
            id=cls._hash(dataset_name),
            name=dataset_name,
            tags=tags,
            layer=layer,
            kedro_obj=parameters,
        )

    @classmethod
    def create_modular_pipeline_node(
        cls, modular_pipeline_id: str
    ) -> "ModularPipelineNode":
        """Create a graph node of type MODULAR_PIPELINE for a given modular pipeline ID.
        This is used to visualise all modular pipelines in a Kedro project on the graph.
        Args:
            modular_pipeline_id: The ID of the modular pipeline to convert into a graph node.
        Returns:
            An instance of ModularPipelineNode.
        Example:
            >>> node = GraphNode.create_modular_pipeline_node("pipeline.data_science")
            >>> assert node.id == "pipeline.data_science"
            >>> assert node.name == "pipeline.data_science"
            >>> assert node.type == GraphNodeType.MODULAR_PIPELINE
        """
        return ModularPipelineNode(id=modular_pipeline_id, name=modular_pipeline_id)

    def add_pipeline(self, pipeline_id: str):
        """Add a pipeline_id to the list of pipelines that this node belongs to."""
        self.pipelines.add(pipeline_id)

    def belongs_to_pipeline(self, pipeline_id: str) -> bool:
        """Checks whether this graph node belongs to a given pipeline_id."""
        return pipeline_id in self.pipelines

    def has_metadata(self) -> bool:
        """Checks whether this graph node has metadata.
        Since metadata of a graph node is derived from the underlying Kedro object,
        we just need to check whether the underlying object exists.
        """
        return self.kedro_obj is not None


class GraphNodeMetadata(BaseModel):
    """Represent a graph node's metadata"""


class TaskNode(GraphNode):
    """Represent a graph node of type TASK"""

    modular_pipelines: List[str] = []
    parameters: Dict = {}
    type: str = GraphNodeType.TASK.value

    def __init__(self, **data):
        super().__init__(**data)
        self.namespace = self.kedro_obj.namespace

        # the modular pipelines that a task node belongs to are derived from its namespace.
        self.modular_pipelines = self._expand_namespaces(self.kedro_obj.namespace)


def _extract_wrapped_func(func: FunctionType) -> FunctionType:
    """Extract a wrapped decorated function to inspect the source code if available.
    Adapted from https://stackoverflow.com/a/43506509/1684058
    """
    if func.__closure__ is None:
        return func
    closure = (c.cell_contents for c in func.__closure__)
    wrapped_func = next((c for c in closure if isinstance(c, FunctionType)), None)
    # return the original function if it's not a decorated function
    return func if wrapped_func is None else wrapped_func


class ModularPipelineNode(GraphNode):
    """Represent a modular pipeline node in the graph"""

    type: str = GraphNodeType.MODULAR_PIPELINE.value

    # A modular pipeline doesn't belong to any other modular pipeline,
    # in the same sense as other types of GraphNode do.
    # Therefore it's default to None.
    # The parent-child relationship between modular pipeline themselves is modelled explicitly.
    modular_pipelines: Optional[List[str]]

    # Model the modular pipelines tree using a child-references representation of a tree.
    # See: https://docs.mongodb.com/manual/tutorial/model-tree-structures-with-child-references/
    # for more details.
    # For example, if a node namespace is "uk.data_science",
    # the "uk" modular pipeline node's children are ["uk.data_science"]
    children: Set[ModularPipelineChild] = set()

    # Keep track of a modular pipeline's inputs and outputs, both internal and external.
    # Internal inputs/outputs are IDs of the datasets not connected to any nodes external
    # to the pipeline.External inputs/outputs are IDs of the datasets used to connect
    # this modular pipeline to other modular pipelines in the whole registered pipeline.
    # In practical term, external inputs/outputs are the ones explicitly specified
    # when using the pipeline() factory function.
    # More information can be found here:
    # https://kedro.readthedocs.io/en/latest/06_nodes_and_pipelines/03_modular_pipelines.html#how-to-connect-existing-pipelines
    internal_inputs: Set[str] = set()
    internal_outputs: Set[str] = set()
    external_inputs: Set[str] = set()
    external_outputs: Set[str] = set()

    def __init__(self, **data):
        super().__init__(**data)

    @property
    def inputs(self) -> Set[str]:
        """Return a set of inputs for this modular pipeline.
        Visually, these are inputs displayed as the inputs of the modular pipeline,
        both when collapsed and focused.
        Intuitively, the set of inputs for this modular pipeline is the set of all
        external and internal inputs, excluding the ones also serving as outputs.
        """
        return (self.external_inputs | self.internal_inputs) - (
            self.external_outputs | self.internal_outputs
        )

    @property
    def outputs(self) -> Set[str]:
        """Return a set of outputs for this modular pipeline.
        Follow the same logic as the inputs calculation.
        """
        return (self.external_outputs | self.internal_outputs) - (
            self.external_inputs | self.internal_inputs
        )


class TaskNodeMetadata(GraphNodeMetadata):
    """Represent the metadata of a TaskNode"""

    # the source code of the node's function
    code: Optional[str]

    # path to the file where the node is defined
    filepath: Optional[str]

    # parameters of the node, if available
    parameters: Optional[Dict]

    # command to run the pipeline to this node
    run_command: Optional[str]

    inputs: List[str] = []

    outputs: List[str] = []

    def __init__(self, task_node: TaskNode, **data):
        super().__init__(**data)

        kedro_node = cast(KedroNode, task_node.kedro_obj)

        # this is required to handle partial, curry functions
        if inspect.isfunction(kedro_node.func):
            self.code = inspect.getsource(_extract_wrapped_func(kedro_node.func))
            code_full_path = (
                Path(inspect.getfile(kedro_node.func)).expanduser().resolve()
            )
            try:
                filepath = code_full_path.relative_to(Path.cwd().parent)
            except ValueError:  # pragma: no cover
                # if the filepath can't be resolved relative to the current directory,
                # e.g. either during tests or during launching development server
                # outside of a Kedro project, simply return the fullpath to the file.
                filepath = code_full_path

            self.filepath = str(filepath)

        self.parameters = task_node.parameters
        self.inputs = kedro_node.inputs
        self.outputs = kedro_node.outputs

        # if a node doesn't have a user-supplied `_name` attribute,
        # a human-readable run command `kedro run --to-nodes/nodes` is not available
        if kedro_node._name is not None:
            self.run_command = (
                f"kedro run --to-nodes={task_node.namespace}.{kedro_node._name}"
                if task_node.namespace is not None
                else f"kedro run --to-nodes={kedro_node._name}"
            )


class DataNode(GraphNode):
    """Represent a graph node of type DATA"""

    # whether the data node is a free input
    is_free_input: bool = False

    # the layer that this data node belongs to
    layer: Optional[str]

    # the concrete type of the underlying kedro_obj
    dataset_type: Optional[str]

    # the list of modular pipelines this data node belongs to
    modular_pipelines: List[str] = []

    viz_metadata: Optional[Dict]

    # command to run the pipeline to this node
    run_command: Optional[str]

    # the type of this graph node, which is DATA
    type: str = GraphNodeType.DATA.value

    # statistics for the data node
    stats: Optional[Dict]

    def __init__(self, **data):
        super().__init__(**data)
        self.dataset_type = get_dataset_type(self.kedro_obj)

        # the modular pipelines that a data node belongs to
        # are derived from its namespace, which in turn
        # is derived from the dataset's name.
        self.namespace = self._get_namespace(self.name)
        self.modular_pipelines = self._expand_namespaces(self._get_namespace(self.name))
        metadata = getattr(self.kedro_obj, "metadata", None)

        try:
            if isinstance(metadata, dict):
                self.viz_metadata = metadata["kedro-viz"]

        except (AttributeError, KeyError):  # pragma: no cover
            logger.debug("Kedro-viz metadata not found for %s", self.name)

    # TODO: improve this scheme.
    def is_plot_node(self):
        """Check if the current node is a plot node.
        Currently it only recognises one underlying dataset as a plot node.
        In the future, we might want to make this generic.
        """
        return self.dataset_type in (
            "plotly.plotly_dataset.PlotlyDataset",
            "plotly.json_dataset.JSONDataset",
            "plotly.plotly_dataset.PlotlyDataSet",
            "plotly.json_dataset.JSONDataSet",
        )

    def is_image_node(self):
        """Check if the current node is a matplotlib image node."""
        return self.dataset_type == "matplotlib.matplotlib_writer.MatplotlibWriter"

    def is_metric_node(self):
        """Check if the current node is a metrics node."""
<<<<<<< HEAD
        return self.dataset_type == "tracking.metrics_dataset.MetricsDataset"

    def is_json_node(self):
        """Check if the current node is a JSONDataset node."""
        return self.dataset_type == "tracking.json_dataset.JSONDataset"
=======
        return self.dataset_type in (
            "tracking.metrics_dataset.MetricsDataset",
            "tracking.metrics_dataset.MetricsDataSet",
        )

    def is_json_node(self):
        """Check if the current node is a JSONDataset node."""
        return self.dataset_type in (
            "tracking.json_dataset.JSONDataset",
            "tracking.json_dataset.JSONDataSet",
        )
>>>>>>> d87b8ae3

    def is_tracking_node(self):
        """Check if the current node is a tracking data node"""
        return self.is_json_node() or self.is_metric_node()

    def is_preview_node(self):
        """Check if the current node has a preview"""
        try:
            is_preview = bool(self.viz_metadata and self.viz_metadata["preview_args"])
        except (AttributeError, KeyError):
            return False
        return is_preview

    def get_preview_args(self):
        """Gets the preview arguments for a dataset"""
        return self.viz_metadata["preview_args"]


class TranscodedDataNode(GraphNode):
    """Represent a graph node of type DATA"""

    # whether the data node is a free input
    is_free_input: bool = False

    # the layer that this data node belongs to
    layer: Optional[str]

    # the original Kedro's AbstractDataset for this transcoded data node
    original_version: Optional[AbstractDataset]

    # keep track of the original name for the generated run command
    original_name: str = ""

    # the transcoded versions of this transcoded data nodes
    transcoded_versions: Set[AbstractDataset] = set()

    # the list of modular pipelines this data node belongs to
    modular_pipelines: List[str] = []

    # command to run the pipeline to this node
    run_command: Optional[str]

    # the type of this graph node, which is DATA
    type: str = GraphNodeType.DATA.value

    # statistics for the data node
    stats: Optional[Dict]

    def __init__(self, **data):
        # the modular pipelines that a data node belongs to
        # are derived from its namespace, which in turn
        # is derived from the dataset's name.
        super().__init__(**data)
        self.namespace = self._get_namespace(self.name)
        self.modular_pipelines = self._expand_namespaces(self._get_namespace(self.name))

    def has_metadata(self) -> bool:
        return True


class DataNodeMetadata(GraphNodeMetadata):
    """Represent the metadata of a DataNode"""

    # the dataset type for this data node, e.g. CSVDataset
    type: Optional[str]

    # the path to the actual data file for the underlying dataset.
    # only available if the dataset has filepath set.
    filepath: Optional[str]

    # the optional plot data if the underlying dataset has a plot.
    # currently only applicable for PlotlyDataset
    plot: Optional[Dict]

    # the optional image data if the underlying dataset has a image.
    # currently only applicable for matplotlib.MatplotlibWriter
    image: Optional[str]

    tracking_data: Optional[Dict]

    # command to run the pipeline to this data node
    run_command: Optional[str]

    preview: Optional[Dict]

    stats: Optional[Dict]

    # TODO: improve this scheme.
    def __init__(self, data_node: DataNode, **data):
        super().__init__(**data)

        self.type = data_node.dataset_type
        dataset = cast(AbstractDataset, data_node.kedro_obj)
        dataset_description = dataset._describe()
        self.filepath = _parse_filepath(dataset_description)
        self.stats = data_node.stats

        # Run command is only available if a node is an output, i.e. not a free input
        if not data_node.is_free_input:
            self.run_command = f"kedro run --to-outputs={data_node.name}"

        # Only check for existence of dataset if we might want to load it.
        if not (
            data_node.is_plot_node()
            or data_node.is_image_node()
            or data_node.is_tracking_node()
            or data_node.is_preview_node()
        ):
            return

        # dataset.release clears the cache before loading to ensure that this issue
        # does not arise: https://github.com/kedro-org/kedro-viz/pull/573.
        dataset.release()
        if not dataset.exists():
            return

        if data_node.is_plot_node():
            self.plot = dataset.load()
        elif data_node.is_image_node():
            self.image = dataset.load()
        elif data_node.is_tracking_node():
            self.tracking_data = dataset.load()
        elif data_node.is_preview_node():
            try:
                if hasattr(dataset, "_preview"):
                    self.preview = dataset._preview(**data_node.get_preview_args())

            except Exception as exc:  # pylint: disable=broad-except # pragma: no cover
                logger.warning(
                    "'%s' could not be previewed. Full exception: %s: %s",
                    data_node.name,
                    type(exc).__name__,
                    exc,
                )


class TranscodedDataNodeMetadata(GraphNodeMetadata):
    """Represent the metadata of a TranscodedDataNode"""

    # the path to the actual data file for the underlying dataset.
    # only available if the dataset has filepath set.
    filepath: Optional[str]

    run_command: Optional[str]

    original_type: str = ""

    transcoded_types: List[str] = []

    stats: Optional[Dict]

    def __init__(self, transcoded_data_node: TranscodedDataNode, **data):
        super().__init__(**data)

        if transcoded_data_node and transcoded_data_node.original_version:
            original_version = transcoded_data_node.original_version

            self.original_type = get_dataset_type(original_version)
            self.transcoded_types = [
                get_dataset_type(transcoded_version)
                for transcoded_version in transcoded_data_node.transcoded_versions
            ]

            dataset_description = original_version._describe()
            self.filepath = _parse_filepath(dataset_description)
            self.stats = transcoded_data_node.stats

            if not transcoded_data_node.is_free_input:
                self.run_command = (
                    f"kedro run --to-outputs={transcoded_data_node.original_name}"
                )


class ParametersNode(GraphNode):
    """Represent a graph node of type PARAMETERS"""

    layer: Optional[str]
    modular_pipelines: List[str] = []
    type: str = GraphNodeType.PARAMETERS.value

    def __init__(self, **data):
        super().__init__(**data)

        if self.is_all_parameters():
            self.namespace = None
            self.modular_pipelines = []
        else:
            self.namespace = self._get_namespace(self.parameter_name)
            self.modular_pipelines = self._expand_namespaces(
                self._get_namespace(self.parameter_name)
            )

    def is_all_parameters(self) -> bool:
        """Checks whether the graph node represents all parameters in the pipeline"""
        return self.name == "parameters"

    def is_single_parameter(self) -> bool:
        """Checks whether the graph node represents a single parameter in the pipeline"""
        return not self.is_all_parameters()

    @property
    def parameter_name(self) -> str:
        """Get a normalized parameter name without the "params:" prefix"""
        return self.name.replace("params:", "")

    @property
    def parameter_value(self) -> Any:
        """Load the parameter value from the underlying dataset"""
        try:
            if isinstance(self.kedro_obj, AbstractDataset):
                return self.kedro_obj.load()

            raise AttributeError(DatasetError)

        except (AttributeError, DatasetError):
            # This except clause triggers if the user passes a parameter that is not
            # defined in the catalog (DatasetError) it also catches any case where
            # the kedro_obj is None (AttributeError) -- GH#1231
            logger.warning(
                "Cannot find parameter `%s` in the catalog.", self.parameter_name
            )
            return None


class ParametersNodeMetadata(BaseModel):
    """Represent the metadata of a ParametersNode"""

    parameters: Dict = {}

    def __init__(self, parameters_node: ParametersNode, **data):
        super().__init__(**data)

        if parameters_node.is_single_parameter():
            self.parameters = {
                parameters_node.parameter_name: parameters_node.parameter_value
            }
        else:
            self.parameters = parameters_node.parameter_value


class GraphEdge(BaseModel):
    """Represent an edge in the graph"""

    source: str
    target: str

    def __init__(self, **data):
        super().__init__(**data)

    def __hash__(self) -> int:
        return hash((self.source, self.target))<|MERGE_RESOLUTION|>--- conflicted
+++ resolved
@@ -492,13 +492,6 @@
 
     def is_metric_node(self):
         """Check if the current node is a metrics node."""
-<<<<<<< HEAD
-        return self.dataset_type == "tracking.metrics_dataset.MetricsDataset"
-
-    def is_json_node(self):
-        """Check if the current node is a JSONDataset node."""
-        return self.dataset_type == "tracking.json_dataset.JSONDataset"
-=======
         return self.dataset_type in (
             "tracking.metrics_dataset.MetricsDataset",
             "tracking.metrics_dataset.MetricsDataSet",
@@ -510,7 +503,6 @@
             "tracking.json_dataset.JSONDataset",
             "tracking.json_dataset.JSONDataSet",
         )
->>>>>>> d87b8ae3
 
     def is_tracking_node(self):
         """Check if the current node is a tracking data node"""
