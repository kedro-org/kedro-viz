"""`kedro_viz.models.flowchart` defines data models to represent Kedro entities in a viz graph."""
# pylint: disable=protected-access, missing-function-docstring
import abc
import hashlib
import inspect
import logging
from enum import Enum
from pathlib import Path
from types import FunctionType
from typing import Any, Dict, List, Optional, Set, Union, cast

from kedro.pipeline.node import Node as KedroNode
from kedro.pipeline.pipeline import TRANSCODING_SEPARATOR, _strip_transcoding
from pydantic import BaseModel, Field, root_validator, validator

from kedro_viz.models.utils import get_dataset_type

try:
    # kedro 0.18.11 onwards
    from kedro.io.core import DatasetError
except ImportError:  # pragma: no cover
    # older versions
    from kedro.io.core import DataSetError as DatasetError
try:
    # kedro 0.18.12 onwards
    from kedro.io.core import AbstractDataset
except ImportError:  # pragma: no cover
    # older versions
    from kedro.io.core import AbstractDataSet as AbstractDataset

logger = logging.getLogger(__name__)


def _parse_filepath(dataset_description: Dict[str, Any]) -> Optional[str]:
    filepath = dataset_description.get("filepath") or dataset_description.get("path")
    return str(filepath) if filepath else None


<<<<<<< HEAD
class RegisteredPipeline(BaseModel):
    """Represent a registered pipeline in a Kedro project

=======
class NamedEntity(BaseModel):
    """Represent a named entity (Tag/Registered Pipeline) in a Kedro project
>>>>>>> 2eb9c0aa
    Args:
        id (str): Id of the registered pipeline

    Raises:
        AssertionError: If id is not supplied during instantiation
    """

    id: str
    name: Optional[str] = Field(None, description="The name of the registered pipeline")

    @validator("name", always=True)
    def set_name(cls, _, values):
        assert "id" in values
        return values["id"]
<<<<<<< HEAD
=======


class RegisteredPipeline(NamedEntity):
    """Represent a registered pipeline in a Kedro project"""
>>>>>>> 2eb9c0aa


class GraphNodeType(str, Enum):
    """Represent all possible node types in the graph representation of a Kedro pipeline.
    The type needs to inherit from str as well so FastAPI can serialise it. See:
    https://fastapi.tiangolo.com/tutorial/path-params/#working-with-python-enumerations
    """

    TASK = "task"
    DATA = "data"
    PARAMETERS = "parameters"
    MODULAR_PIPELINE = (
        "modularPipeline"  # camelCase so it can be referred directly to in the frontend
    )


class ModularPipelineChild(BaseModel, frozen=True):
    """Represent a child of a modular pipeline.

    Args:
        id (str): Id of the modular pipeline child
        type (GraphNodeType): Type of modular pipeline child
    """

    id: str
    type: GraphNodeType


<<<<<<< HEAD
class Tag(RegisteredPipeline):
    """Represent a tag"""
=======
class Tag(NamedEntity):
    """Represent a tag in a Kedro project"""
>>>>>>> 2eb9c0aa

    def __hash__(self) -> int:
        return hash(self.id)


class GraphNode(BaseModel, abc.ABC):
    """Represent a node in the graph representation of a Kedro pipeline.
    All node models except the metadata node models should inherit from this class

    Args:
        id (str): A unique identifier for the node in the graph,
                obtained by hashing the node's string representation.
        name (str): The full name of this node obtained from the underlying Kedro object
        type (str): The type of the graph node
        tags (Set[str]): The tags associated with this node. Defaults to `set()`.
        kedro_obj (Optional[Union[KedroNode, AbstractDataset]]): The underlying Kedro object
                for each graph node, if any. Defaults to `None`.
        pipelines (Set[str]): The set of registered pipeline IDs this
                node belongs to. Defaults to `set()`.
        namespace (Optional[str]): The original namespace on this node. Defaults to `None`.
        modular_pipelines (Optional[List[str]]): The list of modular pipeline this node belongs to.

    """

    id: str
    name: str
    type: str
    tags: Set[str] = Field(set(), description="The tags associated with this node")
    kedro_obj: Optional[Union[KedroNode, AbstractDataset]] = Field(
        None, description="The underlying Kedro object for each graph node, if any"
    )
    pipelines: Set[str] = Field(
        set(), description="The set of registered pipeline IDs this node belongs to"
    )

    # In Kedro, modular pipeline is implemented by declaring namespace on a node.
    # For example, node(func, namespace="uk.de") means this node belongs
    # to the modular pipeline "uk" and "uk.de"
    namespace: Optional[str] = Field(
        None, description="The original namespace on this node"
    )
    modular_pipelines: Optional[List[str]] = Field(
        None, description="The modular_pipelines this node belongs to"
    )

    class Config:
        """Pydantic Config for GraphNode"""

        arbitrary_types_allowed = True

    @staticmethod
    def _hash(value: str):
        return hashlib.sha1(value.encode("UTF-8")).hexdigest()[:8]

    @staticmethod
    def _get_namespace(dataset_name: str) -> Optional[str]:
        """Extract the namespace from the dataset/parameter name.
        Args:
            dataset_name: The name of the dataset.
        Returns:
            The namespace of this dataset, if available.
        Example:
            >>> GraphNode._get_namespace("pipeline.dataset")
            'pipeline'
        """
        if "." not in dataset_name:
            return None

        return dataset_name.rsplit(".", 1)[0]

    @staticmethod
    def _expand_namespaces(namespace: Optional[str]) -> List[str]:
        """Expand a node's namespace to the list of modular pipelines
        that this node belongs to.
        Args:
            namespace: The namespace of the node.
        Returns:
            The list of modular pipelines that this node belongs to.
        Example:
            >>> GraphNode._expand_namespaces("pipeline1.data_science")
            ['pipeline1', 'pipeline1.data_science']
        """
        if not namespace:
            return []
        namespace_list = []
        namespace_chunks = namespace.split(".")
        prefix = ""
        for chunk in namespace_chunks:
            if prefix:
                prefix = f"{prefix}.{chunk}"
            else:
                prefix = chunk
            namespace_list.append(prefix)
        return namespace_list

    @classmethod
    def create_task_node(cls, node: KedroNode) -> "TaskNode":
        """Create a graph node of type task for a given Kedro Node instance.
        Args:
            node: A node in a Kedro pipeline.
        Returns:
            An instance of TaskNode.
        """
        node_name = node._name or node._func_name
        return TaskNode(
            id=cls._hash(str(node)),
            name=node_name,
            tags=set(node.tags),
            kedro_obj=node,
        )

    @classmethod
    def create_data_node(
        cls,
        dataset_name: str,
        layer: Optional[str],
        tags: Set[str],
        dataset: AbstractDataset,
        stats: Optional[Dict],
        is_free_input: bool = False,
    ) -> Union["DataNode", "TranscodedDataNode"]:
        """Create a graph node of type data for a given Kedro Dataset instance.
        Args:
            dataset_name: The name of the dataset, including namespace, e.g.
                data_science.master_table.
            layer: The optional layer that the dataset belongs to.
            tags: The set of tags assigned to assign to the graph representation
                of this dataset. N.B. currently it's derived from the node's tags.
            dataset: A dataset in a Kedro pipeline.
            stats: The dictionary of dataset statistics, e.g.
                {"rows":2, "columns":3, "file_size":100}
            is_free_input: Whether the dataset is a free input in the pipeline
        Returns:
            An instance of DataNode.
        """
        is_transcoded_dataset = TRANSCODING_SEPARATOR in dataset_name
        if is_transcoded_dataset:
            name = _strip_transcoding(dataset_name)
            return TranscodedDataNode(
                id=cls._hash(name),
                name=name,
                tags=tags,
                layer=layer,
                is_free_input=is_free_input,
                stats=stats,
            )

        return DataNode(
            id=cls._hash(dataset_name),
            name=dataset_name,
            tags=tags,
            layer=layer,
            kedro_obj=dataset,
            is_free_input=is_free_input,
            stats=stats,
        )

    @classmethod
    def create_parameters_node(
        cls,
        dataset_name: str,
        layer: Optional[str],
        tags: Set[str],
        parameters: AbstractDataset,
    ) -> "ParametersNode":
        """Create a graph node of type parameters for a given Kedro parameters dataset instance.
        Args:
            dataset_name: The name of the dataset, including namespace, e.g.
                data_science.test_split_ratio
            layer: The optional layer that the parameters belong to.
            tags: The set of tags assigned to assign to the graph representation
                of this dataset. N.B. currently it's derived from the node's tags.
            parameters: A parameters dataset in a Kedro pipeline.
        Returns:
            An instance of ParametersNode.
        """
        return ParametersNode(
            id=cls._hash(dataset_name),
            name=dataset_name,
            tags=tags,
            layer=layer,
            kedro_obj=parameters,
        )

    @classmethod
    def create_modular_pipeline_node(
        cls, modular_pipeline_id: str
    ) -> "ModularPipelineNode":
        """Create a graph node of type modularPipeline for a given modular pipeline ID.
        This is used to visualise all modular pipelines in a Kedro project on the graph.
        Args:
            modular_pipeline_id: The ID of the modular pipeline to convert into a graph node.
        Returns:
            An instance of ModularPipelineNode.
        Example:
            >>> node = GraphNode.create_modular_pipeline_node("pipeline.data_science")
            >>> assert node.id == "pipeline.data_science"
            >>> assert node.name == "pipeline.data_science"
            >>> assert node.type == GraphNodeType.MODULAR_PIPELINE
        """
        return ModularPipelineNode(id=modular_pipeline_id, name=modular_pipeline_id)

    def add_pipeline(self, pipeline_id: str):
        """Add a pipeline_id to the list of pipelines that this node belongs to."""
        self.pipelines.add(pipeline_id)

    def belongs_to_pipeline(self, pipeline_id: str) -> bool:
        """Check whether this graph node belongs to a given pipeline_id."""
        return pipeline_id in self.pipelines

    def has_metadata(self) -> bool:
        """Check whether this graph node has metadata.
        Since metadata of a graph node is derived from the underlying Kedro object,
        we just need to check whether the underlying object exists.
        """
        return self.kedro_obj is not None


class GraphNodeMetadata(BaseModel, abc.ABC):
    """Represent a graph node's metadata"""


class TaskNode(GraphNode):
    """Represent a graph node of type task

    Raises:
        AssertionError: If kedro_obj is not supplied during instantiation
    """
<<<<<<< HEAD

    modular_pipelines: List[str] = Field(
        [], description="The modular pipelines this node belongs to"
    )
    parameters: Dict = Field(
        {}, description="A dictionary of parameter values for the task node"
    )

=======

    modular_pipelines: List[str] = Field(
        [], description="The modular pipelines this node belongs to"
    )
    parameters: Dict = Field(
        {}, description="A dictionary of parameter values for the task node"
    )

>>>>>>> 2eb9c0aa
    # The type for Task node
    type: str = GraphNodeType.TASK.value

    @root_validator(pre=True)
    def check_kedro_obj_exists(cls, values):
        assert "kedro_obj" in values
        return values

    @validator("namespace", always=True)
    def set_namespace(cls, _, values):
        return values["kedro_obj"].namespace

    @validator("modular_pipelines", always=True)
    def set_modular_pipelines(cls, _, values):
        return cls._expand_namespaces(values["kedro_obj"].namespace)


def _extract_wrapped_func(func: FunctionType) -> FunctionType:
    """Extract a wrapped decorated function to inspect the source code if available.
    Adapted from https://stackoverflow.com/a/43506509/1684058
    """
    if func.__closure__ is None:
        return func
    closure = (c.cell_contents for c in func.__closure__)
    wrapped_func = next((c for c in closure if isinstance(c, FunctionType)), None)
    # return the original function if it's not a decorated function
    return func if wrapped_func is None else wrapped_func


class ModularPipelineNode(GraphNode):
    """Represent a modular pipeline node in the graph"""

    # A modular pipeline doesn't belong to any other modular pipeline,
    # in the same sense as other types of GraphNode do.
    # Therefore it's default to None.
    # The parent-child relationship between modular pipeline themselves is modelled explicitly.
    modular_pipelines: Optional[List[str]] = None

    # Model the modular pipelines tree using a child-references representation of a tree.
    # See: https://docs.mongodb.com/manual/tutorial/model-tree-structures-with-child-references/
    # for more details.
    # For example, if a node namespace is "uk.data_science",
    # the "uk" modular pipeline node's children are ["uk.data_science"]
    children: Set[ModularPipelineChild] = Field(
        set(), description="The children for the modular pipeline node"
    )

    # Keep track of a modular pipeline's inputs and outputs, both internal and external.
    # Internal inputs/outputs are IDs of the datasets not connected to any nodes external
    # to the pipeline.External inputs/outputs are IDs of the datasets used to connect
    # this modular pipeline to other modular pipelines in the whole registered pipeline.
    # In practical term, external inputs/outputs are the ones explicitly specified
    # when using the pipeline() factory function.
    # More information can be found here:
    # https://kedro.readthedocs.io/en/latest/06_nodes_and_pipelines/03_modular_pipelines.html#how-to-connect-existing-pipelines
    internal_inputs: Set[str] = Field(
        set(), description="The dataset inputs within the modular pipeline node"
    )
    internal_outputs: Set[str] = Field(
        set(), description="The dataset outputs within the modular pipeline node"
    )
    external_inputs: Set[str] = Field(
        set(),
        description="""The dataset inputs connecting the modular
        pipeline node with other modular pipelines""",
    )
    external_outputs: Set[str] = Field(
        set(),
        description="""The dataset outputs connecting the modular
        pipeline node with other modular pipelines""",
    )

    # The type for Modular Pipeline Node
    type: str = GraphNodeType.MODULAR_PIPELINE.value

    @property
    def inputs(self) -> Set[str]:
        """Return a set of inputs for this modular pipeline.
        Visually, these are inputs displayed as the inputs of the modular pipeline,
        both when collapsed and focused.
        Intuitively, the set of inputs for this modular pipeline is the set of all
        external and internal inputs, excluding the ones also serving as outputs.
        """
        return (self.external_inputs | self.internal_inputs) - (
            self.external_outputs | self.internal_outputs
        )

    @property
    def outputs(self) -> Set[str]:
        """Return a set of inputs for this modular pipeline.
        Follow the same logic as the inputs calculation.
        """
        return (self.external_outputs | self.internal_outputs) - (
            self.external_inputs | self.internal_inputs
        )


class TaskNodeMetadata(GraphNodeMetadata):
    """Represent the metadata of a TaskNode

    Args:
        task_node (TaskNode): Task node to which this metadata belongs to.

    Raises:
        AssertionError: If task_node is not supplied during instantiation
    """
<<<<<<< HEAD

    task_node: TaskNode

    # Source code of the node's function
    code: Optional[str]

    # Path to the file where the node is defined
    filepath: Optional[str]

=======

    task_node: TaskNode

    # Source code of the node's function
    code: Optional[str]

    # Path to the file where the node is defined
    filepath: Optional[str]

>>>>>>> 2eb9c0aa
    parameters: Optional[Dict] = Field(
        None, description="The parameters of the node, if available"
    )
    run_command: Optional[str] = Field(
        None, description="The command to run the pipeline to this node"
    )

    inputs: Optional[List[str]] = Field(None, description="The inputs to the TaskNode")
    outputs: Optional[List[str]] = Field(
        None, description="The outputs from the TaskNode"
    )

    @root_validator(pre=True)
    def check_task_node_exists(cls, values):
        assert "task_node" in values
        cls.set_task_and_kedro_node(values["task_node"])
        return values

    @classmethod
    def set_task_and_kedro_node(cls, task_node):
        cls.task_node = task_node
        cls.kedro_node = cast(KedroNode, task_node.kedro_obj)

    @validator("code", always=True)
    def set_code(cls, code):
        # this is required to handle partial, curry functions
        if inspect.isfunction(cls.kedro_node.func):
            code = inspect.getsource(_extract_wrapped_func(cls.kedro_node.func))
            return code

        return None

    @validator("filepath", always=True)
    def set_filepath(cls, filepath):
        # this is required to handle partial, curry functions
        if inspect.isfunction(cls.kedro_node.func):
            code_full_path = (
                Path(inspect.getfile(cls.kedro_node.func)).expanduser().resolve()
            )

            try:
                filepath = code_full_path.relative_to(Path.cwd().parent)
            except ValueError:  # pragma: no cover
                # if the filepath can't be resolved relative to the current directory,
                # e.g. either during tests or during launching development server
                # outside of a Kedro project, simply return the fullpath to the file.
                filepath = code_full_path

            return str(filepath)

        return None

    @validator("parameters", always=True)
    def set_parameters(cls, _):
        return cls.task_node.parameters

    @validator("run_command", always=True)
    def set_run_command(cls, _):
        # if a node doesn't have a user-supplied `_name` attribute,
        # a human-readable run command `kedro run --to-nodes/nodes` is not available
        if cls.kedro_node._name is not None:
            if cls.task_node.namespace is not None:
                return f"kedro run --to-nodes={cls.task_node.namespace}.{cls.kedro_node._name}"
            return f"kedro run --to-nodes={cls.kedro_node._name}"

        return None
<<<<<<< HEAD

    @validator("inputs", always=True)
    def set_inputs(cls, _):
        return cls.kedro_node.inputs

    @validator("outputs", always=True)
    def set_outputs(cls, _):
        return cls.kedro_node.outputs
=======
>>>>>>> 2eb9c0aa

    @validator("inputs", always=True)
    def set_inputs(cls, _):
        return cls.kedro_node.inputs

<<<<<<< HEAD
=======
    @validator("outputs", always=True)
    def set_outputs(cls, _):
        return cls.kedro_node.outputs


>>>>>>> 2eb9c0aa
# pylint: disable=missing-function-docstring
class DataNode(GraphNode):
    """Represent a graph node of type data

    Args:
        layer (Optional[str]): The layer that this data node belongs to. Defaults to `None`.
        is_free_input (bool): Determines whether the data node is a free input. Defaults to `False`.
        stats (Optional[Dict]): Statistics for the data node. Defaults to `None`.
<<<<<<< HEAD

    Raises:
        AssertionError: If kedro_obj, name are not supplied during instantiation
    """

    layer: Optional[str] = Field(
        None, description="The layer that this data node belongs to"
    )
    is_free_input: bool = Field(
        False, description="Determines whether the data node is a free input"
    )
    stats: Optional[Dict] = Field(None, description="The statistics for the data node.")

    # The concrete type of the underlying kedro_obj.
    dataset_type: Optional[str]

    modular_pipelines: List[str] = Field(
        [], description="The modular pipelines this node belongs to"
    )

    # The metadata for data node
    viz_metadata: Optional[Dict]

    run_command: Optional[str] = Field(
        None, description="The command to run the pipeline to this node"
    )

=======

    Raises:
        AssertionError: If kedro_obj, name are not supplied during instantiation
    """

    layer: Optional[str] = Field(
        None, description="The layer that this data node belongs to"
    )
    is_free_input: bool = Field(
        False, description="Determines whether the data node is a free input"
    )
    stats: Optional[Dict] = Field(None, description="The statistics for the data node.")

    # The concrete type of the underlying kedro_obj.
    dataset_type: Optional[str]

    modular_pipelines: List[str] = Field(
        [], description="The modular pipelines this node belongs to"
    )

    # The metadata for data node
    viz_metadata: Optional[Dict]

    run_command: Optional[str] = Field(
        None, description="The command to run the pipeline to this node"
    )

>>>>>>> 2eb9c0aa
    # The type for data node
    type: str = GraphNodeType.DATA.value

    @root_validator(pre=True)
    def check_kedro_obj_exists(cls, values):
        assert "kedro_obj" in values
        return values

    @validator("dataset_type", always=True)
    def set_dataset_type(cls, _, values):
        kedro_obj = values.get("kedro_obj")
        return get_dataset_type(kedro_obj)

    @validator("namespace", always=True)
    def set_namespace(cls, _, values):
        assert "name" in values

        # the modular pipelines that a data node belongs to
        # are derived from its namespace, which in turn
        # is derived from the dataset's name.
        name = values.get("name")
        return cls._get_namespace(name)

    @validator("modular_pipelines", always=True)
    def set_modular_pipelines(cls, _, values):
        assert "name" in values

        name = values.get("name")
        namespace = cls._get_namespace(name)
        return cls._expand_namespaces(namespace)

    @validator("viz_metadata", always=True)
    def set_viz_metadata(cls, _, values):
        kedro_obj = values.get("kedro_obj")

        if hasattr(kedro_obj, "metadata") and kedro_obj.metadata:
            return kedro_obj.metadata.get("kedro-viz", None)

        return None

    # TODO: improve this scheme.
    def is_plot_node(self):
        """Check if the current node is a plot node.
        Currently it only recognises one underlying dataset as a plot node.
        In the future, we might want to make this generic.
        """
        return self.dataset_type in (
            "plotly.plotly_dataset.PlotlyDataset",
            "plotly.json_dataset.JSONDataset",
            "plotly.plotly_dataset.PlotlyDataSet",
            "plotly.json_dataset.JSONDataSet",
        )

    def is_image_node(self):
        """Check if the current node is a matplotlib image node."""
        return self.dataset_type == "matplotlib.matplotlib_writer.MatplotlibWriter"

    def is_metric_node(self):
        """Check if the current node is a metrics node."""
        return self.dataset_type in (
            "tracking.metrics_dataset.MetricsDataset",
            "tracking.metrics_dataset.MetricsDataSet",
        )

    def is_json_node(self):
        """Check if the current node is a JSONDataset node."""
        return self.dataset_type in (
            "tracking.json_dataset.JSONDataset",
            "tracking.json_dataset.JSONDataSet",
        )

    def is_tracking_node(self):
        """Checks if the current node is a tracking data node"""
        return self.is_json_node() or self.is_metric_node()

    def is_preview_node(self):
        """Checks if the current node has a preview"""
        if not (self.viz_metadata and self.viz_metadata.get("preview_args", None)):
            return False

        return True

    def get_preview_args(self):
        """Gets the preview arguments for a dataset"""
        return self.viz_metadata.get("preview_args", None)


class TranscodedDataNode(GraphNode):
    """Represent a graph node of type data
<<<<<<< HEAD

    Args:
        layer (Optional[str]): The layer that this transcoded data
                node belongs to. Defaults to `None`.
        is_free_input (bool): Determines whether the transcoded data
                node is a free input. Defaults to `False`.
        stats (Optional[Dict]): Statistics for the data node

    Raises:
        AssertionError: If name is not supplied during instantiation

=======

    Args:
        layer (Optional[str]): The layer that this transcoded data
                node belongs to. Defaults to `None`.
        is_free_input (bool): Determines whether the transcoded data
                node is a free input. Defaults to `False`.
        stats (Optional[Dict]): Statistics for the data node

    Raises:
        AssertionError: If name is not supplied during instantiation

>>>>>>> 2eb9c0aa
    """

    layer: Optional[str] = Field(
        None, description="The layer that this transcoded data node belongs to"
    )
    is_free_input: bool = Field(
        False, description="Determines whether the transcoded data node is a free input"
    )
    stats: Optional[Dict] = Field(None, description="The statistics for the data node.")
    original_version: Optional[AbstractDataset] = Field(
        None,
        description="The original Kedro's AbstractDataset for this transcoded data node",
    )
    original_name: Optional[str] = Field(
        None, description="The original name for the generated run command"
    )

    modular_pipelines: List[str] = Field(
        [], description="The modular pipelines this node belongs to"
    )

    run_command: Optional[str] = Field(
        None, description="The command to run the pipeline to this node"
    )
    # The transcoded versions of the transcoded data nodes.
    transcoded_versions: Set[AbstractDataset] = Field(
        set(), description="The transcoded versions of the transcoded data nodes"
    )

    # The type for data node
    type: str = GraphNodeType.DATA.value

    @validator("namespace", always=True)
    def set_namespace(cls, _, values):
        assert "name" in values

        # the modular pipelines that a data node belongs to
        # are derived from its namespace, which in turn
        # is derived from the dataset's name.
        name = values.get("name")
        return cls._get_namespace(name)

    @validator("modular_pipelines", always=True)
    def set_modular_pipelines(cls, _, values):
        assert "name" in values

        name = values.get("name")
        namespace = cls._get_namespace(name)
        return cls._expand_namespaces(namespace)
<<<<<<< HEAD

    def has_metadata(self) -> bool:
        return True


class DataNodeMetadata(GraphNodeMetadata):
    """Represent the metadata of a DataNode

    Args:
        data_node (DataNode): Data node to which this metadata belongs to.

    Raises:
        AssertionError: If data_node is not supplied during instantiation
    """

    data_node: DataNode

    # The type of the data node
    type: Optional[str]

    # The path to the actual data file for the underlying dataset
    filepath: Optional[str]

    plot: Optional[Dict] = Field(
        None, description="The optional plot data if the underlying dataset has a plot"
    )

    # The image data if the underlying dataset has a image
    # currently only applicable for matplotlib.MatplotlibWriter
    image: Optional[str] = Field(
        None, description="The image data if the underlying dataset has a image"
    )
    tracking_data: Optional[Dict] = Field(
        None,
        description="The tracking data if the underlying dataset has a tracking dataset",
    )
    run_command: Optional[str] = Field(
        None, description="Command to run the pipeline to this node"
    )
    preview: Optional[Dict] = Field(
        None, description="Preview data for the underlying datanode"
    )
    stats: Optional[Dict] = Field(None, description="The statistics for the data node.")

=======

    def has_metadata(self) -> bool:
        return True


class DataNodeMetadata(GraphNodeMetadata):
    """Represent the metadata of a DataNode

    Args:
        data_node (DataNode): Data node to which this metadata belongs to.

    Raises:
        AssertionError: If data_node is not supplied during instantiation
    """

    data_node: DataNode

    # The type of the data node
    type: Optional[str]

    # The path to the actual data file for the underlying dataset
    filepath: Optional[str]

    plot: Optional[Dict] = Field(
        None, description="The optional plot data if the underlying dataset has a plot"
    )

    # The image data if the underlying dataset has a image
    # currently only applicable for matplotlib.MatplotlibWriter
    image: Optional[str] = Field(
        None, description="The image data if the underlying dataset has a image"
    )
    tracking_data: Optional[Dict] = Field(
        None,
        description="The tracking data if the underlying dataset has a tracking dataset",
    )
    run_command: Optional[str] = Field(
        None, description="Command to run the pipeline to this node"
    )
    preview: Optional[Dict] = Field(
        None, description="Preview data for the underlying datanode"
    )
    stats: Optional[Dict] = Field(None, description="The statistics for the data node.")

>>>>>>> 2eb9c0aa
    @root_validator(pre=True)
    def check_data_node_exists(cls, values):
        assert "data_node" in values
        cls.set_data_node_and_dataset(values["data_node"])
        return values

    @classmethod
    def set_data_node_and_dataset(cls, data_node):
        cls.data_node = data_node
        cls.dataset = cast(AbstractDataset, data_node.kedro_obj)

        # dataset.release clears the cache before loading to ensure that this issue
        # does not arise: https://github.com/kedro-org/kedro-viz/pull/573.
        cls.dataset.release()

    @validator("type", always=True)
    def set_type(cls, _):
        return cls.data_node.dataset_type

    @validator("filepath", always=True)
    def set_filepath(cls, _):
        dataset_description = cls.dataset._describe()
        return _parse_filepath(dataset_description)

    @validator("run_command", always=True)
    def set_run_command(cls, _):
        if not cls.data_node.is_free_input:
            return f"kedro run --to-outputs={cls.data_node.name}"
        return None

    @validator("plot", always=True)
    def set_plot(cls, _):
        if cls.data_node.is_plot_node():
            return cls.data_node.kedro_obj.load()
        return None

    @validator("image", always=True)
    def set_image(cls, _):
        if cls.data_node.is_image_node():
            return cls.data_node.kedro_obj.load()
        return None

    @validator("tracking_data", always=True)
    def set_tracking_data(cls, _):
        if cls.data_node.is_tracking_node():
            return cls.data_node.kedro_obj.load()
        return None

    @validator("preview", always=True)
    def set_preview(cls, _):
        if not (cls.data_node.is_preview_node() and hasattr(cls.dataset, "_preview")):
            return None

        try:
            return cls.dataset._preview(**cls.data_node.get_preview_args())

        except Exception as exc:  # pylint: disable=broad-except # pragma: no cover
            logger.warning(
                "'%s' could not be previewed. Full exception: %s: %s",
                cls.data_node.name,
                type(exc).__name__,
                exc,
            )
            return None

    @validator("stats", always=True)
    def set_stats(cls, _):
        return cls.data_node.stats


class TranscodedDataNodeMetadata(GraphNodeMetadata):
    """Represent the metadata of a TranscodedDataNode
    Args:
        transcoded_data_node (TranscodedDataNode): The underlying transcoded
                data node to which this metadata belongs to.

    Raises:
        AssertionError: If transcoded_data_node is not supplied during instantiation
    """

    transcoded_data_node: TranscodedDataNode

    # The path to the actual data file for the underlying dataset.
    # Only available if the dataset has filepath set.
    filepath: Optional[str]

    run_command: Optional[str] = Field(
        None, description="Command to run the pipeline to this node"
    )
    original_type: Optional[str] = Field(
        None,
        description="The dataset type of the underlying transcoded data node original version",
    )
    transcoded_types: Optional[List[str]] = Field(
        None, description="The list of all dataset types for the transcoded versions"
    )

    # Statistics for the underlying data node
    stats: Optional[Dict] = Field(
        None, description="The statistics for the transcoded data node metadata."
    )

    @root_validator(pre=True)
    def check_transcoded_data_node_exists(cls, values):
        assert "transcoded_data_node" in values
        cls.transcoded_data_node = values["transcoded_data_node"]
        return values

    @validator("filepath", always=True)
    def set_filepath(cls, _):
        dataset_description = cls.transcoded_data_node.original_version._describe()
        return _parse_filepath(dataset_description)

    @validator("run_command", always=True)
    def set_run_command(cls, _):
        if not cls.transcoded_data_node.is_free_input:
            return f"kedro run --to-outputs={cls.transcoded_data_node.original_name}"
        return None

    @validator("original_type", always=True)
    def set_original_type(cls, _):
        return get_dataset_type(cls.transcoded_data_node.original_version)

    @validator("transcoded_types", always=True)
    def set_transcoded_types(cls, _):
        return [
            get_dataset_type(transcoded_version)
            for transcoded_version in cls.transcoded_data_node.transcoded_versions
        ]

    @validator("stats", always=True)
    def set_stats(cls, _):
        return cls.transcoded_data_node.stats


class ParametersNode(GraphNode):
    """Represent a graph node of type parameters
    Args:
        layer (Optional[str]): The layer that this parameters node belongs to. Defaults to `None`.
<<<<<<< HEAD

    Raises:
        AssertionError: If kedro_obj, name are not supplied during instantiation
    """

=======

    Raises:
        AssertionError: If kedro_obj, name are not supplied during instantiation
    """

>>>>>>> 2eb9c0aa
    layer: Optional[str] = Field(
        None, description="The layer that this parameters node belongs to"
    )

    modular_pipelines: List[str] = Field(
        [], description="The modular pipelines this node belongs to"
    )

    # The type for Parameters Node
    type: str = GraphNodeType.PARAMETERS.value

    @root_validator(pre=True)
    def check_kedro_obj_and_name_exists(cls, values):
        assert "kedro_obj" in values
        assert "name" in values
        return values

    def __init__(self, *args, **kwargs):
        super().__init__(*args, **kwargs)

        if self.is_all_parameters():
            self.namespace = None
            self.modular_pipelines = []
        else:
            self.namespace = self._get_namespace(self.parameter_name)
            self.modular_pipelines = self._expand_namespaces(
                self._get_namespace(self.parameter_name)
            )

    def is_all_parameters(self) -> bool:
        """Check whether the graph node represent all parameters in the pipeline"""
        return self.name == "parameters"

    def is_single_parameter(self) -> bool:
        """Check whether the graph node represent a single parameter in the pipeline"""
        return not self.is_all_parameters()

    @property
    def parameter_name(self) -> str:
        """Get a normalised parameter name without the "params:" prefix"""
        return self.name.replace("params:", "")

    @property
    def parameter_value(self) -> Any:
        """Load the parameter value from the underlying dataset"""
        self.kedro_obj: AbstractDataset
        if not (self.kedro_obj and hasattr(self.kedro_obj, "load")):
            return None

        try:
            return self.kedro_obj.load()
        except (AttributeError, DatasetError):
            # This except clause triggers if the user passes a parameter that is not
            # defined in the catalog (DatasetError) it also catches any case where
            # the kedro_obj is None (AttributeError) -- GH#1231
            logger.warning(
                "Cannot find parameter `%s` in the catalog.", self.parameter_name
            )
            return None


class ParametersNodeMetadata(GraphNodeMetadata):
    """Represent the metadata of a ParametersNode
<<<<<<< HEAD

    Args:
        parameters_node (ParametersNode): The underlying parameters node
                for the parameters metadata node.

    Raises:
        AssertionError: If parameters_node is not supplied during instantiation
    """

    parameters_node: ParametersNode
    parameters: Optional[Dict] = Field(
        None, description="The parameters dictionary for the parameters metadata node"
    )

=======

    Args:
        parameters_node (ParametersNode): The underlying parameters node
                for the parameters metadata node.

    Raises:
        AssertionError: If parameters_node is not supplied during instantiation
    """

    parameters_node: ParametersNode
    parameters: Optional[Dict] = Field(
        None, description="The parameters dictionary for the parameters metadata node"
    )

>>>>>>> 2eb9c0aa
    @root_validator(pre=True)
    def check_parameters_node_exists(cls, values):
        assert "parameters_node" in values
        cls.parameters_node = values["parameters_node"]
        return values

    @validator("parameters", always=True)
    def set_parameters(cls, _):
        if cls.parameters_node.is_single_parameter():
            return {
                cls.parameters_node.parameter_name: cls.parameters_node.parameter_value
            }
        return cls.parameters_node.parameter_value
<<<<<<< HEAD

=======
>>>>>>> 2eb9c0aa

class GraphEdge(BaseModel, frozen=True):
    """Represent an edge in the graph

<<<<<<< HEAD
=======
class GraphEdge(BaseModel, frozen=True):
    """Represent an edge in the graph

>>>>>>> 2eb9c0aa
    Args:
        source (str): The id of the source node.
        target (str): The id of the target node.
    """

    source: str
    target: str<|MERGE_RESOLUTION|>--- conflicted
+++ resolved
@@ -36,14 +36,8 @@
     return str(filepath) if filepath else None
 
 
-<<<<<<< HEAD
-class RegisteredPipeline(BaseModel):
-    """Represent a registered pipeline in a Kedro project
-
-=======
 class NamedEntity(BaseModel):
     """Represent a named entity (Tag/Registered Pipeline) in a Kedro project
->>>>>>> 2eb9c0aa
     Args:
         id (str): Id of the registered pipeline
 
@@ -58,13 +52,10 @@
     def set_name(cls, _, values):
         assert "id" in values
         return values["id"]
-<<<<<<< HEAD
-=======
 
 
 class RegisteredPipeline(NamedEntity):
     """Represent a registered pipeline in a Kedro project"""
->>>>>>> 2eb9c0aa
 
 
 class GraphNodeType(str, Enum):
@@ -93,13 +84,8 @@
     type: GraphNodeType
 
 
-<<<<<<< HEAD
-class Tag(RegisteredPipeline):
-    """Represent a tag"""
-=======
 class Tag(NamedEntity):
     """Represent a tag in a Kedro project"""
->>>>>>> 2eb9c0aa
 
     def __hash__(self) -> int:
         return hash(self.id)
@@ -328,7 +314,6 @@
     Raises:
         AssertionError: If kedro_obj is not supplied during instantiation
     """
-<<<<<<< HEAD
 
     modular_pipelines: List[str] = Field(
         [], description="The modular pipelines this node belongs to"
@@ -337,16 +322,6 @@
         {}, description="A dictionary of parameter values for the task node"
     )
 
-=======
-
-    modular_pipelines: List[str] = Field(
-        [], description="The modular pipelines this node belongs to"
-    )
-    parameters: Dict = Field(
-        {}, description="A dictionary of parameter values for the task node"
-    )
-
->>>>>>> 2eb9c0aa
     # The type for Task node
     type: str = GraphNodeType.TASK.value
 
@@ -453,7 +428,6 @@
     Raises:
         AssertionError: If task_node is not supplied during instantiation
     """
-<<<<<<< HEAD
 
     task_node: TaskNode
 
@@ -463,17 +437,6 @@
     # Path to the file where the node is defined
     filepath: Optional[str]
 
-=======
-
-    task_node: TaskNode
-
-    # Source code of the node's function
-    code: Optional[str]
-
-    # Path to the file where the node is defined
-    filepath: Optional[str]
-
->>>>>>> 2eb9c0aa
     parameters: Optional[Dict] = Field(
         None, description="The parameters of the node, if available"
     )
@@ -540,7 +503,6 @@
             return f"kedro run --to-nodes={cls.kedro_node._name}"
 
         return None
-<<<<<<< HEAD
 
     @validator("inputs", always=True)
     def set_inputs(cls, _):
@@ -549,21 +511,8 @@
     @validator("outputs", always=True)
     def set_outputs(cls, _):
         return cls.kedro_node.outputs
-=======
->>>>>>> 2eb9c0aa
-
-    @validator("inputs", always=True)
-    def set_inputs(cls, _):
-        return cls.kedro_node.inputs
-
-<<<<<<< HEAD
-=======
-    @validator("outputs", always=True)
-    def set_outputs(cls, _):
-        return cls.kedro_node.outputs
-
-
->>>>>>> 2eb9c0aa
+
+
 # pylint: disable=missing-function-docstring
 class DataNode(GraphNode):
     """Represent a graph node of type data
@@ -572,7 +521,6 @@
         layer (Optional[str]): The layer that this data node belongs to. Defaults to `None`.
         is_free_input (bool): Determines whether the data node is a free input. Defaults to `False`.
         stats (Optional[Dict]): Statistics for the data node. Defaults to `None`.
-<<<<<<< HEAD
 
     Raises:
         AssertionError: If kedro_obj, name are not supplied during instantiation
@@ -600,35 +548,6 @@
         None, description="The command to run the pipeline to this node"
     )
 
-=======
-
-    Raises:
-        AssertionError: If kedro_obj, name are not supplied during instantiation
-    """
-
-    layer: Optional[str] = Field(
-        None, description="The layer that this data node belongs to"
-    )
-    is_free_input: bool = Field(
-        False, description="Determines whether the data node is a free input"
-    )
-    stats: Optional[Dict] = Field(None, description="The statistics for the data node.")
-
-    # The concrete type of the underlying kedro_obj.
-    dataset_type: Optional[str]
-
-    modular_pipelines: List[str] = Field(
-        [], description="The modular pipelines this node belongs to"
-    )
-
-    # The metadata for data node
-    viz_metadata: Optional[Dict]
-
-    run_command: Optional[str] = Field(
-        None, description="The command to run the pipeline to this node"
-    )
-
->>>>>>> 2eb9c0aa
     # The type for data node
     type: str = GraphNodeType.DATA.value
 
@@ -718,7 +637,6 @@
 
 class TranscodedDataNode(GraphNode):
     """Represent a graph node of type data
-<<<<<<< HEAD
 
     Args:
         layer (Optional[str]): The layer that this transcoded data
@@ -730,19 +648,6 @@
     Raises:
         AssertionError: If name is not supplied during instantiation
 
-=======
-
-    Args:
-        layer (Optional[str]): The layer that this transcoded data
-                node belongs to. Defaults to `None`.
-        is_free_input (bool): Determines whether the transcoded data
-                node is a free input. Defaults to `False`.
-        stats (Optional[Dict]): Statistics for the data node
-
-    Raises:
-        AssertionError: If name is not supplied during instantiation
-
->>>>>>> 2eb9c0aa
     """
 
     layer: Optional[str] = Field(
@@ -792,7 +697,6 @@
         name = values.get("name")
         namespace = cls._get_namespace(name)
         return cls._expand_namespaces(namespace)
-<<<<<<< HEAD
 
     def has_metadata(self) -> bool:
         return True
@@ -837,52 +741,6 @@
     )
     stats: Optional[Dict] = Field(None, description="The statistics for the data node.")
 
-=======
-
-    def has_metadata(self) -> bool:
-        return True
-
-
-class DataNodeMetadata(GraphNodeMetadata):
-    """Represent the metadata of a DataNode
-
-    Args:
-        data_node (DataNode): Data node to which this metadata belongs to.
-
-    Raises:
-        AssertionError: If data_node is not supplied during instantiation
-    """
-
-    data_node: DataNode
-
-    # The type of the data node
-    type: Optional[str]
-
-    # The path to the actual data file for the underlying dataset
-    filepath: Optional[str]
-
-    plot: Optional[Dict] = Field(
-        None, description="The optional plot data if the underlying dataset has a plot"
-    )
-
-    # The image data if the underlying dataset has a image
-    # currently only applicable for matplotlib.MatplotlibWriter
-    image: Optional[str] = Field(
-        None, description="The image data if the underlying dataset has a image"
-    )
-    tracking_data: Optional[Dict] = Field(
-        None,
-        description="The tracking data if the underlying dataset has a tracking dataset",
-    )
-    run_command: Optional[str] = Field(
-        None, description="Command to run the pipeline to this node"
-    )
-    preview: Optional[Dict] = Field(
-        None, description="Preview data for the underlying datanode"
-    )
-    stats: Optional[Dict] = Field(None, description="The statistics for the data node.")
-
->>>>>>> 2eb9c0aa
     @root_validator(pre=True)
     def check_data_node_exists(cls, values):
         assert "data_node" in values
@@ -1022,19 +880,11 @@
     """Represent a graph node of type parameters
     Args:
         layer (Optional[str]): The layer that this parameters node belongs to. Defaults to `None`.
-<<<<<<< HEAD
 
     Raises:
         AssertionError: If kedro_obj, name are not supplied during instantiation
     """
 
-=======
-
-    Raises:
-        AssertionError: If kedro_obj, name are not supplied during instantiation
-    """
-
->>>>>>> 2eb9c0aa
     layer: Optional[str] = Field(
         None, description="The layer that this parameters node belongs to"
     )
@@ -1098,7 +948,6 @@
 
 class ParametersNodeMetadata(GraphNodeMetadata):
     """Represent the metadata of a ParametersNode
-<<<<<<< HEAD
 
     Args:
         parameters_node (ParametersNode): The underlying parameters node
@@ -1113,22 +962,6 @@
         None, description="The parameters dictionary for the parameters metadata node"
     )
 
-=======
-
-    Args:
-        parameters_node (ParametersNode): The underlying parameters node
-                for the parameters metadata node.
-
-    Raises:
-        AssertionError: If parameters_node is not supplied during instantiation
-    """
-
-    parameters_node: ParametersNode
-    parameters: Optional[Dict] = Field(
-        None, description="The parameters dictionary for the parameters metadata node"
-    )
-
->>>>>>> 2eb9c0aa
     @root_validator(pre=True)
     def check_parameters_node_exists(cls, values):
         assert "parameters_node" in values
@@ -1142,20 +975,11 @@
                 cls.parameters_node.parameter_name: cls.parameters_node.parameter_value
             }
         return cls.parameters_node.parameter_value
-<<<<<<< HEAD
-
-=======
->>>>>>> 2eb9c0aa
+
 
 class GraphEdge(BaseModel, frozen=True):
     """Represent an edge in the graph
 
-<<<<<<< HEAD
-=======
-class GraphEdge(BaseModel, frozen=True):
-    """Represent an edge in the graph
-
->>>>>>> 2eb9c0aa
     Args:
         source (str): The id of the source node.
         target (str): The id of the target node.
