"""`kedro_viz.models.flowchart` defines pydantic data models
to represent Kedro entities in a viz graph."""
# pylint: disable=protected-access,too-few-public-methods
import hashlib
import inspect
import logging
from enum import Enum
from pathlib import Path
from types import FunctionType
from typing import Any, Dict, List, Optional, Set, Union, cast

from kedro.pipeline.node import Node as KedroNode
from kedro.pipeline.pipeline import TRANSCODING_SEPARATOR, _strip_transcoding
from pydantic import BaseModel

from kedro_viz.models.utils import get_dataset_type

try:
    # kedro 0.18.11 onwards
    from kedro.io.core import DatasetError
except ImportError:  # pragma: no cover
    # older versions
    from kedro.io.core import DataSetError as DatasetError
try:
    # kedro 0.18.12 onwards
    from kedro.io.core import AbstractDataset
except ImportError:  # pragma: no cover
    # older versions
    from kedro.io.core import AbstractDataSet as AbstractDataset

logger = logging.getLogger(__name__)


def _parse_filepath(dataset_description: Dict[str, Any]) -> Optional[str]:
    filepath = dataset_description.get("filepath") or dataset_description.get("path")
    return str(filepath) if filepath else None


def _extract_wrapped_func(func: FunctionType) -> FunctionType:
    """Extract a wrapped decorated function to inspect the source code if available.
    Adapted from https://stackoverflow.com/a/43506509/1684058
    """
    if func.__closure__ is None:
        return func
    closure = (c.cell_contents for c in func.__closure__)
    wrapped_func = next((c for c in closure if isinstance(c, FunctionType)), None)
    # return the original function if it's not a decorated function
    return func if wrapped_func is None else wrapped_func


class RegisteredPipeline(BaseModel):
    """Represent a registered pipeline in a Kedro project"""

    id: str
    name: str = ""

    def __init__(self, **data):
        super().__init__(**data)
        self.name = self.id


class GraphNodeType(str, Enum):
    """Represent all possible node types in the graph representation of a Kedro pipeline.
    The type needs to inherit from str as well so FastAPI can serialise it. See:
    https://fastapi.tiangolo.com/tutorial/path-params/#working-with-python-enumerations
    """

    TASK = "task"
    DATA = "data"
    PARAMETERS = "parameters"
    MODULAR_PIPELINE = (
        "modularPipeline"  # camelCase so it can be referred directly to in the frontend
    )


class ModularPipelineChild(BaseModel):
    """Represent a child of a modular pipeline."""

    id: str
    type: GraphNodeType

    def __init__(self, **data):
        super().__init__(**data)

    def __hash__(self) -> int:
        return hash(self.id)


class Tag(RegisteredPipeline):
    """Represent a tag"""

    def __hash__(self) -> int:
        return hash(self.id)


# pylint: disable=too-many-instance-attributes
class GraphNode(BaseModel):
    """Represent a node in the graph representation of a Kedro pipeline"""

    # a unique identifier for the node in the graph
    # obtained by hashing the node's string representation
    id: str

    # the full name of this node obtained from the underlying Kedro object
    name: str

    # the type of the graph node
    type: str

    # the underlying Kedro object for each graph node, if any
    kedro_obj: Optional[Union[KedroNode, AbstractDataset]]

    # the tags associated with this node
    tags: Set[str] = set()

    # the set of registered pipeline IDs this node belongs to
    pipelines: Set[str] = set()

    # The original namespace on this node.
    # N.B.: in Kedro, modular pipeline is implemented by declaring namespace on a node.
    # For example, node(func, namespace="uk.de") means this node belongs
    # to the modular pipeline "uk" and "uk.de"
    namespace: Optional[str]

    # The list of modular pipeline this node belongs to.
    modular_pipelines: Optional[List[str]]

    class Config:
        """Config class for pydantic GraphNode model to allow
        arbitrary data types"""

        strict = True
        arbitrary_types_allowed = True

    @staticmethod
    def _hash(value: str):
        return hashlib.sha1(value.encode("UTF-8")).hexdigest()[:8]

    @staticmethod
    def _get_namespace(dataset_name: str) -> Optional[str]:
        """Extract the namespace from the dataset/parameter name.
        Args:
            dataset_name: The name of the dataset.
        Returns:
            The namespace of this dataset, if available.
        Example:
            >>> GraphNode._get_namespace("pipeline.dataset")
            'pipeline'
        """
        if "." not in dataset_name:
            return None

        return dataset_name.rsplit(".", 1)[0]

    @staticmethod
    def _expand_namespaces(namespace: Optional[str]) -> List[str]:
        """Expand a node's namespace to the list of modular pipelines
        that this node belongs to.
        Args:
            namespace: The namespace of the node.
        Returns:
            The list of modular pipelines that this node belongs to.
        Example:
            >>> GraphNode._expand_namespaces("pipeline1.data_science")
            ['pipeline1', 'pipeline1.data_science']
        """
        if not namespace:
            return []
        namespace_list = []
        namespace_chunks = namespace.split(".")
        prefix = ""
        for chunk in namespace_chunks:
            if prefix:
                prefix = f"{prefix}.{chunk}"
            else:
                prefix = chunk
            namespace_list.append(prefix)
        return namespace_list

    @classmethod
    def create_task_node(cls, node: KedroNode) -> "TaskNode":
        """Create a graph node of type TASK for a given Kedro Node instance.
        Args:
            node: A node in a Kedro pipeline.
        Returns:
            An instance of TaskNode.
        """
        node_name = node._name or node._func_name
        return TaskNode(
            id=cls._hash(str(node)),
            name=node_name,
            tags=set(node.tags),
            kedro_obj=node,
        )

    @classmethod
    def create_data_node(
        cls,
        dataset_name: str,
        layer: Optional[str],
        tags: Set[str],
        dataset: AbstractDataset,
        stats: Optional[Dict],
        is_free_input: bool = False,
    ) -> Union["DataNode", "TranscodedDataNode"]:
        """Create a graph node of type DATA for a given Kedro Dataset instance.
        Args:
            dataset_name: The name of the dataset, including namespace, e.g.
                data_science.master_table.
            layer: The optional layer that the dataset belongs to.
            tags: The set of tags assigned to assign to the graph representation
                of this dataset. N.B. currently it's derived from the node's tags.
            dataset: A dataset in a Kedro pipeline.
            stats: The dictionary of dataset statistics, e.g.
                {"rows":2, "columns":3, "file_size":100}
            is_free_input: Whether the dataset is a free input in the pipeline
        Returns:
            An instance of DataNode.
        """
        is_transcoded_dataset = TRANSCODING_SEPARATOR in dataset_name
        if is_transcoded_dataset:
            name = _strip_transcoding(dataset_name)
            return TranscodedDataNode(
                id=cls._hash(name),
                name=name,
                tags=tags,
                layer=layer,
                is_free_input=is_free_input,
                stats=stats,
            )

        return DataNode(
            id=cls._hash(dataset_name),
            name=dataset_name,
            tags=tags,
            layer=layer,
            kedro_obj=dataset,
            is_free_input=is_free_input,
            stats=stats,
        )

    @classmethod
    def create_parameters_node(
        cls,
        dataset_name: str,
        layer: Optional[str],
        tags: Set[str],
        parameters: AbstractDataset,
    ) -> "ParametersNode":
        """Create a graph node of type PARAMETERS for a given Kedro parameters dataset instance.
        Args:
            dataset_name: The name of the dataset, including namespace, e.g.
                data_science.test_split_ratio
            layer: The optional layer that the parameters belong to.
            tags: The set of tags assigned to assign to the graph representation
                of this dataset. N.B. currently it's derived from the node's tags.
            parameters: A parameters dataset in a Kedro pipeline.
        Returns:
            An instance of ParametersNode.
        """
        return ParametersNode(
            id=cls._hash(dataset_name),
            name=dataset_name,
            tags=tags,
            layer=layer,
            kedro_obj=parameters,
        )

    @classmethod
    def create_modular_pipeline_node(
        cls, modular_pipeline_id: str
    ) -> "ModularPipelineNode":
        """Create a graph node of type MODULAR_PIPELINE for a given modular pipeline ID.
        This is used to visualise all modular pipelines in a Kedro project on the graph.
        Args:
            modular_pipeline_id: The ID of the modular pipeline to convert into a graph node.
        Returns:
            An instance of ModularPipelineNode.
        Example:
            >>> node = GraphNode.create_modular_pipeline_node("pipeline.data_science")
            >>> assert node.id == "pipeline.data_science"
            >>> assert node.name == "pipeline.data_science"
            >>> assert node.type == GraphNodeType.MODULAR_PIPELINE
        """
        return ModularPipelineNode(id=modular_pipeline_id, name=modular_pipeline_id)

    def add_pipeline(self, pipeline_id: str):
        """Add a pipeline_id to the list of pipelines that this node belongs to."""
        self.pipelines.add(pipeline_id)

    def belongs_to_pipeline(self, pipeline_id: str) -> bool:
        """Checks whether this graph node belongs to a given pipeline_id."""
        return pipeline_id in self.pipelines

    def has_metadata(self) -> bool:
        """Checks whether this graph node has metadata.
        Since metadata of a graph node is derived from the underlying Kedro object,
        we just need to check whether the underlying object exists.
        """
        return self.kedro_obj is not None


class ModularPipelineNode(GraphNode):
    """Represent a modular pipeline node in the graph"""

    type: str = GraphNodeType.MODULAR_PIPELINE.value

    # A modular pipeline doesn't belong to any other modular pipeline,
    # in the same sense as other types of GraphNode do.
    # Therefore it's default to None.
    # The parent-child relationship between modular pipeline themselves is modelled explicitly.
    modular_pipelines: Optional[List[str]]

    # Model the modular pipelines tree using a child-references representation of a tree.
    # See: https://docs.mongodb.com/manual/tutorial/model-tree-structures-with-child-references/
    # for more details.
    # For example, if a node namespace is "uk.data_science",
    # the "uk" modular pipeline node's children are ["uk.data_science"]
    children: Set[ModularPipelineChild] = set()

    # Keep track of a modular pipeline's inputs and outputs, both internal and external.
    # Internal inputs/outputs are IDs of the datasets not connected to any nodes external
    # to the pipeline.External inputs/outputs are IDs of the datasets used to connect
    # this modular pipeline to other modular pipelines in the whole registered pipeline.
    # In practical term, external inputs/outputs are the ones explicitly specified
    # when using the pipeline() factory function.
    # More information can be found here:
    # https://kedro.readthedocs.io/en/latest/06_nodes_and_pipelines/03_modular_pipelines.html#how-to-connect-existing-pipelines
    internal_inputs: Set[str] = set()
    internal_outputs: Set[str] = set()
    external_inputs: Set[str] = set()
    external_outputs: Set[str] = set()

    def __init__(self, **data):
        super().__init__(**data)

    @property
    def inputs(self) -> Set[str]:
        """Return a set of inputs for this modular pipeline.
        Visually, these are inputs displayed as the inputs of the modular pipeline,
        both when collapsed and focused.
        Intuitively, the set of inputs for this modular pipeline is the set of all
        external and internal inputs, excluding the ones also serving as outputs.
        """
        return (self.external_inputs | self.internal_inputs) - (
            self.external_outputs | self.internal_outputs
        )

    @property
    def outputs(self) -> Set[str]:
        """Return a set of outputs for this modular pipeline.
        Follow the same logic as the inputs calculation.
        """
        return (self.external_outputs | self.internal_outputs) - (
            self.external_inputs | self.internal_inputs
        )


class GraphNodeMetadata(BaseModel):
    """Represent a graph node's metadata"""


class TaskNode(GraphNode):
    """Represent a graph node of type TASK"""

    modular_pipelines: List[str] = []
    parameters: Dict = {}
    type: str = GraphNodeType.TASK.value

    def __init__(self, **data):
        super().__init__(**data)
        self.namespace = self.kedro_obj.namespace

        # the modular pipelines that a task node belongs to are derived from its namespace.
        self.modular_pipelines = self._expand_namespaces(self.kedro_obj.namespace)


class TaskNodeMetadata(GraphNodeMetadata):
    """Represent the metadata of a TaskNode"""

    # the source code of the node's function
    code: Optional[str]

    # path to the file where the node is defined
    filepath: Optional[str]

    # parameters of the node, if available
    parameters: Optional[Dict]

    # command to run the pipeline to this node
    run_command: Optional[str]

    inputs: List[str] = []

    outputs: List[str] = []

    def __init__(self, task_node: TaskNode, **data):
        super().__init__(**data)

        kedro_node = cast(KedroNode, task_node.kedro_obj)

        # this is required to handle partial, curry functions
        if inspect.isfunction(kedro_node.func):
            self.code = inspect.getsource(_extract_wrapped_func(kedro_node.func))
            code_full_path = (
                Path(inspect.getfile(kedro_node.func)).expanduser().resolve()
            )
            try:
                filepath = code_full_path.relative_to(Path.cwd().parent)
            except ValueError:  # pragma: no cover
                # if the filepath can't be resolved relative to the current directory,
                # e.g. either during tests or during launching development server
                # outside of a Kedro project, simply return the fullpath to the file.
                filepath = code_full_path

            self.filepath = str(filepath)

        self.parameters = task_node.parameters
        self.inputs = kedro_node.inputs
        self.outputs = kedro_node.outputs

        # if a node doesn't have a user-supplied `_name` attribute,
        # a human-readable run command `kedro run --to-nodes/nodes` is not available
        if kedro_node._name is not None:
            self.run_command = (
                f"kedro run --to-nodes={task_node.namespace}.{kedro_node._name}"
                if task_node.namespace is not None
                else f"kedro run --to-nodes={kedro_node._name}"
            )


class DataNode(GraphNode):
    """Represent a graph node of type DATA"""

    # whether the data node is a free input
    is_free_input: bool = False

    # the layer that this data node belongs to
    layer: Optional[str]

    # the concrete type of the underlying kedro_obj
    dataset_type: Optional[str]

    # the list of modular pipelines this data node belongs to
    modular_pipelines: List[str] = []

    viz_metadata: Optional[Dict]

    # command to run the pipeline to this node
    run_command: Optional[str]

    # the type of this graph node, which is DATA
    type: str = GraphNodeType.DATA.value

    # statistics for the data node
    stats: Optional[Dict]

    def __init__(self, **data):
        super().__init__(**data)
        self.dataset_type = get_dataset_type(self.kedro_obj)

        # the modular pipelines that a data node belongs to
        # are derived from its namespace, which in turn
        # is derived from the dataset's name.
        self.namespace = self._get_namespace(self.name)
        self.modular_pipelines = self._expand_namespaces(self._get_namespace(self.name))

        try:
            metadata = getattr(self.kedro_obj, "metadata", None)

            if isinstance(metadata, dict):
                self.viz_metadata = metadata["kedro-viz"]

        except (AttributeError, KeyError):  # pragma: no cover
            logger.debug("Kedro-viz metadata not found for %s", self.name)

    # TODO: improve this scheme.
    def is_plot_node(self):
        """Checks if the current node is a plot node.
        Currently it only recognises one underlying dataset as a plot node.
        In the future, we might want to make this generic.
        """
        return self.dataset_type in (
            "plotly.plotly_dataset.PlotlyDataset",
            "plotly.json_dataset.JSONDataset",
        )

    def is_image_node(self):
        """Checks if the current node is a matplotlib image node."""
        return self.dataset_type == "matplotlib.matplotlib_writer.MatplotlibWriter"

    def is_metric_node(self):
<<<<<<< HEAD
        """Checks if the current node is a metrics node."""
        return self.dataset_type == "tracking.metrics_dataset.MetricsDataSet"

    def is_json_node(self):
        """Checks if the current node is a JSONDataSet node."""
        return self.dataset_type == "tracking.json_dataset.JSONDataSet"
=======
        """Check if the current node is a metrics node."""
        return self.dataset_type in ("tracking.metrics_dataset.MetricsDataset",)

    def is_json_node(self):
        """Check if the current node is a JSONDataset node."""
        return self.dataset_type in ("tracking.json_dataset.JSONDataset",)
>>>>>>> cb62e7d0

    def is_tracking_node(self):
        """Checks if the current node is a tracking data node."""
        return self.is_json_node() or self.is_metric_node()

    def is_preview_node(self):
        """Checks if the current node has a preview."""
        try:
            is_preview = bool(self.viz_metadata and self.viz_metadata["preview_args"])
        except (AttributeError, KeyError):
            return False
        return is_preview

    def get_preview_args(self):
        """Gets the preview arguments for a dataset."""
        return self.viz_metadata["preview_args"]


class DataNodeMetadata(GraphNodeMetadata):
    """Represent the metadata of a DataNode"""

<<<<<<< HEAD
    # the dataset type for this data node, e.g. CSVDataSet
    type: Optional[str]
=======
    # the dataset type for this data node, e.g. CSVDataset
    type: Optional[str] = field(init=False)
>>>>>>> cb62e7d0

    # the path to the actual data file for the underlying dataset.
    # only available if the dataset has filepath set.
    filepath: Optional[str]

    # the optional plot data if the underlying dataset has a plot.
<<<<<<< HEAD
    # currently only applicable for PlotlyDataSet
    plot: Optional[Dict]
=======
    # currently only applicable for PlotlyDataset
    plot: Optional[Dict] = field(init=False, default=None)
>>>>>>> cb62e7d0

    # the optional image data if the underlying dataset has a image.
    # currently only applicable for matplotlib.MatplotlibWriter
    image: Optional[str]

    tracking_data: Optional[Dict]

    # command to run the pipeline to this data node
    run_command: Optional[str]

    preview: Optional[Dict]

    stats: Optional[Dict]

    # TODO: improve this scheme.
    def __init__(self, data_node: DataNode, **data):
        super().__init__(**data)

        self.type = data_node.dataset_type
        dataset = cast(AbstractDataset, data_node.kedro_obj)
        dataset_description = dataset._describe()
        self.filepath = _parse_filepath(dataset_description)
        self.stats = data_node.stats

        # Run command is only available if a node is an output, i.e. not a free input
        if not data_node.is_free_input:
            self.run_command = f"kedro run --to-outputs={data_node.name}"

        # Only check for existence of dataset if we might want to load it.
        if not (
            data_node.is_plot_node()
            or data_node.is_image_node()
            or data_node.is_tracking_node()
            or data_node.is_preview_node()
        ):
            return

        # dataset.release clears the cache before loading to ensure that this issue
        # does not arise: https://github.com/kedro-org/kedro-viz/pull/573.
        dataset.release()
        if not dataset.exists():
            return

        if data_node.is_plot_node():
            self.plot = dataset.load()
        elif data_node.is_image_node():
            self.image = dataset.load()
        elif data_node.is_tracking_node():
            self.tracking_data = dataset.load()
        elif data_node.is_preview_node():
            try:
                if hasattr(dataset, "_preview"):
                    self.preview = dataset._preview(**data_node.get_preview_args())

            except Exception as exc:  # pylint: disable=broad-except # pragma: no cover
                logger.warning(
                    "'%s' could not be previewed. Full exception: %s: %s",
                    data_node.name,
                    type(exc).__name__,
                    exc,
                )


class TranscodedDataNode(GraphNode):
    """Represent a graph node of type DATA"""

    # whether the data node is a free input
    is_free_input: bool = False

    # the layer that this data node belongs to
    layer: Optional[str]

    # the original Kedro's AbstractDataset for this transcoded data node
    original_version: Optional[AbstractDataset]

    # keep track of the original name for the generated run command
    original_name: str = ""

    # the transcoded versions of this transcoded data nodes
    transcoded_versions: Set[AbstractDataset] = set()

    # the list of modular pipelines this data node belongs to
    modular_pipelines: List[str] = []

    # command to run the pipeline to this node
    run_command: Optional[str]

    # the type of this graph node, which is DATA
    type: str = GraphNodeType.DATA.value

    # statistics for the data node
    stats: Optional[Dict]

    def __init__(self, **data):
        # the modular pipelines that a data node belongs to
        # are derived from its namespace, which in turn
        # is derived from the dataset's name.
        super().__init__(**data)
        self.namespace = self._get_namespace(self.name)
        self.modular_pipelines = self._expand_namespaces(self._get_namespace(self.name))

    def has_metadata(self) -> bool:
        return True


class TranscodedDataNodeMetadata(GraphNodeMetadata):
    """Represent the metadata of a TranscodedDataNode"""

    # the path to the actual data file for the underlying dataset.
    # only available if the dataset has filepath set.
    filepath: Optional[str]

    run_command: Optional[str]

    original_type: str = ""

    transcoded_types: List[str] = []

    stats: Optional[Dict]

    def __init__(self, transcoded_data_node: TranscodedDataNode, **data):
        super().__init__(**data)

        if transcoded_data_node and transcoded_data_node.original_version:
            original_version = transcoded_data_node.original_version

            self.original_type = get_dataset_type(original_version)
            self.transcoded_types = [
                get_dataset_type(transcoded_version)
                for transcoded_version in transcoded_data_node.transcoded_versions
            ]

            dataset_description = original_version._describe()
            self.filepath = _parse_filepath(dataset_description)
            self.stats = transcoded_data_node.stats

            if not transcoded_data_node.is_free_input:
                self.run_command = (
                    f"kedro run --to-outputs={transcoded_data_node.original_name}"
                )


class ParametersNode(GraphNode):
    """Represent a graph node of type PARAMETERS"""

    layer: Optional[str]
    modular_pipelines: List[str] = []
    type: str = GraphNodeType.PARAMETERS.value

    def __init__(self, **data):
        super().__init__(**data)

        if self.is_all_parameters():
            self.namespace = None
            self.modular_pipelines = []
        else:
            self.namespace = self._get_namespace(self.parameter_name)
            self.modular_pipelines = self._expand_namespaces(
                self._get_namespace(self.parameter_name)
            )

    def is_all_parameters(self) -> bool:
        """Checks whether the graph node represents all parameters in the pipeline"""
        return self.name == "parameters"

    def is_single_parameter(self) -> bool:
        """Checks whether the graph node represents a single parameter in the pipeline"""
        return not self.is_all_parameters()

    @property
    def parameter_name(self) -> str:
        """Get a normalized parameter name without the "params:" prefix"""
        return self.name.replace("params:", "")

    @property
    def parameter_value(self) -> Any:
        """Load the parameter value from the underlying dataset"""
        try:
            if isinstance(self.kedro_obj, AbstractDataset):
                return self.kedro_obj.load()

            raise AttributeError(DatasetError)

        except (AttributeError, DatasetError):
            # This except clause triggers if the user passes a parameter that is not
            # defined in the catalog (DatasetError) it also catches any case where
            # the kedro_obj is None (AttributeError) -- GH#1231
            logger.warning(
                "Cannot find parameter `%s` in the catalog.", self.parameter_name
            )
            return None


class ParametersNodeMetadata(BaseModel):
    """Represent the metadata of a ParametersNode"""

    parameters: Dict = {}

    def __init__(self, parameters_node: ParametersNode, **data):
        super().__init__(**data)

        if parameters_node.is_single_parameter():
            self.parameters = {
                parameters_node.parameter_name: parameters_node.parameter_value
            }
        else:
            self.parameters = parameters_node.parameter_value


class GraphEdge(BaseModel):
    """Represent an edge in the graph"""

    source: str
    target: str

    def __init__(self, **data):
        super().__init__(**data)

    def __hash__(self) -> int:
        return hash((self.source, self.target))<|MERGE_RESOLUTION|>--- conflicted
+++ resolved
@@ -490,21 +490,12 @@
         return self.dataset_type == "matplotlib.matplotlib_writer.MatplotlibWriter"
 
     def is_metric_node(self):
-<<<<<<< HEAD
         """Checks if the current node is a metrics node."""
         return self.dataset_type == "tracking.metrics_dataset.MetricsDataSet"
 
     def is_json_node(self):
         """Checks if the current node is a JSONDataSet node."""
         return self.dataset_type == "tracking.json_dataset.JSONDataSet"
-=======
-        """Check if the current node is a metrics node."""
-        return self.dataset_type in ("tracking.metrics_dataset.MetricsDataset",)
-
-    def is_json_node(self):
-        """Check if the current node is a JSONDataset node."""
-        return self.dataset_type in ("tracking.json_dataset.JSONDataset",)
->>>>>>> cb62e7d0
 
     def is_tracking_node(self):
         """Checks if the current node is a tracking data node."""
@@ -526,26 +517,16 @@
 class DataNodeMetadata(GraphNodeMetadata):
     """Represent the metadata of a DataNode"""
 
-<<<<<<< HEAD
     # the dataset type for this data node, e.g. CSVDataSet
     type: Optional[str]
-=======
-    # the dataset type for this data node, e.g. CSVDataset
-    type: Optional[str] = field(init=False)
->>>>>>> cb62e7d0
 
     # the path to the actual data file for the underlying dataset.
     # only available if the dataset has filepath set.
     filepath: Optional[str]
 
     # the optional plot data if the underlying dataset has a plot.
-<<<<<<< HEAD
     # currently only applicable for PlotlyDataSet
     plot: Optional[Dict]
-=======
-    # currently only applicable for PlotlyDataset
-    plot: Optional[Dict] = field(init=False, default=None)
->>>>>>> cb62e7d0
 
     # the optional image data if the underlying dataset has a image.
     # currently only applicable for matplotlib.MatplotlibWriter
