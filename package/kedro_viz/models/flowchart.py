--- conflicted
+++ resolved
@@ -735,11 +735,7 @@
 
     data_node: DataNode = Field(..., exclude=True)
 
-<<<<<<< HEAD
-    _is_preview_enabled: ClassVar[bool] = False
-=======
     is_datasets_previewed: ClassVar[bool] = True
->>>>>>> 8372ec3b
 
     type: Optional[str] = Field(
         default=None, validate_default=True, description="The type of the data node"
@@ -783,13 +779,8 @@
         return values
 
     @classmethod
-<<<<<<< HEAD
-    def set_preview_enabled(cls, value: bool):
-        cls._is_preview_enabled = value
-=======
     def set_is_datasets_previewed(cls, value: bool):
         cls.is_datasets_previewed = value
->>>>>>> 8372ec3b
 
     @classmethod
     def set_data_node_and_dataset(cls, data_node):
@@ -821,18 +812,11 @@
     @field_validator("preview")
     @classmethod
     def set_preview(cls, _):
-<<<<<<< HEAD
-        if not cls._is_preview_enabled:
-            return None
-
-        if cls.data_node.is_preview_disabled() or not hasattr(cls.dataset, "preview"):
-=======
         if (
             cls.data_node.is_preview_disabled()
             or not hasattr(cls.dataset, "preview")
             or not cls.is_datasets_previewed
         ):
->>>>>>> 8372ec3b
             return None
 
         try:
