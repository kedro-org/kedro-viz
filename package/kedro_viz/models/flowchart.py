--- conflicted
+++ resolved
@@ -842,11 +842,7 @@
         if (
             cls.data_node.is_preview_disabled()
             or not hasattr(cls.dataset, "preview")
-<<<<<<< HEAD
-            or not cls.is_datasets_previewed
-=======
             or not cls.are_datasets_previewable
->>>>>>> 57b68b39
         ):
             return None
 
