# Copyright 2018-2019 QuantumBlack Visual Analytics Limited
#
# Licensed under the Apache License, Version 2.0 (the "License");
# you may not use this file except in compliance with the License.
# You may obtain a copy of the License at
#
# http://www.apache.org/licenses/LICENSE-2.0
#
# THE SOFTWARE IS PROVIDED "AS IS", WITHOUT WARRANTY OF ANY KIND,
# EXPRESS OR IMPLIED, INCLUDING BUT NOT LIMITED TO THE WARRANTIES
# OF MERCHANTABILITY, FITNESS FOR A PARTICULAR PURPOSE, AND
# NONINFRINGEMENT. IN NO EVENT WILL THE LICENSOR OR OTHER CONTRIBUTORS
# BE LIABLE FOR ANY CLAIM, DAMAGES, OR OTHER LIABILITY, WHETHER IN AN
# ACTION OF CONTRACT, TORT OR OTHERWISE, ARISING FROM, OUT OF, OR IN
# CONNECTION WITH THE SOFTWARE OR THE USE OR OTHER DEALINGS IN THE SOFTWARE.
#
# The QuantumBlack Visual Analytics Limited ("QuantumBlack") name and logo
# (either separately or in combination, "QuantumBlack Trademarks") are
# trademarks of QuantumBlack. The License does not grant you any right or
# license to the QuantumBlack Trademarks. You may not use the QuantumBlack
# Trademarks or any confusingly similar mark as a trademark for your product,
#     or use the QuantumBlack Trademarks in any other manner that might cause
# confusion in the marketplace, including but not limited to in advertising,
# on websites, or on software.
#
# See the License for the specific language governing permissions and
# limitations under the License.
"""
Tests for Kedro-Viz server
"""

import json
<<<<<<< HEAD
import re
from unittest import mock
=======
>>>>>>> b984e628

import pytest
from kedro.context import KedroContextError
from kedro.pipeline import Pipeline, node

from kedro_viz import server
from kedro_viz.server import _allocate_port
from kedro_viz.utils import WaitForException

EXPECTED_PIPELINE_DATA = {
    "edges": [
        {"target": "01a6a5cb", "source": "7366ec9f"},
        {"target": "01a6a5cb", "source": "f1f1425b"},
        {"target": "60e68b8e", "source": "01a6a5cb"},
        {"target": "de8434b7", "source": "afffac5f"},
        {"target": "de8434b7", "source": "f1f1425b"},
        {"target": "37316e3a", "source": "de8434b7"},
    ],
    "nodes": [
        {
            "name": "Func1",
            "type": "task",
            "id": "01a6a5cb",
            "full_name": "func1",
            "tags": [],
        },
        {
            "name": "my_node",
            "type": "task",
            "id": "de8434b7",
            "full_name": "func2",
            "tags": ["bob"],
        },
        {
            "name": "Bob In",
            "tags": [],
            "id": "7366ec9f",
            "full_name": "bob_in",
            "type": "data",
        },
        {
            "name": "Bob Out",
            "tags": [],
            "id": "60e68b8e",
            "full_name": "bob_out",
            "type": "data",
        },
        {
            "name": "Fred In",
            "tags": ["bob"],
            "id": "afffac5f",
            "full_name": "fred_in",
            "type": "data",
        },
        {
            "name": "Fred Out",
            "tags": ["bob"],
            "id": "37316e3a",
            "full_name": "fred_out",
            "type": "data",
        },
        {
            "name": "Parameters",
            "tags": ["bob"],
            "id": "f1f1425b",
            "full_name": "parameters",
            "type": "parameters",
        },
    ],
    "tags": [{"name": "Bob", "id": "bob"}],
}


def get_pipeline(name: str = None):
    name = name or "__default__"
    try:
        return {"__default__": create_pipeline(), "another": Pipeline([])}[name]
    except Exception:
        raise KeyError("Failed to find the pipeline.")


def create_pipeline():
    def func1(a, b):  # pylint: disable=unused-argument
        return a

    def func2(a, b):  # pylint: disable=unused-argument
        return a

    return Pipeline(
        [
            # unnamed node with no tags and basic io
            node(func1, ["bob_in", "parameters"], ["bob_out"]),
            # named node with tags and transcoding
            node(
                func2,
                ["fred_in@pandas", "parameters"],
                ["fred_out@pandas"],
                name="my_node",
                tags=["bob"],
            ),
        ]
    )


@pytest.fixture(autouse=True)
def start_server(mocker):
    mocker.patch("kedro_viz.server.webbrowser")
    mocker.patch("kedro_viz.server.app.run")


@pytest.fixture
def patched_get_project_context(mocker):
    def get_project_context(
        key: str = "context", **kwargs  # pylint: disable=bad-continuation
    ):  # pylint: disable=unused-argument
        mocked_context = mocker.Mock()
        mocked_context._get_pipeline = get_pipeline  # pylint: disable=protected-access
        mocked_context.catalog = lambda x: None
        mocked_context.pipeline = create_pipeline()
        return {
            "create_pipeline": create_pipeline,
            "create_catalog": lambda x: None,
            "context": mocked_context,
        }[key]

    mocker.patch("kedro_viz.server.get_project_context", new=get_project_context)


@pytest.fixture
def client():
    """Create Flask test client as a test fixture."""
    client = server.app.test_client()
    return client


@pytest.mark.usefixtures("patched_get_project_context")
def test_set_port(cli_runner,):
    """Check that port argument is correctly handled."""
    result = cli_runner.invoke(server.commands, ["viz", "--port", "8000"])
    assert result.exit_code == 0, result.output
    server.app.run.assert_called_with(host="127.0.0.1", port=8000)
    assert server.webbrowser.open_new.called_with("http://127.0.0.1:8000/")


@pytest.mark.usefixtures("patched_get_project_context")
def test_set_ip(cli_runner):
    """Check that host argument is correctly handled."""
    result = cli_runner.invoke(server.commands, ["viz", "--host", "0.0.0.0"])
    assert result.exit_code == 0, result.output
    server.app.run.assert_called_with(host="0.0.0.0", port=4141)
    assert server.webbrowser.open_new.called_with("http://127.0.0.1:4141/")


@pytest.mark.usefixtures("patched_get_project_context")
def test_no_browser(cli_runner):
    """Check that call to open browser is not performed when `--no-browser`
    argument is specified.
    """
    result = cli_runner.invoke(server.commands, ["viz", "--no-browser"])
    assert result.exit_code == 0, result.output
    assert not server.webbrowser.open_new.called
    result = cli_runner.invoke(server.commands, ["viz"])
    assert result.exit_code == 0, result.output
    assert server.webbrowser.open_new.called


def test_load_file_outside_kedro_project(cli_runner, tmp_path):
    """Check that running viz with `--load-file` flag works outside of a Kedro project.
    """
    filepath_json = str(tmp_path / "test.json")
    data = {"nodes": None, "edges": None, "tags": None}
    with open(filepath_json, "w") as f:
        json.dump(data, f)

    result = cli_runner.invoke(server.commands, ["viz", "--load-file", filepath_json])
    assert result.exit_code == 0, result.output


@pytest.mark.usefixtures("patched_get_project_context")
def test_save_file(cli_runner, tmp_path):
    """Check that running with `--save-file` flag saves pipeline JSON file in a specified path.
    """
    save_path = str(tmp_path / "test.json")

    result = cli_runner.invoke(server.commands, ["viz", "--save-file", save_path])
    assert result.exit_code == 0, result.output

    with open(save_path, "r") as f:
        json_data = json.load(f)
    assert json_data == EXPECTED_PIPELINE_DATA


def test_load_file_no_top_level_key(cli_runner, tmp_path):
    """Check that top level keys are properly checked."""
    filepath_json = str(tmp_path / "test.json")
    data = {"fake": "fake"}
    with open(filepath_json, "w") as f:
        json.dump(data, f)

    result = cli_runner.invoke(server.commands, ["viz", "--load-file", filepath_json])
    assert "Invalid file, top level key 'nodes' not found." in result.output


def test_no_load_file(cli_runner):
    """Check that running viz without `--load-file` flag should fail outside of a Kedro project.
    """
    result = cli_runner.invoke(server.commands, ["viz"])
    assert result.exit_code == 1
    assert "Could not find a Kedro project root." in result.output


def test_root_endpoint(client):
    """Test `/` endoint is functional."""
    response = client.get("/")
    assert response.status_code == 200
    assert "Kedro Viz" in response.data.decode()


@pytest.mark.usefixtures("patched_get_project_context")
def test_nodes_endpoint(cli_runner, client):
    """Test `/api/nodes.json` endoint is functional and returns a valid JSON."""
    cli_runner.invoke(server.commands, ["viz", "--port", "8000"])
    response = client.get("/api/nodes.json")
    assert response.status_code == 200
    data = json.loads(response.data.decode())
    assert data == EXPECTED_PIPELINE_DATA


@pytest.mark.usefixtures("patched_get_project_context")
def test_pipeline_flag(cli_runner, client):
    """Test that running viz with `--pipeline` flag will return a correct pipeline."""
    cli_runner.invoke(server.commands, ["viz", "--pipeline", "another"])
    response = client.get("/api/nodes.json")
    assert response.status_code == 200
    data = json.loads(response.data.decode())
    assert data == {"edges": [], "nodes": [], "tags": []}


@pytest.mark.usefixtures("patched_get_project_context")
def test_pipeline_flag_non_existent(cli_runner):
    """Test that running viz with `--pipeline` flag but the pipeline does not exist."""
    result = cli_runner.invoke(server.commands, ["viz", "--pipeline", "nonexistent"])
    assert "Failed to find the pipeline." in result.output


def test_viz_kedro15(mocker, cli_runner):
    """Test that running viz in Kedro 0.15.0."""
    mocker.patch("kedro.__version__", "0.15.0")

    def get_project_context(
        key: str = "context", **kwargs  # pylint: disable=bad-continuation
    ):  # pylint: disable=unused-argument
        mocked_context = mocker.Mock()
        mocked_context.pipeline = create_pipeline()
        return {"context": mocked_context}[key]

    mocker.patch("kedro_viz.server.get_project_context", new=get_project_context)
    result = cli_runner.invoke(server.commands, "viz")
    assert result.exit_code == 0, result.output


def test_viz_kedro15_pipeline_flag(mocker, cli_runner):
    """Test that running viz with `--pipeline` flag in Kedro 0.15.0."""
    mocker.patch("kedro.__version__", "0.15.0")

    def get_project_context(
        key: str = "context", **kwargs  # pylint: disable=bad-continuation
    ):  # pylint: disable=unused-argument
        return {"context": mocker.Mock()}[key]

    mocker.patch("kedro_viz.server.get_project_context", new=get_project_context)
    result = cli_runner.invoke(server.commands, ["viz", "--pipeline", "another"])
    assert "`--pipeline` flag was provided" in result.output


def test_viz_kedro15_invalid(mocker, cli_runner):
    """Test that running viz in Kedro 0.15.0,
    and it is outside of a Kedro project root."""
    mocker.patch("kedro.__version__", "0.15.0")
    mocker.patch("kedro_viz.server.get_project_context", side_effect=KedroContextError)
    result = cli_runner.invoke(server.commands, "viz")
    assert "Could not find a Kedro project root." in result.output


def test_viz_kedro14(mocker, cli_runner):
    """Test that running viz in Kedro 0.14.0."""
    mocker.patch("kedro.__version__", "0.14.0")

    def create_catalog(config):  # pylint: disable=unused-argument,bad-continuation
        return lambda x: None

    def get_config(
        project_path: str, env: str = None  # pylint: disable=bad-continuation
    ):  # pylint: disable=unused-argument
        return "config"

    def get_project_context(key: str):
        return {
            "create_pipeline": create_pipeline,
            "create_catalog": create_catalog,
            "get_config": get_config,
        }[key]

    mocker.patch("kedro_viz.server.get_project_context", new=get_project_context)
    result = cli_runner.invoke(server.commands, "viz")
    assert result.exit_code == 0, result.output


def test_viz_kedro14_pipeline_flag(mocker, cli_runner):
    """Test that running viz with `--pipeline` flag in Kedro 0.14.0 is not supported."""
    mocker.patch("kedro.__version__", "0.14.0")

    def create_catalog(config):  # pylint: disable=unused-argument,bad-continuation
        return lambda x: None

    def get_config(
        project_path: str, env: str = None  # pylint: disable=bad-continuation
    ):  # pylint: disable=unused-argument
        return "config"

    def get_project_context(key: str):
        return {
            "create_pipeline": create_pipeline,
            "create_catalog": create_catalog,
            "get_config": get_config,
        }[key]

    mocker.patch("kedro_viz.server.get_project_context", new=get_project_context)
    result = cli_runner.invoke(server.commands, ["viz", "--pipeline", "another"])
    assert "`--pipeline` flag was provided" in result.output


def test_viz_kedro14_invalid(mocker, cli_runner):
    """Test that running viz in Kedro 0.14.0,
    while outside of a Kedro project is not supported."""
    mocker.patch("kedro.__version__", "0.14.0")
    mocker.patch("kedro_viz.server.get_project_context", side_effect=KeyError)
    result = cli_runner.invoke(server.commands, "viz")
    assert "Could not find a Kedro project root." in result.output


@pytest.fixture(autouse=True)
def clean_up():
    # pylint: disable=protected-access
    server._VIZ_PROCESSES.clear()


def test_wait_for():
    def _sum(x, y):
        return x + y

    assert not server.wait_for(_sum, 3, x=1, y=2)

    unexpected_result_error = r"didn\'t return 0 within specified timeout"
    with pytest.raises(WaitForException, match=unexpected_result_error):
        server.wait_for(_sum, 0, x=1, y=2, timeout_=1)

    # Non-callable should fail
    non_callable = 1
    non_callable_error = r"didn\'t return True within specified timeout"
    with pytest.raises(WaitForException, match=non_callable_error):
        server.wait_for(non_callable, timeout_=1)


@pytest.fixture
def mocked_process(mocker):
    mocker.patch("kedro_viz.server.wait_for")
    return mocker.patch("kedro_viz.server.multiprocessing.Process")


class TestRunViz:
    default_port = 4141

    def test_call_once(self, mocked_process):
        """Test inline magic function"""
        server.run_viz()
        # pylint: disable=protected-access
        mocked_process.assert_called_once_with(
            target=server._call_viz, kwargs={"port": self.default_port}, daemon=True
        )

    def test_call_twice_with_same_port(self, mocked_process):
        """Running run_viz with the same port should trigger another process."""
        server.run_viz()
        server.run_viz()
        # pylint: disable=protected-access
        mocked_process.assert_called_with(
            target=server._call_viz, kwargs={"port": self.default_port}, daemon=True
        )
        assert mocked_process.call_count == 2

    def test_call_twice_with_different_port(self, mocked_process):
        """Running run_viz with a different port should start another process."""
        server.run_viz()
        # pylint: disable=protected-access
        mocked_process.assert_called_with(
            target=server._call_viz, kwargs={"port": self.default_port}, daemon=True
        )
        server.run_viz(port=8000)
        # pylint: disable=protected-access
        mocked_process.assert_called_with(
            target=server._call_viz, kwargs={"port": 8000}, daemon=True
        )
        assert mocked_process.call_count == 2

    def test_check_viz_up(self, requests_mock):
        """Test the helper function which checks if HTTP GET status code is 200."""
        requests_mock.get(
            "http://127.0.0.1:8000/", content=b"some output", status_code=200
        )
        assert server._check_viz_up(8000)  # pylint: disable=protected-access

    def test_check_viz_up_invalid(self):
        """Test should catch the request connection error and returns False."""
        assert not server._check_viz_up(8888)  # pylint: disable=protected-access


class TestAllocatePort:
    @pytest.mark.parametrize(
        "viz_processes,kwargs,expected_port",
        [
            ([4321], {"start_at": 4141}, 4321),
            ([4140, 4141], {"start_at": 4140}, 4140),
            ([4140, 4141], {"start_at": 4141}, 4141),
            ([4140], {"start_at": 4141}, 4141),
            ([4140, 4141], {"start_at": 1, "end_at": 4141}, 4140),
            ([4140, 4141], {"start_at": 4141, "end_at": 4141}, 4141),
            ([65535], {"start_at": 1}, 65535),
        ],
    )
    def test_allocate_from_viz_processes(
        self, mocker, viz_processes, kwargs, expected_port
    ):
        """Test allocation of the port from the one that was already captured
        in _VIZ_PROCESSES"""
        mocker.patch.dict(
            "kedro_viz.server._VIZ_PROCESSES", {k: None for k in viz_processes}
        )

        allocated_port = _allocate_port(**kwargs)
        assert allocated_port == expected_port

    @pytest.mark.parametrize(
        "kwargs,expected_port",
        [
            ({"start_at": 4141}, 4142),
            ({"start_at": 80}, 80),
            ({"start_at": 82, "end_at": 82}, 82),
            ({"start_at": 83, "end_at": 84}, 84),
        ],
    )
    def test_allocate_from_available_ports(self, mocker, kwargs, expected_port):
        """Test allocation of one of unoccupied ports"""

        def _mock_even_port_available(host_and_port):
            # Mock availability of every even port number
            port = host_and_port[1]
            return 1 - port % 2

        mock_socket = mocker.patch("socket.socket")
        mock_socket.return_value.connect_ex.side_effect = _mock_even_port_available

        allocated_port = _allocate_port(**kwargs)
        assert allocated_port == expected_port

    @pytest.mark.parametrize(
        "kwargs",
        [{"start_at": 5, "end_at": 4}, {"start_at": 65536}, {"start_at": 4141}],
    )
    def test_allocation_error(self, kwargs, mocker):
        """Test an error when no TCP port can be allocated from the given range"""
        mock_socket = mocker.patch("socket.socket")
        mock_socket.return_value.connect_ex.return_value = 0  # any port is unavailable

        pattern = "Cannot allocate an open TCP port for Kedro-Viz"
        with pytest.raises(ValueError, match=re.escape(pattern)):
            _allocate_port(**kwargs)<|MERGE_RESOLUTION|>--- conflicted
+++ resolved
@@ -30,11 +30,7 @@
 """
 
 import json
-<<<<<<< HEAD
 import re
-from unittest import mock
-=======
->>>>>>> b984e628
 
 import pytest
 from kedro.context import KedroContextError
