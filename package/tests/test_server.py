import json

import pytest
from pydantic import BaseModel

from kedro_viz.server import run_server


class ExampleAPIResponse(BaseModel):
    content: str


@pytest.fixture(autouse=True)
def patched_uvicorn_run(mocker):
    yield mocker.patch("uvicorn.run")


@pytest.fixture(autouse=True)
def patched_data_access_manager(mocker):
    yield mocker.patch("kedro_viz.server.data_access_manager")


@pytest.fixture(autouse=True)
def patched_create_api_app_from_project(mocker):
    yield mocker.patch("kedro_viz.api.apps.create_api_app_from_project")


@pytest.fixture
def patched_create_api_app_from_file(mocker):
    yield mocker.patch("kedro_viz.api.apps.create_api_app_from_file")


@pytest.fixture(autouse=True)
def patched_load_data(
    mocker, example_catalog, example_pipelines, session_store, example_stats_dict
):
    yield mocker.patch(
        "kedro_viz.server.kedro_data_loader.load_data",
        return_value=(
            example_catalog,
            example_pipelines,
            session_store,
            example_stats_dict,
        ),
    )


@pytest.fixture
def patched_load_data_with_sqlite_session_store(
    mocker, example_catalog, example_pipelines, sqlite_session_store, example_stats_dict
):
    yield mocker.patch(
        "kedro_viz.server.kedro_data_loader.load_data",
        return_value=(
            example_catalog,
            example_pipelines,
            sqlite_session_store,
            example_stats_dict,
        ),
    )


class TestServer:
    def test_run_server_from_project(
        self,
        patched_create_api_app_from_project,
        patched_data_access_manager,
        patched_uvicorn_run,
        example_catalog,
        example_pipelines,
    ):
        run_server()
        patched_data_access_manager.add_catalog.assert_called_once_with(example_catalog)
        patched_data_access_manager.add_pipelines.assert_called_once_with(
            example_pipelines
        )
        patched_data_access_manager.set_db_session.assert_not_called()

        # correct api app is created
        patched_create_api_app_from_project.assert_called_once()

        # an uvicorn server is launched
        patched_uvicorn_run.assert_called_once()

    def test_run_server_from_project_with_sqlite_store(
        self,
        patched_create_api_app_from_project,
        patched_data_access_manager,
        patched_uvicorn_run,
        patched_load_data_with_sqlite_session_store,
        example_catalog,
        example_pipelines,
    ):
        run_server()
        # assert that when running server, data are added correctly to the data access manager
        patched_data_access_manager.add_catalog.assert_called_once_with(example_catalog)
        patched_data_access_manager.add_pipelines.assert_called_once_with(
            example_pipelines
        )
        patched_data_access_manager.set_db_session.assert_called_once()

        # correct api app is created
        patched_create_api_app_from_project.assert_called_once()

        # an uvicorn server is launched
        patched_uvicorn_run.assert_called_once()

    def test_specific_pipeline(
        self,
        patched_data_access_manager,
        example_pipelines,
    ):
        run_server(pipeline_name="data_science")

        # assert that when running server, data are added correctly to the data access manager
        patched_data_access_manager.add_pipelines.assert_called_once_with(
            {"data_science": example_pipelines["data_science"]}
        )

    @pytest.mark.parametrize(
        "file_path, expected_exception",
        [
            ("test.json", ValueError),  # File does not exist, expect ValueError
            ("test.json", None),  # File exists, expect no ValueError
        ],
    )
    def test_load_file(
        self, file_path, expected_exception, patched_create_api_app_from_file, tmp_path
    ):
        if expected_exception is not None:
            with pytest.raises(expected_exception) as exc_info:
                run_server(load_file=file_path)

            # Check if the error message contains the expected message
            assert "The provided filepath" in str(exc_info.value)
            assert "does not exist." in str(exc_info.value)
        else:
            json_file_path = tmp_path / file_path

            # File exists, no exception expected
            with json_file_path.open("w") as file:
                json.dump({"name": "John", "age": 30}, file)

            run_server(load_file=json_file_path)
            patched_create_api_app_from_file.assert_called_once()

    def test_save_file(self, tmp_path, mocker):
<<<<<<< HEAD
        mockremote_fs = mocker.patch("fsspec.filesystem")
=======
        mock_filesystem = mocker.patch("fsspec.filesystem")
>>>>>>> 6572ce04
        save_api_responses_to_fs_mock = mocker.patch(
            "kedro_viz.server.save_api_responses_to_fs"
        )
        save_file = tmp_path / "save.json"
        run_server(save_file=save_file)
<<<<<<< HEAD
        save_api_responses_to_fs_mock.assert_called_once_with(save_file, mockremote_fs)
=======
        save_api_responses_to_fs_mock.assert_called_once_with(
            save_file, mock_filesystem.return_value
        )
>>>>>>> 6572ce04
<|MERGE_RESOLUTION|>--- conflicted
+++ resolved
@@ -145,20 +145,12 @@
             patched_create_api_app_from_file.assert_called_once()
 
     def test_save_file(self, tmp_path, mocker):
-<<<<<<< HEAD
-        mockremote_fs = mocker.patch("fsspec.filesystem")
-=======
         mock_filesystem = mocker.patch("fsspec.filesystem")
->>>>>>> 6572ce04
         save_api_responses_to_fs_mock = mocker.patch(
             "kedro_viz.server.save_api_responses_to_fs"
         )
         save_file = tmp_path / "save.json"
         run_server(save_file=save_file)
-<<<<<<< HEAD
-        save_api_responses_to_fs_mock.assert_called_once_with(save_file, mockremote_fs)
-=======
         save_api_responses_to_fs_mock.assert_called_once_with(
             save_file, mock_filesystem.return_value
-        )
->>>>>>> 6572ce04
+        )