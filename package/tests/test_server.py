# Copyright 2020 QuantumBlack Visual Analytics Limited
#
# Licensed under the Apache License, Version 2.0 (the "License");
# you may not use this file except in compliance with the License.
# You may obtain a copy of the License at
#
# http://www.apache.org/licenses/LICENSE-2.0
#
# THE SOFTWARE IS PROVIDED "AS IS", WITHOUT WARRANTY OF ANY KIND,
# EXPRESS OR IMPLIED, INCLUDING BUT NOT LIMITED TO THE WARRANTIES
# OF MERCHANTABILITY, FITNESS FOR A PARTICULAR PURPOSE, AND
# NONINFRINGEMENT. IN NO EVENT WILL THE LICENSOR OR OTHER CONTRIBUTORS
# BE LIABLE FOR ANY CLAIM, DAMAGES, OR OTHER LIABILITY, WHETHER IN AN
# ACTION OF CONTRACT, TORT OR OTHERWISE, ARISING FROM, OUT OF, OR IN
# CONNECTION WITH THE SOFTWARE OR THE USE OR OTHER DEALINGS IN THE SOFTWARE.
#
# The QuantumBlack Visual Analytics Limited ("QuantumBlack") name and logo
# (either separately or in combination, "QuantumBlack Trademarks") are
# trademarks of QuantumBlack. The License does not grant you any right or
# license to the QuantumBlack Trademarks. You may not use the QuantumBlack
# Trademarks or any confusingly similar mark as a trademark for your product,
#     or use the QuantumBlack Trademarks in any other manner that might cause
# confusion in the marketplace, including but not limited to in advertising,
# on websites, or on software.
#
# See the License for the specific language governing permissions and
# limitations under the License.
# pylint: disable=protected-access
"""
Tests for Kedro-Viz server
"""

import json
import re
from functools import partial
from pathlib import Path

import pytest
from kedro.extras.datasets.pickle import PickleDataSet
from kedro.io import DataCatalog, MemoryDataSet
from kedro.pipeline import Pipeline, node
from semver import VersionInfo
from toposort import CircularDependencyError

from kedro_viz import server
from kedro_viz.server import _allocate_port, _sort_layers, format_pipeline_data
from kedro_viz.utils import WaitForException

EXPECTED_PIPELINE_DATA = {
    "edges": [
        {"target": "01a6a5cb", "source": "7366ec9f"},
        {"target": "01a6a5cb", "source": "f1f1425b"},
        {"target": "60e68b8e", "source": "01a6a5cb"},
        {"target": "de8434b7", "source": "afffac5f"},
        {"target": "de8434b7", "source": "f1f1425b"},
        {"target": "37316e3a", "source": "de8434b7"},
    ],
    "nodes": [
        {
            "name": "Func1",
            "type": "task",
            "id": "01a6a5cb",
            "full_name": "func1",
            "tags": [],
        },
        {
            "name": "my_node",
            "type": "task",
            "id": "de8434b7",
            "full_name": "func2",
            "tags": ["bob"],
        },
        {
            "name": "Bob In",
            "tags": [],
            "id": "7366ec9f",
            "layer": None,
            "full_name": "bob_in",
            "type": "data",
        },
        {
            "name": "Bob Out",
            "tags": [],
            "id": "60e68b8e",
            "layer": None,
            "full_name": "bob_out",
            "type": "data",
        },
        {
            "name": "Fred In",
            "tags": ["bob"],
            "id": "afffac5f",
            "layer": None,
            "full_name": "fred_in",
            "type": "data",
        },
        {
            "name": "Fred Out",
            "tags": ["bob"],
            "id": "37316e3a",
            "layer": None,
            "full_name": "fred_out",
            "type": "data",
        },
        {
            "name": "Parameters",
            "tags": ["bob"],
            "id": "f1f1425b",
            "layer": None,
            "full_name": "parameters",
            "type": "parameters",
        },
    ],
    "tags": [{"name": "Bob", "id": "bob"}],
    "layers": [],
}


def get_pipeline(name: str = None):
    name = name or "__default__"
    try:
        return {"__default__": create_pipeline(), "another": Pipeline([])}[name]
    except Exception:
        raise KeyError("Failed to find the pipeline.")


def create_pipeline():
    def func1(a, b):  # pylint: disable=unused-argument
        return a

    def func2(a, b):  # pylint: disable=unused-argument
        return a

    return Pipeline(
        [
            # unnamed node with no tags and basic io
            node(func1, ["bob_in", "parameters"], ["bob_out"]),
            # named node with tags and transcoding
            node(
                func2,
                ["fred_in@pandas", "parameters"],
                ["fred_out@pandas"],
                name="my_node",
                tags=["bob"],
            ),
        ]
    )


@pytest.fixture(autouse=True)
def start_server(mocker):
    mocker.patch("kedro_viz.server.webbrowser")
    mocker.patch("kedro_viz.server.app.run")


@pytest.fixture
def patched_get_project_context(mocker):
    def get_project_context(
        key: str = "context", **kwargs  # pylint: disable=bad-continuation
    ):  # pylint: disable=unused-argument
        mocked_context = mocker.Mock()
        mocked_context._get_pipeline = get_pipeline  # pylint: disable=protected-access
        mocked_context.catalog = mocker.MagicMock()
        mocked_context.pipeline = create_pipeline()
        return {
            "create_pipeline": create_pipeline,
            "create_catalog": lambda x: None,
            "context": mocked_context,
        }[key]

    return mocker.patch(
        "kedro_viz.server.get_project_context", side_effect=get_project_context
    )


@pytest.fixture
def client():
    """Create Flask test client as a test fixture."""
    client = server.app.test_client()
    return client


@pytest.mark.usefixtures("patched_get_project_context")
def test_set_port(cli_runner,):
    """Check that port argument is correctly handled."""
    result = cli_runner.invoke(server.commands, ["viz", "--port", "8000"])
    assert result.exit_code == 0, result.output
    server.app.run.assert_called_with(host="127.0.0.1", port=8000)
    server.webbrowser.open_new.assert_called_with("http://127.0.0.1:8000/")


@pytest.mark.usefixtures("patched_get_project_context")
def test_set_ip(cli_runner):
    """Check that host argument is correctly handled."""
    result = cli_runner.invoke(server.commands, ["viz", "--host", "0.0.0.0"])
    assert result.exit_code == 0, result.output
    server.app.run.assert_called_with(host="0.0.0.0", port=4141)
    server.webbrowser.open_new.assert_called_with("http://0.0.0.0:4141/")


@pytest.mark.usefixtures("patched_get_project_context")
def test_no_browser(cli_runner):
    """Check that call to open browser is not performed when `--no-browser`
    argument is specified.
    """
    result = cli_runner.invoke(server.commands, ["viz", "--no-browser"])
    assert result.exit_code == 0, result.output
    assert not server.webbrowser.open_new.called
    result = cli_runner.invoke(server.commands, ["viz"])
    assert result.exit_code == 0, result.output
    assert server.webbrowser.open_new.call_count == 1


def test_viz_does_not_need_to_specify_project_path(
    cli_runner, patched_get_project_context
):
    cli_runner.invoke(server.commands, ["viz", "--no-browser"])
    patched_get_project_context.assert_called_once_with("context", env=None)


@pytest.mark.usefixtures("patched_get_project_context")
def test_no_browser_if_not_localhost(cli_runner):
    """Check that call to open browser is not performed when host
    is not the local host.
    """
    result = cli_runner.invoke(
        server.commands, ["viz", "--browser", "--host", "123.1.2.3"]
    )
    assert result.exit_code == 0, result.output
    assert not server.webbrowser.open_new.called
    result = cli_runner.invoke(server.commands, ["viz", "--host", "123.1.2.3"])
    assert result.exit_code == 0, result.output
    assert not server.webbrowser.open_new.call_count


def test_load_file_outside_kedro_project(cli_runner, tmp_path):
    """Check that running viz with `--load-file` flag works outside of a Kedro project.
    """
    filepath_json = str(tmp_path / "test.json")
    data = {"nodes": None, "edges": None, "tags": None}
    with open(filepath_json, "w") as f:
        json.dump(data, f)

    result = cli_runner.invoke(server.commands, ["viz", "--load-file", filepath_json])
    assert result.exit_code == 0, result.output


@pytest.mark.usefixtures("patched_get_project_context")
def test_save_file(cli_runner, tmp_path):
    """Check that running with `--save-file` flag saves pipeline JSON file in a specified path.
    """
    save_path = str(tmp_path / "test.json")

    result = cli_runner.invoke(server.commands, ["viz", "--save-file", save_path])
    assert result.exit_code == 0, result.output

    with open(save_path, "r") as f:
        json_data = json.load(f)
    assert json_data == EXPECTED_PIPELINE_DATA


def test_load_file_no_top_level_key(cli_runner, tmp_path):
    """Check that top level keys are properly checked."""
    filepath_json = str(tmp_path / "test.json")
    data = {"fake": "fake"}
    with open(filepath_json, "w") as f:
        json.dump(data, f)

    result = cli_runner.invoke(server.commands, ["viz", "--load-file", filepath_json])
    assert "Invalid file, top level key 'nodes' not found." in result.output


def test_no_load_file(cli_runner):
    """Check that running viz without `--load-file` flag should fail outside of a Kedro project.
    """
    result = cli_runner.invoke(server.commands, ["viz"])
    assert result.exit_code == 1
    assert "Could not find a Kedro project root." in result.output


def test_root_endpoint(client):
    """Test `/` endoint is functional."""
    response = client.get("/")
    assert response.status_code == 200
    assert "Kedro Viz" in response.data.decode()


@pytest.mark.usefixtures("patched_get_project_context")
def test_nodes_endpoint(cli_runner, client):
    """Test `/api/nodes.json` endoint is functional and returns a valid JSON."""
    cli_runner.invoke(server.commands, ["viz", "--port", "8000"])
    response = client.get("/api/nodes.json")
    assert response.status_code == 200
    data = json.loads(response.data.decode())
    assert data == EXPECTED_PIPELINE_DATA


@pytest.mark.usefixtures("patched_get_project_context")
def test_pipeline_flag(cli_runner, client):
    """Test that running viz with `--pipeline` flag will return a correct pipeline."""
    cli_runner.invoke(server.commands, ["viz", "--pipeline", "another"])
    response = client.get("/api/nodes.json")
    assert response.status_code == 200
    data = json.loads(response.data.decode())
    assert data == {"edges": [], "layers": [], "nodes": [], "tags": []}


@pytest.mark.usefixtures("patched_get_project_context")
def test_pipeline_flag_non_existent(cli_runner):
    """Test that running viz with `--pipeline` flag but the pipeline does not exist."""
    result = cli_runner.invoke(server.commands, ["viz", "--pipeline", "nonexistent"])
    assert "Failed to find the pipeline." in result.output


def test_viz_kedro15(mocker, cli_runner):
    """Test that running viz in Kedro 0.15.0."""
    mocker.patch("kedro_viz.server.KEDRO_VERSION", VersionInfo.parse("0.15.0"))

    def get_project_context(
        key: str = "context", **kwargs  # pylint: disable=bad-continuation
    ):  # pylint: disable=unused-argument
        mocked_context = mocker.MagicMock()
        mocked_context.pipeline = create_pipeline()
        return {"context": mocked_context}[key]

    mocker.patch("kedro_viz.server.get_project_context", new=get_project_context)
    result = cli_runner.invoke(server.commands, "viz")
    assert result.exit_code == 0, result.output


def test_viz_kedro15_pipeline_flag(mocker, cli_runner):
    """Test that running viz with `--pipeline` flag in Kedro 0.15.0."""
    mocker.patch("kedro_viz.server.KEDRO_VERSION", VersionInfo.parse("0.15.0"))

    def get_project_context(
        key: str = "context", **kwargs  # pylint: disable=bad-continuation
    ):  # pylint: disable=unused-argument
        return {"context": mocker.Mock()}[key]

    mocker.patch("kedro_viz.server.get_project_context", new=get_project_context)
    result = cli_runner.invoke(server.commands, ["viz", "--pipeline", "another"])
    assert "`--pipeline` flag was provided" in result.output


def test_viz_kedro15_invalid(mocker, cli_runner):
    """Test that running viz in Kedro 0.15.0,
    and it is outside of a Kedro project root."""
    from kedro.context import (  # pylint: disable=import-outside-toplevel,no-name-in-module,import-error
        KedroContextError,
    )

    mocker.patch("kedro_viz.server.KEDRO_VERSION", VersionInfo.parse("0.15.0"))
    mocker.patch("kedro_viz.server.get_project_context", side_effect=KedroContextError)

    result = cli_runner.invoke(server.commands, "viz")
    assert "Could not find a Kedro project root." in result.output


def test_viz_kedro14(mocker, cli_runner):
    """Test that running viz in Kedro 0.14.0."""
    mocker.patch("kedro_viz.server.KEDRO_VERSION", VersionInfo.parse("0.14.0"))

    def create_catalog(config):  # pylint: disable=unused-argument,bad-continuation
        return mocker.MagicMock()

    def get_config(
        project_path: str, env: str = None  # pylint: disable=bad-continuation
    ):  # pylint: disable=unused-argument
        return "config"

    def get_project_context(key: str):
        return {
            "create_pipeline": create_pipeline,
            "create_catalog": create_catalog,
            "get_config": get_config,
        }[key]

    mocker.patch("kedro_viz.server.get_project_context", new=get_project_context)
    result = cli_runner.invoke(server.commands, "viz")
    assert result.exit_code == 0, result.output


def test_viz_kedro14_pipeline_flag(mocker, cli_runner):
    """Test that running viz with `--pipeline` flag in Kedro 0.14.0 is not supported."""
    mocker.patch("kedro_viz.server.KEDRO_VERSION", VersionInfo.parse("0.14.0"))

    def create_catalog(config):  # pylint: disable=unused-argument,bad-continuation
        return lambda x: None

    def get_config(
        project_path: str, env: str = None  # pylint: disable=bad-continuation
    ):  # pylint: disable=unused-argument
        return "config"

    def get_project_context(key: str):
        return {
            "create_pipeline": create_pipeline,
            "create_catalog": create_catalog,
            "get_config": get_config,
        }[key]

    mocker.patch("kedro_viz.server.get_project_context", new=get_project_context)
    result = cli_runner.invoke(server.commands, ["viz", "--pipeline", "another"])
    assert "`--pipeline` flag was provided" in result.output


def test_viz_kedro14_invalid(mocker, cli_runner):
    """Test that running viz in Kedro 0.14.0,
    while outside of a Kedro project is not supported."""
    mocker.patch("kedro_viz.server.KEDRO_VERSION", VersionInfo.parse("0.14.0"))
    mocker.patch("kedro_viz.server.get_project_context", side_effect=KeyError)
    result = cli_runner.invoke(server.commands, "viz")
    assert "Could not find a Kedro project root." in result.output


def test_viz_stacktrace(mocker, cli_runner):
    """Test that in the case of a generic exception,
    the stacktrace is printed."""
    mocker.patch("kedro_viz.server._call_viz", side_effect=ValueError)
    result = cli_runner.invoke(server.commands, "viz")

    assert "Traceback (most recent call last):" in result.output
    assert "ValueError" in result.output


@pytest.fixture(autouse=True)
def clean_up():
    server._VIZ_PROCESSES.clear()


def test_wait_for():
    def _sum(x, y):
        return x + y

    assert not server.wait_for(_sum, 3, x=1, y=2)

    unexpected_result_error = r"didn\'t return 0 within specified timeout"
    with pytest.raises(WaitForException, match=unexpected_result_error):
        server.wait_for(_sum, 0, x=1, y=2, timeout_=1)

    # Non-callable should fail
    non_callable = 1
    non_callable_error = r"didn\'t return True within specified timeout"
    with pytest.raises(WaitForException, match=non_callable_error):
        server.wait_for(non_callable, timeout_=1)


@pytest.fixture
def mocked_process(mocker):
    mocker.patch("kedro_viz.server.wait_for")
    return mocker.patch("kedro_viz.server.multiprocessing.Process")


class TestCallViz:
    def test_call_viz_without_project_path(self, patched_get_project_context):
        server._call_viz()
        patched_get_project_context.assert_called_once_with("context", env=None)

    def test_call_viz_with_project_path(self, patched_get_project_context):
        mocked_project_path = Path("/tmp")
        server._call_viz(project_path=mocked_project_path)
        patched_get_project_context.assert_called_once_with(
            "context", project_path=mocked_project_path, env=None
        )


class TestRunViz:
    default_port = 4141

    def test_call_once(self, mocked_process):
        """Test inline magic function"""
        server.run_viz()
        mocked_process.assert_called_once_with(
            target=server._call_viz, kwargs={"port": self.default_port}, daemon=True
        )

    def test_call_twice_with_same_port(self, mocked_process):
        """Running run_viz with the same port should trigger another process."""
        server.run_viz()
        server.run_viz()
        mocked_process.assert_called_with(
            target=server._call_viz, kwargs={"port": self.default_port}, daemon=True
        )
        assert mocked_process.call_count == 2

    def test_call_twice_with_different_port(self, mocked_process):
        """Running run_viz with a different port should start another process."""
        server.run_viz()
        mocked_process.assert_called_with(
            target=server._call_viz, kwargs={"port": self.default_port}, daemon=True
        )
        server.run_viz(port=8000)
        mocked_process.assert_called_with(
            target=server._call_viz, kwargs={"port": 8000}, daemon=True
        )
        assert mocked_process.call_count == 2

    def test_check_viz_up(self, requests_mock):
        """Test the helper function which checks if HTTP GET status code is 200."""
        requests_mock.get(
            "http://127.0.0.1:8000/", content=b"some output", status_code=200
        )
        assert server._check_viz_up(8000)

    def test_check_viz_up_invalid(self):
        """Test should catch the request connection error and returns False."""
        assert not server._check_viz_up(8888)

    def test_call_with_local_ns(self, mocked_process):
        mocked_project_path = Path("/tmp")
        mocked_local_ns = {"project_path": mocked_project_path}

        server.run_viz(local_ns=mocked_local_ns)

        # we can't use assert_called_once_with because it doesn't work with functools.partial
        # so we are comparing the call args one by one
        assert (
            len(mocked_process.mock_calls) == 2
        )  # 1 for the constructor, 1 to start the process
        mocked_call_kwargs = mocked_process.call_args_list[0][1]

        expected_target = partial(server._call_viz, project_path=mocked_project_path)
        assert (
            mocked_call_kwargs["target"].func == expected_target.func
            and mocked_call_kwargs["target"].args == expected_target.args
            and mocked_call_kwargs["target"].keywords == expected_target.keywords
        )
        assert mocked_call_kwargs["daemon"] is True


class TestAllocatePort:
    @pytest.mark.parametrize(
        "viz_processes,kwargs,expected_port",
        [
            ([4321], {"start_at": 4141}, 4321),
            ([4140, 4141], {"start_at": 4140}, 4140),
            ([4140, 4141], {"start_at": 4141}, 4141),
            ([4140], {"start_at": 4141}, 4141),
            ([4140, 4141], {"start_at": 1, "end_at": 4141}, 4140),
            ([4140, 4141], {"start_at": 4141, "end_at": 4141}, 4141),
            ([65535], {"start_at": 1}, 65535),
        ],
    )
    def test_allocate_from_viz_processes(
        self, mocker, viz_processes, kwargs, expected_port
    ):
        """Test allocation of the port from the one that was already captured
        in _VIZ_PROCESSES"""
        mocker.patch.dict(
            "kedro_viz.server._VIZ_PROCESSES", {k: None for k in viz_processes}
        )

        allocated_port = _allocate_port(**kwargs)
        assert allocated_port == expected_port

    @pytest.mark.parametrize(
        "kwargs,expected_port",
        [
            ({"start_at": 4141}, 4142),
            ({"start_at": 80}, 80),
            ({"start_at": 82, "end_at": 82}, 82),
            ({"start_at": 83, "end_at": 84}, 84),
        ],
    )
    def test_allocate_from_available_ports(self, mocker, kwargs, expected_port):
        """Test allocation of one of unoccupied ports"""

        def _mock_even_port_available(host_and_port):
            # Mock availability of every even port number
            port = host_and_port[1]
            return 1 - port % 2

        mock_socket = mocker.patch("socket.socket")
        mock_socket.return_value.connect_ex.side_effect = _mock_even_port_available

        allocated_port = _allocate_port(**kwargs)
        assert allocated_port == expected_port

    @pytest.mark.parametrize(
        "kwargs",
        [{"start_at": 5, "end_at": 4}, {"start_at": 65536}, {"start_at": 4141}],
    )
    def test_allocation_error(self, kwargs, mocker):
        """Test an error when no TCP port can be allocated from the given range"""
        mock_socket = mocker.patch("socket.socket")
        mock_socket.return_value.connect_ex.return_value = 0  # any port is unavailable

        pattern = "Cannot allocate an open TCP port for Kedro-Viz"
        with pytest.raises(ValueError, match=re.escape(pattern)):
            _allocate_port(**kwargs)


@pytest.fixture
def pipeline():
    def func1(a, b):  # pylint: disable=unused-argument
        return a

    def func2(a):  # pylint: disable=unused-argument
        return a

    return Pipeline(
        [
            node(func1, ["bob_in", "params:value"], "bob_out"),
            node(func2, "bob_out", "result"),
        ]
    )


@pytest.fixture
def old_catalog_with_layers():
    data_sets = {
        "bob_in": PickleDataSet("raw.csv"),
        "paras:value": MemoryDataSet("value"),
        "result": PickleDataSet("final.csv"),
    }
    setattr(data_sets["bob_in"], "_layer", "raw")
    setattr(data_sets["result"], "_layer", "final")
    catalog = DataCatalog(data_sets=data_sets)
    try:
        catalog.__dict__.pop("layers")
    except KeyError:
        pass

    return catalog


@pytest.fixture
def new_catalog_with_layers():
    data_sets = {
        "bob_in": PickleDataSet("raw.csv"),
        "paras:value": MemoryDataSet("value"),
        "result": PickleDataSet("final.csv"),
    }
    layers = {"raw": {"bob_in"}, "final": {"result"}}

    catalog = DataCatalog(data_sets=data_sets)
    setattr(catalog, "layers", layers)

    return catalog


def test_format_pipeline_data_legacy(pipeline, old_catalog_with_layers):
    result = format_pipeline_data(pipeline, old_catalog_with_layers)
    result_file_path = Path(__file__).parent / "result.json"
    json_data = json.loads(result_file_path.read_text())
    assert json_data == result


def test_format_pipeline_data(pipeline, new_catalog_with_layers):
    result = format_pipeline_data(pipeline, new_catalog_with_layers)
    result_file_path = Path(__file__).parent / "result.json"
    json_data = json.loads(result_file_path.read_text())
    assert json_data == result


def test_format_pipeline_data_no_layers(pipeline, new_catalog_with_layers):
    setattr(new_catalog_with_layers, "layers", None)
    result = format_pipeline_data(pipeline, new_catalog_with_layers)
    assert result["layers"] == []


@pytest.mark.parametrize(
    "graph_schema,nodes,node_dependencies,expected",
    [
        (
            # direct dependency
            "node_1(layer=raw) -> node_2(layer=int)",
            {
                "node_1": {"id": "node_1", "layer": "raw"},
                "node_2": {"id": "node_2", "layer": "int"},
            },
            {"node_1": {"node_2"}, "node_2": set()},
            ["raw", "int"],
        ),
        (
            # more than 1 node in a layer
            "node_1 -> node_2(layer=raw) -> node_3(layer=raw) -> node_4(layer=int)",
            {
                "node_1": {"id": "node_1"},
                "node_2": {"id": "node_2", "layer": "raw"},
                "node_3": {"id": "node_3", "layer": "raw"},
                "node_4": {"id": "node_4", "layer": "int"},
            },
            {
                "node_1": {"node_2"},
                "node_2": {"node_3"},
                "node_3": {"node_4"},
                "node_4": set(),
            },
            ["raw", "int"],
        ),
        (
            # indirect dependency
            "node_1(layer=raw) -> node_2 -> node_3(layer=int)",
            {
                "node_1": {"id": "node_1", "layer": "raw"},
                "node_2": {"id": "node_2"},
                "node_3": {"id": "node_3", "layer": "int"},
            },
            {"node_1": {"node_2"}, "node_2": {"node_3"}, "node_3": set()},
            ["raw", "int"],
        ),
        (
            # fan-in dependency
            """
        node_1(layer=raw) -> node_2 -> node_3(layer=int) -> node_6(layer=feature)
        node_4(layer=int) -> node_5 -----------------------------^
        """,
            {
                "node_1": {"id": "node_1", "layer": "raw"},
                "node_2": {"id": "node_2"},
                "node_3": {"id": "node_3", "layer": "int"},
                "node_4": {"id": "node_4", "layer": "int"},
                "node_5": {"id": "node_5"},
                "node_6": {"id": "node_6", "layer": "feature"},
            },
            {
                "node_1": {"node_2"},
                "node_2": {"node_3"},
                "node_3": {"node_6"},
                "node_4": {"node_5"},
                "node_5": {"node_6"},
                "node_6": set(),
            },
            ["raw", "int", "feature"],
        ),
        (
            # fan-out dependency: note that model_input comes after feature here based on
            # alphabetical order since they have no dependency relationship.
            """
        node_1(layer=raw) -> node_2 -> node_3(layer=int) -> node_6 -> node_7(layer=feature)
                |----------> node_4(layer=int) -> node_5(layer=model_input)
        """,
            {
                "node_1": {"id": "node_1", "layer": "raw"},
                "node_2": {"id": "node_2"},
                "node_3": {"id": "node_3", "layer": "int"},
                "node_4": {"id": "node_4", "layer": "int"},
                "node_5": {"id": "node_5", "layer": "model_input"},
                "node_6": {"id": "node_6"},
                "node_7": {"id": "node_7", "layer": "feature"},
            },
            {
                "node_1": {"node_2"},
                "node_2": {"node_3"},
                "node_3": {"node_6"},
                "node_4": {"node_5"},
                "node_5": set(),
                "node_6": {"node_7"},
                "node_7": set(),
            },
            ["raw", "int", "feature", "model_input"],
        ),
        (
            # fan-out-fan-in dependency
            """
        node_1(layer=raw) -> node_2 -> node_3(layer=int) -> node_6 -> node_7(layer=feature)
                |----------> node_4(layer=int) -> node_5(layer=model_input) --^
        """,
            {
                "node_1": {"id": "node_1", "layer": "raw"},
                "node_2": {"id": "node_2"},
                "node_3": {"id": "node_3", "layer": "int"},
                "node_4": {"id": "node_4", "layer": "int"},
                "node_5": {"id": "node_5", "layer": "model_input"},
                "node_6": {"id": "node_6"},
                "node_7": {"id": "node_7", "layer": "feature"},
            },
            {
                "node_1": {"node_2"},
                "node_2": {"node_3"},
                "node_3": {"node_6"},
                "node_4": {"node_5"},
                "node_5": {"node_7"},
                "node_6": {"node_7"},
                "node_7": set(),
            },
            ["raw", "int", "model_input", "feature"],
        ),
        (
<<<<<<< HEAD
            # disjoint dependency: when two groups of layers have no direct
            # dependencies,their order is determined by topological order first and
            # alphabetical order second, which is the default of the toposort library.
            # In the example below, toposort the layers will give [{c, d}, {b, a}],
            # so it will become [c, d, a, b] when flattened.
=======
            # disjoint dependency: when two groups of layers have no direct dependencies,
            # their order is determined by topological order first and alphabetical order second,
            # which is the default of the toposort library. In the example below, toposort the
            # layers will give [{c, d}, {b, a}], so it will be come [c, d, a, b] when flattened.
>>>>>>> 9b3672d3
            """
        node_1(layer=c) -> node_2(layer=a)
        node_3(layer=d) -> node_4(layer=b)
        """,
            {
                "node_1": {"id": "node_1", "layer": "c"},
                "node_2": {"id": "node_2", "layer": "a"},
                "node_3": {"id": "node_3", "layer": "d"},
                "node_4": {"id": "node_4", "layer": "b"},
            },
            {"node_1": {"node_2"}, "node_2": {}, "node_3": {"node_4"}, "node_4": {}},
            ["c", "d", "a", "b"],
        ),
    ],
)
def test_sort_layers(graph_schema, nodes, node_dependencies, expected):
    assert _sort_layers(nodes, node_dependencies) == expected, graph_schema


def test_sort_layers_should_raise_on_cyclic_layers():
    # node_1(layer=raw) -> node_2(layer=int) -> node_3(layer=raw)
    nodes = {
        "node_1": {"id": "node_1", "layer": "raw"},
        "node_2": {"id": "node_2", "layer": "int"},
        "node_3": {"id": "node_3", "layer": "raw"},
    }
    node_dependencies = {"node_1": {"node_2"}, "node_2": {"node_3"}, "node_3": set()}
    with pytest.raises(
        CircularDependencyError,
        match="Circular dependencies exist among these items: {'int':{'raw'}, 'raw':{'int'}}",
    ):
        _sort_layers(nodes, node_dependencies)<|MERGE_RESOLUTION|>--- conflicted
+++ resolved
@@ -778,22 +778,15 @@
             ["raw", "int", "model_input", "feature"],
         ),
         (
-<<<<<<< HEAD
             # disjoint dependency: when two groups of layers have no direct
             # dependencies,their order is determined by topological order first and
             # alphabetical order second, which is the default of the toposort library.
             # In the example below, toposort the layers will give [{c, d}, {b, a}],
             # so it will become [c, d, a, b] when flattened.
-=======
-            # disjoint dependency: when two groups of layers have no direct dependencies,
-            # their order is determined by topological order first and alphabetical order second,
-            # which is the default of the toposort library. In the example below, toposort the
-            # layers will give [{c, d}, {b, a}], so it will be come [c, d, a, b] when flattened.
->>>>>>> 9b3672d3
             """
-        node_1(layer=c) -> node_2(layer=a)
-        node_3(layer=d) -> node_4(layer=b)
-        """,
+            node_1(layer=c) -> node_2(layer=a)
+            node_3(layer=d) -> node_4(layer=b)
+            """,
             {
                 "node_1": {"id": "node_1", "layer": "c"},
                 "node_2": {"id": "node_2", "layer": "a"},
