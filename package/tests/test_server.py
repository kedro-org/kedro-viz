--- conflicted
+++ resolved
@@ -118,67 +118,17 @@
             {"data_science": example_pipelines["data_science"]}
         )
 
-    @pytest.mark.parametrize(
-        "file_path, expected_exception",
-        [
-            ("test.json", ValueError),  # File does not exist, expect ValueError
-            ("test.json", None),  # File exists, expect no ValueError
-        ],
-    )
-    def test_load_file(
-        self, file_path, expected_exception, patched_create_api_app_from_file, tmp_path
-    ):
-        if expected_exception is not None:
-            with pytest.raises(expected_exception) as exc_info:
-                run_server(load_file=file_path)
-
-            # Check if the error message contains the expected message
-            assert "The provided filepath" in str(exc_info.value)
-            assert "does not exist." in str(exc_info.value)
-        else:
-            json_file_path = tmp_path / file_path
-
-            # File exists, no exception expected
-            with json_file_path.open("w") as file:
-                json.dump({"name": "John", "age": 30}, file)
-
-            run_server(load_file=json_file_path)
-            patched_create_api_app_from_file.assert_called_once()
+    def test_load_file(self, patched_create_api_app_from_file):
+        load_file = "test.json"
+        run_server(load_file=load_file)
+        patched_create_api_app_from_file.assert_called_once_with(load_file)
 
     def test_save_file(self, tmp_path, mocker):
-        save_api_responses_to_fs_mock = mocker.patch(
-            "kedro_viz.server.save_api_responses_to_fs"
+        mocker.patch(
+            "kedro_viz.server.get_default_response",
+            return_value=ExampleAPIResponse(content="test"),
         )
         save_file = tmp_path / "save.json"
         run_server(save_file=save_file)
-<<<<<<< HEAD
-        save_api_responses_to_fs_mock.assert_called_once_with(save_file)
-
-    @pytest.mark.parametrize(
-        "browser,ip,should_browser_open",
-        [
-            (True, "0.0.0.0", True),
-            (True, "127.0.0.1", True),
-            (True, "localhost", True),
-            (False, "127.0.0.1", False),
-            (True, "8.8.8.8", False),
-        ],
-    )
-    @mock.patch("kedro_viz.server.webbrowser")
-    def test_browser_open(
-        self,
-        webbrowser,
-        browser,
-        ip,
-        should_browser_open,
-        mocker,
-    ):
-        run_server(browser=browser, host=ip)
-        if should_browser_open:
-            webbrowser.open_new.assert_called_once()
-        else:
-            webbrowser.open_new.assert_not_called()
-=======
         with open(save_file, "r", encoding="utf8") as f:
-            assert json.load(f) == {"content": "test"}
->>>>>>> 335be7da
+            assert json.load(f) == {"content": "test"}