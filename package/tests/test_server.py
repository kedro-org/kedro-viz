--- conflicted
+++ resolved
@@ -42,11 +42,7 @@
 from toposort import CircularDependencyError
 
 from kedro_viz import server
-<<<<<<< HEAD
 from kedro_viz.server import _allocate_port, _sort_layers, format_pipeline_data
-=======
-from kedro_viz.server import _allocate_port, format_pipeline_data
->>>>>>> ed279f90
 from kedro_viz.utils import WaitForException
 
 EXPECTED_PIPELINE_DATA = {
@@ -579,10 +575,8 @@
 
 def test_format_pipeline_data(pipeline, catalog):
     result = format_pipeline_data(pipeline, catalog)
-<<<<<<< HEAD
-    result_file_path = os.path.join(os.path.dirname(__file__), "result.json")
-    with open(result_file_path, "r") as f:
-        json_data = json.load(f)
+    result_file_path = Path(__file__).parent / "result.json"
+    json_data = json.loads(result_file_path.read_text())
     assert json_data == result
 
 
@@ -684,9 +678,4 @@
         CircularDependencyError,
         match="Circular dependencies exist among these items: {'int':{'raw'}, 'raw':{'int'}}"
     ):
-        _sort_layers(nodes, node_dependencies)
-=======
-    result_file_path = Path(__file__).parent / "result.json"
-    json_data = json.loads(result_file_path.read_text())
-    assert json_data == result
->>>>>>> ed279f90
+        _sort_layers(nodes, node_dependencies)