from typing import Dict
from unittest.mock import call

import networkx as nx
import pytest
from kedro.io import DataCatalog, KedroDataCatalog, MemoryDataset
from kedro.io.core import DatasetError
from kedro.pipeline import Pipeline, node
from kedro.pipeline.modular_pipeline import pipeline
from kedro_datasets.pandas import CSVDataset

from kedro_viz.constants import DEFAULT_REGISTERED_PIPELINE_ID, ROOT_MODULAR_PIPELINE_ID
from kedro_viz.data_access.managers import DataAccessManager
from kedro_viz.data_access.repositories.catalog import CatalogRepository
from kedro_viz.data_access.repositories.modular_pipelines import (
    ModularPipelinesRepository,
)
from kedro_viz.integrations.utils import UnavailableDataset
from kedro_viz.models.flowchart.edge import GraphEdge
from kedro_viz.models.flowchart.named_entities import Tag
from kedro_viz.models.flowchart.nodes import (
    DataNode,
    ParametersNode,
    TaskNode,
    TranscodedDataNode,
)


def identity(x):
    return x


class TestAddCatalog:
    def test_add_catalog(
        self,
        data_access_manager: DataAccessManager,
        example_pipelines: Dict[str, Pipeline],
    ):
        dataset = CSVDataset(filepath="dataset.csv")
        catalog = DataCatalog(datasets={"dataset": dataset})
        data_access_manager.add_catalog(catalog)
        assert data_access_manager.catalog.get_catalog() is catalog


class TestAddNode:
    def test_add_node(
        self, data_access_manager: DataAccessManager, example_modular_pipelines_repo_obj
    ):
        kedro_node = node(
            identity,
            inputs="x",
            outputs="y",
            name="identity_node",
            tags=["tag1", "tag2"],
        )
        graph_node = data_access_manager.add_node(
            "my_pipeline", kedro_node, example_modular_pipelines_repo_obj
        )
        nodes_list = data_access_manager.nodes.as_list()
        assert len(nodes_list) == 1
        assert isinstance(graph_node, TaskNode)
        assert graph_node.belongs_to_pipeline("my_pipeline")
        assert graph_node.has_metadata()
        assert graph_node.kedro_obj is kedro_node
        assert data_access_manager.tags.as_list() == [Tag(id="tag1"), Tag(id="tag2")]

    def test_add_node_with_modular_pipeline(
        self,
        data_access_manager: DataAccessManager,
        example_modular_pipelines_repo_obj: ModularPipelinesRepository,
        mocker,
    ):
        kedro_node = node(
            identity,
            inputs="x",
            outputs="y",
            namespace="uk.data_science.modular_pipeline",
        )
        mocker.patch.object(
            example_modular_pipelines_repo_obj,
            "get_node_and_modular_pipeline_mapping",
            return_value=(
                "identity_node",
                {"uk", "uk.data_science", "uk.data_science.modular_pipeline"},
            ),
        )

        graph_node = data_access_manager.add_node(
            "my_pipeline", kedro_node, example_modular_pipelines_repo_obj
        )
        assert graph_node.modular_pipelines == {
            "uk",
            "uk.data_science",
            "uk.data_science.modular_pipeline",
        }

    def test_add_node_input(
        self,
        data_access_manager: DataAccessManager,
        example_pipelines: Dict[str, Pipeline],
        example_modular_pipelines_repo_obj,
    ):
        dataset = CSVDataset(filepath="dataset.csv")
        dataset_name = "x"
        registered_pipeline_id = "my_pipeline"

        # add a Kedro node to the graph
        kedro_node = node(
            identity, inputs=dataset_name, outputs="output", tags=["tag1", "tag2"]
        )
        task_node = data_access_manager.add_node(
            registered_pipeline_id, kedro_node, example_modular_pipelines_repo_obj
        )

        # add its input to the graph
        catalog = DataCatalog(
            datasets={dataset_name: dataset},
        )
        data_access_manager.add_catalog(catalog)
        data_access_manager.add_dataset(
            registered_pipeline_id, dataset_name, example_modular_pipelines_repo_obj
        )
        data_node = data_access_manager.add_node_input(
            registered_pipeline_id,
            dataset_name,
            task_node,
            example_modular_pipelines_repo_obj,
        )
        assert isinstance(data_node, DataNode)

        # the graph should have 2 nodes: the task node and its input data node
        nodes_list = data_access_manager.nodes.as_list()
        assert nodes_list == [task_node, data_node]
        # it should have an edge between these two nodes
        assert data_access_manager.get_edges_for_registered_pipeline(
            registered_pipeline_id
        ) == [GraphEdge(source=data_node.id, target=task_node.id)]
        # the input data node should have the task node's tags
        assert data_node.tags == {"tag1", "tag2"}
        assert data_access_manager.get_node_dependencies_for_registered_pipeline(
            registered_pipeline_id
        ) == {
            data_node.id: {
                task_node.id,
            }
        }

    def test_add_parameters_as_node_input(
        self,
        data_access_manager: DataAccessManager,
        example_pipelines: Dict[str, Pipeline],
        example_modular_pipelines_repo_obj,
    ):
        parameters = {"train_test_split": 0.1, "num_epochs": 1000}
        catalog = DataCatalog()
        catalog.add_feed_dict({"parameters": parameters})
        data_access_manager.add_catalog(catalog)
        registered_pipeline_id = "my_pipeline"
        kedro_node = node(identity, inputs="parameters", outputs="output")
        task_node = data_access_manager.add_node(
            registered_pipeline_id,
            kedro_node,
            example_modular_pipelines_repo_obj,
        )
        parameters_node = data_access_manager.add_node_input(
            registered_pipeline_id,
            "parameters",
            task_node,
            example_modular_pipelines_repo_obj,
        )
        assert isinstance(parameters_node, ParametersNode)
        assert task_node.parameters == parameters

    def test_add_single_parameter_as_node_input(
        self,
        data_access_manager: DataAccessManager,
        example_pipelines: Dict[str, Pipeline],
        example_modular_pipelines_repo_obj,
    ):
        catalog = DataCatalog()
        catalog.add_feed_dict({"params:train_test_split": 0.1})
        data_access_manager.add_catalog(catalog)
        registered_pipeline_id = "my_pipeline"
        kedro_node = node(identity, inputs="params:train_test_split", outputs="output")
        task_node = data_access_manager.add_node(
            registered_pipeline_id,
            kedro_node,
            example_modular_pipelines_repo_obj,
        )
        parameter_node = data_access_manager.add_node_input(
            registered_pipeline_id,
            "params:train_test_split",
            task_node,
            example_modular_pipelines_repo_obj,
        )
        assert isinstance(parameter_node, ParametersNode)
        assert task_node.parameters == {"train_test_split": 0.1}

    def test_parameters_yaml_namespace_not_added_to_modular_pipelines(
        self,
        data_access_manager: DataAccessManager,
        example_pipelines: Dict[str, Pipeline],
        example_modular_pipelines_repo_obj,
        mocker,
    ):
        parameter_name = "params:uk.data_science.train_test_split.ratio"
        catalog = DataCatalog()
        catalog.add_feed_dict({parameter_name: 0.1})
        data_access_manager.add_catalog(catalog)
        registered_pipeline_id = "my_pipeline"
        kedro_node = node(
            identity,
            inputs=parameter_name,
            outputs="output",
            namespace="uk.data_science",
        )
        mocker.patch.object(
            example_modular_pipelines_repo_obj,
            "get_node_and_modular_pipeline_mapping",
            return_value=(
                "identity_node",
                {"uk", "uk.data_science"},
            ),
        )
        task_node = data_access_manager.add_node(
            registered_pipeline_id,
            kedro_node,
            example_modular_pipelines_repo_obj,
        )
        data_access_manager.add_node_input(
            registered_pipeline_id,
            parameter_name,
            task_node,
            example_modular_pipelines_repo_obj,
        )

        # make sure parameters YAML namespace not accidentally added to the modular pipeline tree
        if task_node.modular_pipelines:
            assert "uk.data_science.train_test_split" not in task_node.modular_pipelines

    def test_add_node_output(
        self,
        data_access_manager: DataAccessManager,
        example_pipelines: Dict[str, Pipeline],
        example_modular_pipelines_repo_obj,
    ):
        dataset = CSVDataset(filepath="dataset.csv")
        registered_pipeline_id = "my_pipeline"
        dataset_name = "x"

        # add a Kedro node to the graph
        kedro_node = node(
            identity, inputs="input", outputs=dataset_name, tags=["tag1", "tag2"]
        )
        task_node = data_access_manager.add_node(
            registered_pipeline_id, kedro_node, example_modular_pipelines_repo_obj
        )

        # add its output to the graph
        catalog = DataCatalog(
            datasets={dataset_name: dataset},
        )
        data_access_manager.add_catalog(catalog)
        data_access_manager.add_dataset(
            registered_pipeline_id, dataset_name, example_modular_pipelines_repo_obj
        )
        data_node = data_access_manager.add_node_output(
            registered_pipeline_id,
            dataset_name,
            task_node,
            example_modular_pipelines_repo_obj,
        )

        # the graph should have 2 nodes: the task node and its output data node
        nodes_list = data_access_manager.nodes.as_list()
        assert nodes_list == [task_node, data_node]
        # it should have an edge between these two nodes
        assert data_access_manager.get_edges_for_registered_pipeline(
            registered_pipeline_id
        ) == [GraphEdge(source=task_node.id, target=data_node.id)]
        # the output data node should have the task node's tags
        assert data_node.tags == {"tag1", "tag2"}
        assert data_access_manager.get_node_dependencies_for_registered_pipeline(
            registered_pipeline_id
        ) == {
            task_node.id: {
                data_node.id,
            }
        }


class TestAddDataset:
    def test_add_dataset(
        self,
        data_access_manager: DataAccessManager,
        example_pipelines: Dict[str, Pipeline],
        example_modular_pipelines_repo_obj,
    ):
        dataset = CSVDataset(filepath="dataset.csv")
        dataset_name = "x"
        catalog = DataCatalog(datasets={dataset_name: dataset})
        data_access_manager.add_catalog(catalog)
        data_access_manager.add_dataset(
            "my_pipeline", dataset_name, example_modular_pipelines_repo_obj
        )

        # dataset should be added as a graph node
        nodes_list = data_access_manager.nodes.as_list()
        assert len(nodes_list) == 1
        graph_node = nodes_list[0]
        assert isinstance(graph_node, DataNode)
        assert graph_node.kedro_obj is dataset
        assert graph_node.belongs_to_pipeline("my_pipeline")
        assert not graph_node.modular_pipelines

    def test_add_memory_dataset_when_dataset_not_in_catalog(
        self,
        data_access_manager: DataAccessManager,
        example_pipelines: Dict[str, Pipeline],
        example_modular_pipelines_repo_obj,
    ):
        catalog = DataCatalog()
        data_access_manager.add_catalog(catalog)
        data_access_manager.add_dataset(
            "my_pipeline", "memory_dataset", example_modular_pipelines_repo_obj
        )
        # dataset should be added as a graph node
        nodes_list = data_access_manager.nodes.as_list()
        assert len(nodes_list) == 1
        graph_node = nodes_list[0]
        assert isinstance(graph_node, DataNode)
        assert isinstance(graph_node.kedro_obj, MemoryDataset)

    def test_add_dataset_with_modular_pipeline(
        self,
        data_access_manager: DataAccessManager,
        example_pipelines: Dict[str, Pipeline],
        example_modular_pipelines_repo_obj,
        mocker,
    ):
        dataset = CSVDataset(filepath="dataset.csv")
        dataset_name = "uk.data_science.x"
        catalog = DataCatalog(
            datasets={dataset_name: dataset},
        )
        data_access_manager.add_catalog(catalog)
        mocker.patch.object(
            example_modular_pipelines_repo_obj,
            "get_node_and_modular_pipeline_mapping",
            return_value=(
                "identity_node",
                {"uk", "uk.data_science"},
            ),
        )
        data_access_manager.add_dataset(
            "my_pipeline", dataset_name, example_modular_pipelines_repo_obj
        )
        nodes_list = data_access_manager.nodes.as_list()
        graph_node: DataNode = nodes_list[0]
        assert graph_node.modular_pipelines == {
            "uk",
            "uk.data_science",
        }

    def test_add_dataset_with_unresolved_pattern(
        self,
        data_access_manager: DataAccessManager,
        example_pipelines: Dict[str, Pipeline],
        example_modular_pipelines_repo_obj,
        mocker,
    ):
        dataset = CSVDataset(filepath="dataset.csv")
        dataset_name = "companies#csv"
        catalog = DataCatalog(datasets={dataset_name: dataset})
        data_access_manager.add_catalog(catalog)

        with mocker.patch.object(
            data_access_manager.catalog,
            "get_dataset",
            side_effect=DatasetError("Dataset not found"),
        ):
            dataset_obj = data_access_manager.add_dataset(
                "my_pipeline", dataset_name, example_modular_pipelines_repo_obj
            )

        assert isinstance(dataset_obj.kedro_obj, UnavailableDataset)

    def test_add_all_parameters(
        self,
        data_access_manager: DataAccessManager,
        example_pipelines: Dict[str, Pipeline],
        example_modular_pipelines_repo_obj,
    ):
        catalog = DataCatalog()
        catalog.add_feed_dict(
            {"parameters": {"train_test_split": 0.1, "num_epochs": 1000}}
        )
        data_access_manager.add_catalog(catalog)
        data_access_manager.add_dataset(
            "my_pipeline", "parameters", example_modular_pipelines_repo_obj
        )

        nodes_list = data_access_manager.nodes.as_list()
        assert len(nodes_list) == 1
        graph_node = nodes_list[0]
        assert isinstance(graph_node, ParametersNode)
        assert graph_node.is_all_parameters()
        assert graph_node.parameter_value == {
            "train_test_split": 0.1,
            "num_epochs": 1000,
        }

    def test_add_single_parameter(
        self,
        data_access_manager: DataAccessManager,
        example_pipelines: Dict[str, Pipeline],
        example_modular_pipelines_repo_obj,
    ):
        catalog = DataCatalog()
        catalog.add_feed_dict({"params:train_test_split": 0.1})
        data_access_manager.add_catalog(catalog)
        data_access_manager.add_dataset(
            "my_pipeline", "params:train_test_split", example_modular_pipelines_repo_obj
        )
        nodes_list = data_access_manager.nodes.as_list()
        assert len(nodes_list) == 1
        graph_node = nodes_list[0]
        assert isinstance(graph_node, ParametersNode)
        assert graph_node.is_single_parameter()
        assert graph_node.parameter_value == 0.1

    def test_add_dataset_with_params_prefix(
        self,
        data_access_manager: DataAccessManager,
        example_pipelines: Dict[str, Pipeline],
        example_modular_pipelines_repo_obj,
    ):
        catalog = DataCatalog()
        catalog.add_feed_dict({"params_train_test_split": 0.1})
        data_access_manager.add_catalog(catalog)
        data_access_manager.add_dataset(
            "my_pipeline", "params_train_test_split", example_modular_pipelines_repo_obj
        )
        nodes_list = data_access_manager.nodes.as_list()
        assert len(nodes_list) == 1
        graph_node = nodes_list[0]
        assert not isinstance(graph_node, ParametersNode)
        assert isinstance(graph_node, DataNode)


class TestAddPipelines:
    def test_add_pipelines(
        self,
        data_access_manager: DataAccessManager,
        example_pipelines: Dict[str, Pipeline],
        example_catalog: DataCatalog,
    ):
        data_access_manager.add_catalog(example_catalog)
        data_access_manager.add_pipelines(example_pipelines)

        assert [p.id for p in data_access_manager.registered_pipelines.as_list()] == [
            DEFAULT_REGISTERED_PIPELINE_ID,
            "data_science",
            "data_processing",
        ]
        assert {n.name for n in data_access_manager.nodes.as_list()} == {
            "process_data",
            "train_model",
            "uk.data_science.model",
            "uk.data_processing.raw_data",
            "model_inputs",
            "parameters",
            "params:uk.data_processing.train_test_split",
        }
        assert data_access_manager.tags.as_list() == [Tag(id="split"), Tag(id="train")]
        assert sorted(
            data_access_manager.modular_pipelines[DEFAULT_REGISTERED_PIPELINE_ID]
            .as_dict()
            .keys()
        ) == sorted(
            [
                ROOT_MODULAR_PIPELINE_ID,
                "uk",
                "uk.data_processing",
                "uk.data_science",
            ]
        )
        assert sorted(
            data_access_manager.create_modular_pipelines_tree_for_registered_pipeline().keys()
        ) == sorted(
            [
                ROOT_MODULAR_PIPELINE_ID,
                "uk",
                "uk.data_processing",
                "uk.data_science",
            ]
        )

    def test_add_pipelines_with_transcoded_data(
        self,
        data_access_manager: DataAccessManager,
        example_transcoded_pipelines: Dict[str, Pipeline],
        example_transcoded_catalog: DataCatalog,
    ):
        data_access_manager.add_catalog(example_transcoded_catalog)
        data_access_manager.add_pipelines(example_transcoded_pipelines)
        assert any(
            isinstance(node, TranscodedDataNode)
            for node in data_access_manager.nodes.as_list()
        )

    def test_different_registered_pipelines_having_modular_pipeline_with_same_name(
        self,
        data_access_manager: DataAccessManager,
    ):
        # this test case was taken from the following user's report:
        # https://github.com/kedro-org/kedro-viz/issues/858
        registered_pipelines = {
            "__default__": pipeline(
                [node(func=lambda a: False, inputs="tst.a", outputs="d")]
            ),
            "pipe2": pipeline(
                [node(func=lambda a: False, inputs="tst.b", outputs="tst.c")]
            ),
        }

        data_access_manager.add_catalog(DataCatalog())
        data_access_manager.add_pipelines(registered_pipelines)
        modular_pipeline_tree = (
            data_access_manager.create_modular_pipelines_tree_for_registered_pipeline(
                DEFAULT_REGISTERED_PIPELINE_ID
            )
        )
        assert len(modular_pipeline_tree["__root__"].children) == 3

    def test_get_default_selected_pipelines_without_default(
        self,
        data_access_manager: DataAccessManager,
        example_pipelines: Dict[str, Pipeline],
        example_catalog: DataCatalog,
    ):
        data_access_manager.add_catalog(example_catalog)
        del example_pipelines[DEFAULT_REGISTERED_PIPELINE_ID]
        data_access_manager.add_pipelines(example_pipelines)
        assert not data_access_manager.registered_pipelines.get_pipeline_by_id(
            DEFAULT_REGISTERED_PIPELINE_ID
        )
        assert data_access_manager.get_default_selected_pipeline().id == "data_science"

    def test_add_pipelines_with_circular_modular_pipelines(
        self,
        data_access_manager: DataAccessManager,
    ):
        # in this test example,
        # internal modular pipeline has two disconnected nodes: a->b and c->d
        # b connects as input to an external modular pipeline
        # while c serves as that modular pipeline's output
        # which creates a circular dependency between internal and external.

        internal = pipeline(
            Pipeline(
                [
                    node(
                        identity,
                        inputs="a",
                        outputs="b",
                    ),
                    node(
                        identity,
                        inputs="c",
                        outputs="d",
                    ),
                ]
            ),
            namespace="internal",
            inputs={"c"},
            outputs={"b"},
        )
        external = pipeline(
            Pipeline(
                [
                    node(
                        identity,
                        inputs="b",
                        outputs="c",
                    )
                ]
            ),
            namespace="external",
            inputs={"b"},
            outputs={"c"},
        )

        registered_pipelines = {
            "__default__": internal + external,
        }
        data_access_manager.add_catalog(DataCatalog())
        data_access_manager.add_pipelines(registered_pipelines)
        data_access_manager.create_modular_pipelines_tree_for_registered_pipeline(
            DEFAULT_REGISTERED_PIPELINE_ID
        )
        edges = data_access_manager.get_edges_for_registered_pipeline(
            DEFAULT_REGISTERED_PIPELINE_ID
        )

        # make sure that the original edge external.d->internal.d that forms the cycle
        # is not in the final list of edges
        d = next(edge for edge in edges if edge.source == "external").target
        assert not any(edge.target == "internal" for edge in edges if edge.source == d)

        digraph = nx.DiGraph()
        for edge in edges:
            digraph.add_edge(edge.source, edge.target)
        with pytest.raises(nx.NetworkXNoCycle):
<<<<<<< HEAD
            nx.find_cycle(digraph)


class TestResolveDatasetFactoryPatterns:
    def test_resolve_dataset_factory_patterns(
        self,
        example_catalog,
        pipeline_with_datasets_mock,
        pipeline_with_data_sets_mock,
        data_access_manager: DataAccessManager,
    ):
        pipelines = {
            "pipeline1": pipeline_with_datasets_mock,
            "pipeline2": pipeline_with_data_sets_mock,
        }
        new_catalog = CatalogRepository()
        new_catalog.set_catalog(example_catalog)

        assert "model_inputs#csv" not in new_catalog.as_dict().keys()

        data_access_manager.resolve_dataset_factory_patterns(example_catalog, pipelines)

        assert "model_inputs#csv" in new_catalog.as_dict().keys()

    @pytest.mark.parametrize(
        "kedro_datacatalog, use_kedro_data_catalog_cls",
        [
            (False, False),
            (True, False),
        ],
    )
    def test_resolve_dataset_factory_patterns_fallback_private_api(
        self, kedro_datacatalog, use_kedro_data_catalog_cls, mocker
    ):
        mocker.patch(
            "kedro_viz.data_access.managers.IS_KEDRODATACATALOG", kedro_datacatalog
        )

        # Create a plain DataCatalog
        if use_kedro_data_catalog_cls:
            from kedro.io import KedroDataCatalog

            catalog = KedroDataCatalog({"test_dataset": MemoryDataset()})
        else:
            catalog = DataCatalog({"test_dataset": MemoryDataset()})

        # Spy on the private method
        spy_get_dataset = mocker.spy(catalog, "_get_dataset")

        # pipeline has both "test_dataset" (input) and "test_output" (output)
        pipelines = {
            "test_pipeline": Pipeline([node(identity, "test_dataset", "test_output")])
        }

        manager = DataAccessManager()
        manager.resolve_dataset_factory_patterns(catalog, pipelines)

        # Expect exactly two calls: "test_dataset" and "test_output"
        spy_get_dataset.assert_has_calls(
            [call("test_dataset", suggest=False), call("test_output", suggest=False)],
            any_order=True,
        )
        assert spy_get_dataset.call_count == 2

    def test_resolve_dataset_factory_patterns_kedro_data_catalog(self, mocker):
        mocker.patch("kedro_viz.data_access.managers.IS_KEDRODATACATALOG", True)

        catalog = KedroDataCatalog({"my_ds": MemoryDataset()})
        spy_public_get = mocker.spy(catalog, "get")

        pipelines = {
            "test_pipeline": Pipeline([node(identity, "my_ds", "test_output")])
        }

        manager = DataAccessManager()
        manager.resolve_dataset_factory_patterns(catalog, pipelines)

        # Expect calls for both input "my_ds" and output "test_output"
        spy_public_get.assert_has_calls(
            [call("my_ds"), call("test_output")], any_order=True
        )
        assert spy_public_get.call_count == 2
=======
            nx.find_cycle(digraph)
>>>>>>> 0abdc4e0
<|MERGE_RESOLUTION|>--- conflicted
+++ resolved
@@ -612,7 +612,6 @@
         for edge in edges:
             digraph.add_edge(edge.source, edge.target)
         with pytest.raises(nx.NetworkXNoCycle):
-<<<<<<< HEAD
             nx.find_cycle(digraph)
 
 
@@ -694,7 +693,4 @@
         spy_public_get.assert_has_calls(
             [call("my_ds"), call("test_output")], any_order=True
         )
-        assert spy_public_get.call_count == 2
-=======
-            nx.find_cycle(digraph)
->>>>>>> 0abdc4e0
+        assert spy_public_get.call_count == 2