--- conflicted
+++ resolved
@@ -2,28 +2,13 @@
 
 import pytest
 
-<<<<<<< HEAD
-from kedro_viz.integrations.deployment.aws_deployer import AWSDeployer
-=======
 from kedro_viz.constants import SHAREABLEVIZ_SUPPORTED_PLATFORMS
 from kedro_viz.integrations.deployment.aws_deployer import AWSDeployer
 from kedro_viz.integrations.deployment.azure_deployer import AzureDeployer
->>>>>>> 6572ce04
 from kedro_viz.integrations.deployment.deployer_factory import DeployerFactory
 from kedro_viz.integrations.deployment.local_deployer import LocalDeployer
 
 
-<<<<<<< HEAD
-def test_create_deployer_s3():
-    deployer = DeployerFactory.create_deployer(
-        "aws",
-        endpoint="http://my-bucket.s3-website.us-east-2.amazonaws.com/",
-        bucket_name="my-bucket",
-    )
-    assert isinstance(deployer, AWSDeployer)
-    assert deployer._endpoint == "http://my-bucket.s3-website.us-east-2.amazonaws.com/"
-    assert deployer._bucket_name == "my-bucket"
-=======
 @pytest.mark.parametrize(
     "platform, endpoint, bucket_name, deployer_class",
     [
@@ -36,7 +21,6 @@
     assert isinstance(deployer, deployer_class)
     assert deployer._endpoint == endpoint
     assert deployer._bucket_name == bucket_name
->>>>>>> 6572ce04
 
 
 def test_create_deployer_local():
