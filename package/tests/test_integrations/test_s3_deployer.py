--- conflicted
+++ resolved
@@ -1,11 +1,7 @@
 import pytest
 
 from kedro_viz import __version__
-<<<<<<< HEAD
 from kedro_viz.integrations.deployment.aws_deployer import AWSDeployer
-=======
-from kedro_viz.integrations.deployment.s3_deployer import S3Deployer
->>>>>>> 20dc420d
 
 
 # Test the AWSDeployer class
@@ -19,11 +15,7 @@
     return "shareableviz"
 
 
-<<<<<<< HEAD
 class TestAWSDeployer:
-=======
-class TestS3Deployer:
->>>>>>> 20dc420d
     def test_deploy(self, region, bucket_name, mocker):
         mocker.patch("fsspec.filesystem")
         deployer = AWSDeployer(region, bucket_name)
