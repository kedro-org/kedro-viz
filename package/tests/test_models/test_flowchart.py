# pylint: disable=too-many-public-methods
import base64
from functools import partial
from pathlib import Path
from textwrap import dedent
from unittest.mock import MagicMock, call, patch

import pytest
from kedro.pipeline.node import node
from kedro_datasets.pandas import CSVDataSet, ParquetDataSet

from kedro_viz.models.flowchart import (
    DataNode,
    DataNodeMetadata,
    GraphNode,
    ParametersNode,
    ParametersNodeMetadata,
    RegisteredPipeline,
    TaskNode,
    TaskNodeMetadata,
    TranscodedDataNode,
    TranscodedDataNodeMetadata,
)

try:
    # kedro 0.18.11 onwards
    from kedro.io import MemoryDataset, PartitionedDataset
except ImportError:
    # older versions
    from kedro.io import MemoryDataSet as MemoryDataset
<<<<<<< HEAD

    from kedro.io import (  # isort: skip
        PartitionedDataSet as PartitionedDataset,
    )
=======
    from kedro.io import PartitionedDataSet as PartitionedDataset
>>>>>>> 7e783b6d


def identity(x):
    return x


def decorator(fun):
    """
    Not the best way to write decorator
    but trying to stay faithful to the bug report here:
    https://github.com/kedro-org/kedro-viz/issues/484
    """

    def _new_fun(*args, **kwargs):
        return fun(*args, **kwargs)

    _new_fun.__name__ = fun.__name__
    return _new_fun


@decorator
def decorated(x):
    return x


# A normal function
def full_func(a, b, c, x):
    return 1000 * a + 100 * b + 10 * c + x


# A partial function that calls f with
# a as 3, b as 1 and c as 4.
partial_func = partial(full_func, 3, 1, 4)


class TestGraphNodeCreation:
    @pytest.mark.parametrize(
        "namespace,expected_modular_pipelines",
        [
            (None, []),
            (
                "uk.data_science.model_training",
                [
                    "uk",
                    "uk.data_science",
                    "uk.data_science.model_training",
                ],
            ),
        ],
    )
    def test_create_task_node(self, namespace, expected_modular_pipelines):
        kedro_node = node(
            identity,
            inputs="x",
            outputs="y",
            name="identity_node",
            tags={"tag"},
            namespace=namespace,
        )
        task_node = GraphNode.create_task_node(kedro_node)
        assert isinstance(task_node, TaskNode)
        assert task_node.kedro_obj is kedro_node
        assert task_node.id == GraphNode._hash(str(kedro_node))
        assert task_node.name == "identity_node"
        assert task_node.tags == {"tag"}
        assert task_node.pipelines == set()
        assert task_node.modular_pipelines == expected_modular_pipelines

    @pytest.mark.parametrize(
        "dataset_name,expected_modular_pipelines",
        [
            ("dataset", []),
            (
                "uk.data_science.model_training.dataset",
                [
                    "uk",
                    "uk.data_science",
                    "uk.data_science.model_training",
                ],
            ),
        ],
    )
    def test_create_data_node(self, dataset_name, expected_modular_pipelines):
        kedro_dataset = CSVDataSet(filepath="foo.csv")
        data_node = GraphNode.create_data_node(
            dataset_name=dataset_name,
            layer="raw",
            tags=set(),
            dataset=kedro_dataset,
        )
        assert isinstance(data_node, DataNode)
        assert data_node.kedro_obj is kedro_dataset
        assert data_node.id == GraphNode._hash(dataset_name)
        assert data_node.name == dataset_name
        assert data_node.layer == "raw"
        assert data_node.tags == set()
        assert data_node.pipelines == set()
        assert data_node.modular_pipelines == expected_modular_pipelines
        assert not data_node.is_plot_node()
        assert not data_node.is_metric_node()
        assert not data_node.is_image_node()
        assert not data_node.is_json_node()
        assert not data_node.is_tracking_node()

    @pytest.mark.parametrize(
        "transcoded_dataset_name, original_name",
        [
            ("dataset@pandas2", "dataset"),
            (
                "uk.data_science.model_training.dataset@pandas2",
                "uk.data_science.model_training.dataset",
            ),
        ],
    )
    def test_create_transcoded_data_node(self, transcoded_dataset_name, original_name):
        kedro_dataset = CSVDataSet(filepath="foo.csv")
        data_node = GraphNode.create_data_node(
            dataset_name=transcoded_dataset_name,
            layer="raw",
            tags=set(),
            dataset=kedro_dataset,
        )
        assert isinstance(data_node, TranscodedDataNode)
        assert data_node.id == GraphNode._hash(original_name)
        assert data_node.name == original_name
        assert data_node.layer == "raw"
        assert data_node.tags == set()
        assert data_node.pipelines == set()

    def test_create_parameters_all_parameters(self):
        parameters_dataset = MemoryDataset(
            data={"test_split_ratio": 0.3, "num_epochs": 1000}
        )
        parameters_node = GraphNode.create_parameters_node(
            dataset_name="parameters",
            layer=None,
            tags={},
            parameters=parameters_dataset,
        )
        assert isinstance(parameters_node, ParametersNode)
        assert parameters_node.kedro_obj is parameters_dataset
        assert parameters_node.id == GraphNode._hash("parameters")
        assert parameters_node.is_all_parameters()
        assert not parameters_node.is_single_parameter()
        assert parameters_node.parameter_value == {
            "test_split_ratio": 0.3,
            "num_epochs": 1000,
        }
        assert parameters_node.modular_pipelines == []

    @pytest.mark.parametrize(
        "dataset_name,expected_modular_pipelines",
        [
            ("params:test_split_ratio", []),
            (
                "params:uk.data_science.model_training.test_split_ratio",
                ["uk", "uk.data_science", "uk.data_science.model_training"],
            ),
        ],
    )
    def test_create_parameters_node_single_parameter(
        self, dataset_name, expected_modular_pipelines
    ):
        parameters_dataset = MemoryDataset(data=0.3)
        parameters_node = GraphNode.create_parameters_node(
            dataset_name=dataset_name,
            layer=None,
            tags={},
            parameters=parameters_dataset,
        )
        assert isinstance(parameters_node, ParametersNode)
        assert parameters_node.kedro_obj is parameters_dataset
        assert not parameters_node.is_all_parameters()
        assert parameters_node.is_single_parameter()
        assert parameters_node.parameter_value == 0.3
        assert parameters_node.modular_pipelines == expected_modular_pipelines

    @patch("logging.Logger.warning")
    def test_create_non_existing_parameter_node(self, patched_warning):
        """Test the case where ``parameters`` is equal to None"""
        parameters_node = GraphNode.create_parameters_node(
            dataset_name="non_existing", layer=None, tags={}, parameters=None
        )
        assert isinstance(parameters_node, ParametersNode)
        assert parameters_node.parameter_value is None
        patched_warning.assert_has_calls(
            [call("Cannot find parameter `%s` in the catalog.", "non_existing")]
        )

    @patch("logging.Logger.warning")
    def test_create_non_existing_parameter_node_empty_dataset(self, patched_warning):
        """Test the case where ``parameters`` is equal to a MemoryDataset with no data"""
        parameters_dataset = MemoryDataset()
        parameters_node = GraphNode.create_parameters_node(
            dataset_name="non_existing",
            layer=None,
            tags={},
            parameters=parameters_dataset,
        )
        assert parameters_node.parameter_value is None
        patched_warning.assert_has_calls(
            [call("Cannot find parameter `%s` in the catalog.", "non_existing")]
        )


class TestGraphNodePipelines:
    def test_registered_pipeline_name(self):
        pipeline = RegisteredPipeline("__default__")
        assert pipeline.name == "__default__"

    def test_modular_pipeline_name(self):
        pipeline = GraphNode.create_modular_pipeline_node("data_engineering")
        assert pipeline.name == "data_engineering"

    def test_add_node_to_pipeline(self):
        default_pipeline = RegisteredPipeline("__default__")
        another_pipeline = RegisteredPipeline("testing")
        kedro_dataset = CSVDataSet(filepath="foo.csv")
        data_node = GraphNode.create_data_node(
            dataset_name="dataset@transcoded",
            layer="raw",
            tags=set(),
            dataset=kedro_dataset,
        )
        assert data_node.pipelines == set()
        data_node.add_pipeline(default_pipeline.id)
        assert data_node.belongs_to_pipeline(default_pipeline.id)
        assert not data_node.belongs_to_pipeline(another_pipeline.id)


class TestGraphNodeMetadata:
    @pytest.mark.parametrize(
        "dataset,has_metadata", [(MemoryDataset(data=1), True), (None, False)]
    )
    def test_node_has_metadata(self, dataset, has_metadata):
        data_node = GraphNode.create_data_node(
            "test_dataset", layer=None, tags=set(), dataset=dataset
        )
        assert data_node.has_metadata() == has_metadata

    def test_task_node_metadata(self):
        kedro_node = node(
            identity,
            inputs="x",
            outputs="y",
            name="identity_node",
            tags={"tag"},
            namespace="namespace",
        )
        task_node = GraphNode.create_task_node(kedro_node)
        task_node_metadata = TaskNodeMetadata(task_node=task_node)
        assert task_node_metadata.code == dedent(
            """\
            def identity(x):
                return x
            """
        )
        assert task_node_metadata.filepath == str(
            Path(__file__).relative_to(Path.cwd().parent).expanduser()
        )
        assert task_node_metadata.parameters == {}
        assert (
            task_node_metadata.run_command
            == "kedro run --to-nodes=namespace.identity_node"
        )

    def test_task_node_metadata_no_run_command(self):
        kedro_node = node(
            identity,
            inputs="x",
            outputs="y",
            tags={"tag"},
            namespace="namespace",
        )
        task_node = GraphNode.create_task_node(kedro_node)
        task_node_metadata = TaskNodeMetadata(task_node=task_node)
        assert task_node_metadata.run_command is None

    def test_task_node_metadata_with_decorated_func(self):
        kedro_node = node(
            decorated,
            inputs="x",
            outputs="y",
            name="identity_node",
            tags={"tag"},
            namespace="namespace",
        )
        task_node = GraphNode.create_task_node(kedro_node)
        task_node_metadata = TaskNodeMetadata(task_node=task_node)
        assert task_node_metadata.code == dedent(
            """\
            @decorator
            def decorated(x):
                return x
            """
        )
        assert task_node_metadata.filepath == str(
            Path(__file__).relative_to(Path.cwd().parent).expanduser()
        )
        assert task_node_metadata.parameters == {}

    def test_task_node_metadata_with_partial_func(self):
        kedro_node = node(
            partial_func,
            inputs="x",
            outputs="y",
            tags={"tag"},
            namespace="namespace",
        )
        task_node = GraphNode.create_task_node(kedro_node)
        task_node_metadata = TaskNodeMetadata(task_node=task_node)
        assert task_node.name == "<partial>"
        assert not hasattr(task_node_metadata, "code")
        assert not hasattr(task_node_metadata, "filepath")
        assert task_node_metadata.parameters == {}
        assert task_node_metadata.inputs == ["x"]
        assert task_node_metadata.outputs == ["y"]

    def test_data_node_metadata(self):
        dataset = CSVDataSet(filepath="/tmp/dataset.csv")
        data_node = GraphNode.create_data_node(
            dataset_name="dataset",
            layer="raw",
            tags=set(),
            dataset=dataset,
        )
        data_node_metadata = DataNodeMetadata(data_node=data_node)
        assert data_node_metadata.type == "pandas.csv_dataset.CSVDataSet"
        assert data_node_metadata.filepath == "/tmp/dataset.csv"
        assert data_node_metadata.run_command == "kedro run --to-outputs=dataset"

    def test_preview_args_not_exist(self):
        metadata = {"kedro-viz": {"something": 3}}
        dataset = CSVDataSet(filepath="test.csv", metadata=metadata)
        data_node = GraphNode.create_data_node(
            dataset_name="dataset",
            tags=set(),
            layer=None,
            dataset=dataset,
        )
        assert not data_node.is_preview_node()

    def test_get_preview_args(self):
        metadata = {"kedro-viz": {"preview_args": {"nrows": 3}}}
        dataset = CSVDataSet(filepath="test.csv", metadata=metadata)
        data_node = GraphNode.create_data_node(
            dataset_name="dataset",
            tags=set(),
            layer=None,
            dataset=dataset,
        )
        assert data_node.is_preview_node()
        assert data_node.get_preview_args() == {"nrows": 3}

    def test_preview_data_node_metadata(self):
        mock_preview_data = {
            "columns": ["id", "company_rating", "company_location"],
            "index": [0, 1, 2],
            "data": [
                [1, "90%", "London"],
                [2, "80%", "Paris"],
                [3, "40%", "Milan"],
            ],
        }

        preview_data_node = MagicMock()

        preview_data_node.is_plot_node.return_value = False
        preview_data_node.is_image_node.return_value = False
        preview_data_node.is_tracking_node.return_value = False
        preview_data_node.is_preview_node.return_value = True
        preview_data_node.kedro_obj._preview.return_value = mock_preview_data
        preview_node_metadata = DataNodeMetadata(data_node=preview_data_node)
        assert preview_node_metadata.preview == mock_preview_data

    def test_preview_data_node_metadata_not_exist(self):
        preview_data_node = MagicMock()

        preview_data_node.is_plot_node.return_value = False
        preview_data_node.is_image_node.return_value = False
        preview_data_node.is_tracking_node.return_value = False
        preview_data_node.is_preview_node.return_value = True
        preview_data_node.kedro_obj._preview.return_value = False
        preview_node_metadata = DataNodeMetadata(data_node=preview_data_node)
        assert preview_node_metadata.plot is None

    def test_transcoded_data_node_metadata(self):
        dataset = CSVDataSet(filepath="/tmp/dataset.csv")
        transcoded_data_node = GraphNode.create_data_node(
            dataset_name="dataset@pandas2",
            layer="raw",
            tags=set(),
            dataset=dataset,
        )
        transcoded_data_node.original_name = "dataset"
        transcoded_data_node.original_version = ParquetDataSet(filepath="foo.parquet")
        transcoded_data_node.transcoded_versions = [CSVDataSet(filepath="foo.csv")]
        transcoded_data_node_metadata = TranscodedDataNodeMetadata(
            transcoded_data_node=transcoded_data_node
        )
        assert (
            transcoded_data_node_metadata.original_type
            == "pandas.parquet_dataset.ParquetDataSet"
        )

        assert transcoded_data_node_metadata.transcoded_types == [
            "pandas.csv_dataset.CSVDataSet"
        ]

    def test_partitioned_data_node_metadata(self):
        dataset = PartitionedDataset(path="partitioned/", dataset="pandas.CSVDataSet")
        data_node = GraphNode.create_data_node(
            dataset_name="dataset",
            layer="raw",
            tags=set(),
            dataset=dataset,
        )
        data_node_metadata = DataNodeMetadata(data_node=data_node)
        assert data_node_metadata.filepath == "partitioned/"

    # TODO: these test should ideally use a "real" catalog entry to create actual rather
    # than mock DataNode. Or if the loading functionality is tested elsewhere,
    # perhaps they are not needed at all. At the moment they don't actually test much.
    def test_plotly_data_node_metadata(self):
        mock_plot_data = {
            "data": [
                {
                    "x": ["giraffes", "orangutans", "monkeys"],
                    "y": [20, 14, 23],
                    "type": "bar",
                }
            ]
        }
        plotly_data_node = MagicMock()
        plotly_data_node.is_plot_node.return_value = True
        plotly_data_node.is_image_node.return_value = False
        plotly_data_node.is_tracking_node.return_value = False
        plotly_data_node.is_preview_node.return_value = False
        plotly_data_node.kedro_obj.load.return_value = mock_plot_data
        plotly_node_metadata = DataNodeMetadata(data_node=plotly_data_node)
        assert plotly_node_metadata.plot == mock_plot_data

    def test_plotly_data_node_dataset_not_exist(self):
        plotly_data_node = MagicMock()
        plotly_data_node.is_plot_node.return_value = True
        plotly_data_node.is_image_node.return_value = False
        plotly_data_node.is_tracking_node.return_value = False
        plotly_data_node.kedro_obj.exists.return_value = False
        plotly_data_node.is_preview_node.return_value = False
        plotly_node_metadata = DataNodeMetadata(data_node=plotly_data_node)
        assert plotly_node_metadata.plot is None

    def test_plotly_json_dataset_node_metadata(self):
        mock_plot_data = {
            "data": [
                {
                    "x": ["giraffes", "orangutans", "monkeys"],
                    "y": [20, 14, 23],
                    "type": "bar",
                }
            ]
        }
        plotly_json_dataset_node = MagicMock()
        plotly_json_dataset_node.is_plot_node.return_value = True
        plotly_json_dataset_node.is_image_node.return_value = False
        plotly_json_dataset_node.is_tracking_node.return_value = False
        plotly_json_dataset_node.is_preview_node.return_value = False
        plotly_json_dataset_node.kedro_obj.load.return_value = mock_plot_data
        plotly_node_metadata = DataNodeMetadata(data_node=plotly_json_dataset_node)
        assert plotly_node_metadata.plot == mock_plot_data

    # @patch("base64.b64encode")
    def test_image_data_node_metadata(self):
        mock_image_data = base64.b64encode(
            b"iVBORw0KGgoAAAANSUhEUgAAAAEAAAABCAQAAAC1HAwCAA"
            b"AAC0lEQVQYV2NgYAAAAAMAAWgmWQ0AAAAASUVORK5CYII="
        )
        image_dataset_node = MagicMock()
        image_dataset_node.is_image_node.return_value = True
        image_dataset_node.is_plot_node.return_value = False
        image_dataset_node.is_tracking_node.return_value = False
        image_dataset_node.is_preview_node.return_value = False
        image_dataset_node.kedro_obj.load.return_value = mock_image_data
        image_node_metadata = DataNodeMetadata(data_node=image_dataset_node)
        assert image_node_metadata.image == mock_image_data

    def test_image_data_node_dataset_not_exist(self):
        image_dataset_node = MagicMock()
        image_dataset_node.is_image_node.return_value = True
        image_dataset_node.is_plot_node.return_value = False
        image_dataset_node.kedro_obj.exists.return_value = False
        image_dataset_node.is_preview_node.return_value = False
        image_node_metadata = DataNodeMetadata(data_node=image_dataset_node)
        assert image_node_metadata.image is None

    def test_json_data_node_metadata(self):
        mock_json_data = {
            "recommendations": "test string",
            "recommended_controls": False,
            "projected_optimization": 0.0013902,
        }

        json_data_node = MagicMock()
        json_data_node.is_plot_node.return_value = False
        json_data_node.is_image_node.return_value = False
        json_data_node.is_tracking_node.return_value = True
        json_data_node.is_metric_node.return_value = False
        json_data_node.is_preview_node.return_value = False
        json_data_node.kedro_obj.load.return_value = mock_json_data
        json_node_metadata = DataNodeMetadata(data_node=json_data_node)
        assert json_node_metadata.tracking_data == mock_json_data
        assert json_node_metadata.plot is None

    def test_metrics_data_node_metadata_dataset_not_exist(self):
        metrics_data_node = MagicMock()
        metrics_data_node.is_plot_node.return_value = False
        metrics_data_node.is_image_node.return_value = False
        metrics_data_node.is_metric_node.return_value = True
        metrics_data_node.is_preview_node.return_value = False
        metrics_data_node.kedro_obj.exists.return_value = False
        metrics_node_metadata = DataNodeMetadata(data_node=metrics_data_node)
        assert metrics_node_metadata.plot is None

    def test_data_node_metadata_latest_tracking_data_not_exist(self):
        plotly_data_node = MagicMock()
        plotly_data_node.is_plot_node.return_value = True
        plotly_data_node.is_image_node.return_value = False
        plotly_data_node.is_tracking_node.return_value = False
        plotly_data_node.kedro_obj.exists.return_value = False
        plotly_data_node.kedro_obj.exists.return_value = False
        plotly_node_metadata = DataNodeMetadata(data_node=plotly_data_node)
        assert plotly_node_metadata.plot is None

    def test_parameters_metadata_all_parameters(self):
        parameters = {"test_split_ratio": 0.3, "num_epochs": 1000}
        parameters_dataset = MemoryDataset(data=parameters)
        parameters_node = GraphNode.create_parameters_node(
            dataset_name="parameters",
            layer=None,
            tags={},
            parameters=parameters_dataset,
        )
        parameters_node_metadata = ParametersNodeMetadata(parameters_node)
        assert parameters_node_metadata.parameters == parameters

    def test_parameters_metadata_single_parameter(self):
        parameters_dataset = MemoryDataset(data=0.3)
        parameters_node = GraphNode.create_parameters_node(
            dataset_name="params:test_split_ratio",
            layer=None,
            tags={},
            parameters=parameters_dataset,
        )
        parameters_node_metadata = ParametersNodeMetadata(parameters_node)
        assert parameters_node_metadata.parameters == {"test_split_ratio": 0.3}<|MERGE_RESOLUTION|>--- conflicted
+++ resolved
@@ -28,14 +28,7 @@
 except ImportError:
     # older versions
     from kedro.io import MemoryDataSet as MemoryDataset
-<<<<<<< HEAD
-
-    from kedro.io import (  # isort: skip
-        PartitionedDataSet as PartitionedDataset,
-    )
-=======
     from kedro.io import PartitionedDataSet as PartitionedDataset
->>>>>>> 7e783b6d
 
 
 def identity(x):
