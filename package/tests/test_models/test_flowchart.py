# pylint: disable=too-many-public-methods
import base64
from functools import partial
from pathlib import Path
from textwrap import dedent
from unittest.mock import MagicMock, call, patch

import pytest
from kedro.pipeline.node import node
from kedro_datasets.pandas import CSVDataset, ParquetDataset

from kedro_viz.models.flowchart import (
    DataNode,
    DataNodeMetadata,
    GraphNode,
    ParametersNode,
    ParametersNodeMetadata,
    RegisteredPipeline,
    TaskNode,
    TaskNodeMetadata,
    TranscodedDataNode,
    TranscodedDataNodeMetadata,
)

try:
    # kedro 0.18.11 onwards
    from kedro.io import MemoryDataset, PartitionedDataset
except ImportError:
    # older versions
    from kedro.io import MemoryDataSet as MemoryDataset
    from kedro.io import PartitionedDataSet as PartitionedDataset


def identity(x):
    return x


def decorator(fun):
    """
    Not the best way to write decorator
    but trying to stay faithful to the bug report here:
    https://github.com/kedro-org/kedro-viz/issues/484
    """

    def _new_fun(*args, **kwargs):
        return fun(*args, **kwargs)

    _new_fun.__name__ = fun.__name__
    return _new_fun


@decorator
def decorated(x):
    return x


# A normal function
def full_func(a, b, c, x):
    return 1000 * a + 100 * b + 10 * c + x


# A partial function that calls f with
# a as 3, b as 1 and c as 4.
partial_func = partial(full_func, 3, 1, 4)


class TestGraphNodeCreation:
    @pytest.mark.parametrize(
        "namespace,expected_modular_pipelines",
        [
            (None, []),
            (
                "uk.data_science.model_training",
                [
                    "uk",
                    "uk.data_science",
                    "uk.data_science.model_training",
                ],
            ),
        ],
    )
    def test_create_task_node(self, namespace, expected_modular_pipelines):
        kedro_node = node(
            identity,
            inputs="x",
            outputs="y",
            name="identity_node",
            tags={"tag"},
            namespace=namespace,
        )
        task_node = GraphNode.create_task_node(kedro_node)
        assert isinstance(task_node, TaskNode)
        assert task_node.kedro_obj is kedro_node
        assert task_node.id == GraphNode._hash(str(kedro_node))
        assert task_node.name == "identity_node"
        assert task_node.tags == {"tag"}
        assert task_node.pipelines == set()
        assert task_node.modular_pipelines == expected_modular_pipelines

    @pytest.mark.parametrize(
        "dataset_name, expected_modular_pipelines",
        [
            ("dataset", []),
            (
                "uk.data_science.model_training.dataset",
                [
                    "uk",
                    "uk.data_science",
                    "uk.data_science.model_training",
                ],
            ),
        ],
    )
    def test_create_data_node(self, dataset_name, expected_modular_pipelines):
        kedro_dataset = CSVDataset(filepath="foo.csv")
        data_node = GraphNode.create_data_node(
            dataset_name=dataset_name,
            layer="raw",
            tags=set(),
            dataset=kedro_dataset,
            stats={"rows": 10, "columns": 5, "file_size": 1024},
        )
        assert isinstance(data_node, DataNode)
        assert data_node.kedro_obj is kedro_dataset
        assert data_node.id == GraphNode._hash(dataset_name)
        assert data_node.name == dataset_name
        assert data_node.layer == "raw"
        assert data_node.tags == set()
        assert data_node.pipelines == set()
        assert data_node.modular_pipelines == expected_modular_pipelines
        assert data_node.stats["rows"] == 10
        assert data_node.stats["columns"] == 5
        assert data_node.stats["file_size"] == 1024
        assert not data_node.is_plot_node()
        assert not data_node.is_metric_node()
        assert not data_node.is_image_node()
        assert not data_node.is_json_node()
        assert not data_node.is_tracking_node()

    @pytest.mark.parametrize(
        "transcoded_dataset_name, original_name",
        [
            ("dataset@pandas2", "dataset"),
            (
                "uk.data_science.model_training.dataset@pandas2",
                "uk.data_science.model_training.dataset",
            ),
        ],
    )
    def test_create_transcoded_data_node(self, transcoded_dataset_name, original_name):
        kedro_dataset = CSVDataset(filepath="foo.csv")
        data_node = GraphNode.create_data_node(
            dataset_name=transcoded_dataset_name,
            layer="raw",
            tags=set(),
            dataset=kedro_dataset,
            stats={"rows": 10, "columns": 2, "file_size": 1048},
        )
        assert isinstance(data_node, TranscodedDataNode)
        assert data_node.id == GraphNode._hash(original_name)
        assert data_node.name == original_name
        assert data_node.layer == "raw"
        assert data_node.tags == set()
        assert data_node.pipelines == set()
        assert data_node.stats["rows"] == 10
        assert data_node.stats["columns"] == 2
        assert data_node.stats["file_size"] == 1048

    def test_create_parameters_all_parameters(self):
        parameters_dataset = MemoryDataset(
            data={"test_split_ratio": 0.3, "num_epochs": 1000}
        )
        parameters_node = GraphNode.create_parameters_node(
            dataset_name="parameters",
            layer=None,
            tags=set(),
            parameters=parameters_dataset,
        )
        assert isinstance(parameters_node, ParametersNode)
        assert parameters_node.kedro_obj is parameters_dataset
        assert parameters_node.id == GraphNode._hash("parameters")
        assert parameters_node.is_all_parameters()
        assert not parameters_node.is_single_parameter()
        assert parameters_node.parameter_value == {
            "test_split_ratio": 0.3,
            "num_epochs": 1000,
        }
        assert not parameters_node.modular_pipelines

    @pytest.mark.parametrize(
        "dataset_name,expected_modular_pipelines",
        [
            ("params:test_split_ratio", []),
            (
                "params:uk.data_science.model_training.test_split_ratio",
                ["uk", "uk.data_science", "uk.data_science.model_training"],
            ),
        ],
    )
    def test_create_parameters_node_single_parameter(
        self, dataset_name, expected_modular_pipelines
    ):
        parameters_dataset = MemoryDataset(data=0.3)
        parameters_node = GraphNode.create_parameters_node(
            dataset_name=dataset_name,
            layer=None,
            tags=set(),
            parameters=parameters_dataset,
        )
        assert isinstance(parameters_node, ParametersNode)
        assert parameters_node.kedro_obj is parameters_dataset
        assert not parameters_node.is_all_parameters()
        assert parameters_node.is_single_parameter()
        assert parameters_node.parameter_value == 0.3
        assert parameters_node.modular_pipelines == expected_modular_pipelines

    @patch("logging.Logger.warning")
    def test_create_non_existing_parameter_node(self, patched_warning):
        """Test the case where ``parameters`` is equal to None"""
        parameters_node = GraphNode.create_parameters_node(
            dataset_name="non_existing", layer=None, tags=set(), parameters=None
        )
        assert isinstance(parameters_node, ParametersNode)
        assert parameters_node.parameter_value is None
        patched_warning.assert_has_calls(
            [call("Cannot find parameter `%s` in the catalog.", "non_existing")]
        )

    @patch("logging.Logger.warning")
    def test_create_non_existing_parameter_node_empty_dataset(self, patched_warning):
        """Test the case where ``parameters`` is equal to a MemoryDataset with no data"""
        parameters_dataset = MemoryDataset()
        parameters_node = GraphNode.create_parameters_node(
            dataset_name="non_existing",
            layer=None,
            tags=set(),
            parameters=parameters_dataset,
        )
        assert parameters_node.parameter_value is None
        patched_warning.assert_has_calls(
            [call("Cannot find parameter `%s` in the catalog.", "non_existing")]
        )


class TestGraphNodePipelines:
    def test_registered_pipeline_name(self):
        pipeline = RegisteredPipeline(id="__default__")
        assert pipeline.name == "__default__"

    def test_modular_pipeline_name(self):
        pipeline = GraphNode.create_modular_pipeline_node("data_engineering")
        assert pipeline.name == "data_engineering"

    def test_add_node_to_pipeline(self):
<<<<<<< HEAD
        default_pipeline = RegisteredPipeline(id="__default__")
        another_pipeline = RegisteredPipeline(id="testing")
        kedro_dataset = CSVDataSet(filepath="foo.csv")
=======
        default_pipeline = RegisteredPipeline("__default__")
        another_pipeline = RegisteredPipeline("testing")
        kedro_dataset = CSVDataset(filepath="foo.csv")
>>>>>>> cb62e7d0
        data_node = GraphNode.create_data_node(
            dataset_name="dataset@transcoded",
            layer="raw",
            tags=set(),
            dataset=kedro_dataset,
            stats={"rows": 10, "columns": 2, "file_size": 1048},
        )
        assert data_node.pipelines == set()
        data_node.add_pipeline(default_pipeline.id)
        assert data_node.belongs_to_pipeline(default_pipeline.id)
        assert not data_node.belongs_to_pipeline(another_pipeline.id)


class TestGraphNodeMetadata:
    @pytest.mark.parametrize(
        "dataset,has_metadata", [(MemoryDataset(data=1), True), (None, False)]
    )
    def test_node_has_metadata(self, dataset, has_metadata):
        data_node = GraphNode.create_data_node(
            "test_dataset", layer=None, tags=set(), dataset=dataset, stats=None
        )
        assert data_node.has_metadata() == has_metadata

    def test_task_node_metadata(self):
        kedro_node = node(
            identity,
            inputs="x",
            outputs="y",
            name="identity_node",
            tags={"tag"},
            namespace="namespace",
        )
        task_node = GraphNode.create_task_node(kedro_node)
        task_node_metadata = TaskNodeMetadata(task_node=task_node)
        assert task_node_metadata.code == dedent(
            """\
            def identity(x):
                return x
            """
        )
        assert task_node_metadata.filepath == str(
            Path(__file__).relative_to(Path.cwd().parent).expanduser()
        )
        assert task_node_metadata.parameters == {}
        assert (
            task_node_metadata.run_command
            == "kedro run --to-nodes=namespace.identity_node"
        )

    def test_task_node_metadata_no_namespace(self):
        kedro_node = node(
            identity,
            inputs="x",
            outputs="y",
            name="identity_node",
            tags={"tag"},
        )
        task_node = GraphNode.create_task_node(kedro_node)
        task_node_metadata = TaskNodeMetadata(task_node=task_node)
        assert task_node_metadata.code == dedent(
            """\
            def identity(x):
                return x
            """
        )
        assert task_node_metadata.filepath == str(
            Path(__file__).relative_to(Path.cwd().parent).expanduser()
        )
        assert task_node_metadata.parameters == {}
        assert task_node_metadata.run_command == "kedro run --to-nodes=identity_node"

    def test_task_node_metadata_no_run_command(self):
        kedro_node = node(
            identity,
            inputs="x",
            outputs="y",
            tags={"tag"},
            namespace="namespace",
        )
        task_node = GraphNode.create_task_node(kedro_node)
        task_node_metadata = TaskNodeMetadata(task_node=task_node)
        assert task_node_metadata.run_command is None

    def test_task_node_metadata_with_decorated_func(self):
        kedro_node = node(
            decorated,
            inputs="x",
            outputs="y",
            name="identity_node",
            tags={"tag"},
            namespace="namespace",
        )
        task_node = GraphNode.create_task_node(kedro_node)
        task_node_metadata = TaskNodeMetadata(task_node=task_node)
        assert task_node_metadata.code == dedent(
            """\
            @decorator
            def decorated(x):
                return x
            """
        )
        assert task_node_metadata.filepath == str(
            Path(__file__).relative_to(Path.cwd().parent).expanduser()
        )
        assert task_node_metadata.parameters == {}

    def test_task_node_metadata_with_partial_func(self):
        kedro_node = node(
            partial_func,
            inputs="x",
            outputs="y",
            tags={"tag"},
            namespace="namespace",
        )
        task_node = GraphNode.create_task_node(kedro_node)
        task_node_metadata = TaskNodeMetadata(task_node=task_node)
        assert task_node.name == "<partial>"
        assert task_node_metadata.code is None
        assert task_node_metadata.filepath is None
        assert task_node_metadata.parameters == {}
        assert task_node_metadata.inputs == ["x"]
        assert task_node_metadata.outputs == ["y"]

    def test_data_node_metadata(self):
        dataset = CSVDataset(filepath="/tmp/dataset.csv")
        data_node = GraphNode.create_data_node(
            dataset_name="dataset",
            layer="raw",
            tags=set(),
            dataset=dataset,
            stats={"rows": 10, "columns": 2},
        )
        data_node_metadata = DataNodeMetadata(data_node=data_node)
        assert data_node_metadata.type == "pandas.csv_dataset.CSVDataset"
        assert data_node_metadata.filepath == "/tmp/dataset.csv"
        assert data_node_metadata.run_command == "kedro run --to-outputs=dataset"
        assert data_node_metadata.stats["rows"] == 10
        assert data_node_metadata.stats["columns"] == 2

    def test_preview_args_not_exist(self):
        metadata = {"kedro-viz": {"something": 3}}
        dataset = CSVDataset(filepath="test.csv", metadata=metadata)
        data_node = GraphNode.create_data_node(
            dataset_name="dataset", tags=set(), layer=None, dataset=dataset, stats=None
        )
        assert not data_node.is_preview_node()

    def test_get_preview_args(self):
        metadata = {"kedro-viz": {"preview_args": {"nrows": 3}}}
        dataset = CSVDataset(filepath="test.csv", metadata=metadata)
        data_node = GraphNode.create_data_node(
            dataset_name="dataset", tags=set(), layer=None, dataset=dataset, stats=None
        )
        assert data_node.is_preview_node()
        assert data_node.get_preview_args() == {"nrows": 3}

    def test_preview_data_node_metadata(self):
        mock_preview_data = {
            "columns": ["id", "company_rating", "company_location"],
            "index": [0, 1, 2],
            "data": [
                [1, "90%", "London"],
                [2, "80%", "Paris"],
                [3, "40%", "Milan"],
            ],
        }

        preview_data_node = MagicMock()

        preview_data_node.is_plot_node.return_value = False
        preview_data_node.is_image_node.return_value = False
        preview_data_node.is_tracking_node.return_value = False
        preview_data_node.is_preview_node.return_value = True
        preview_data_node.kedro_obj._preview.return_value = mock_preview_data
        preview_node_metadata = DataNodeMetadata(data_node=preview_data_node)
        assert preview_node_metadata.preview == mock_preview_data

    def test_preview_data_node_metadata_not_exist(self):
        preview_data_node = MagicMock()

        preview_data_node.is_plot_node.return_value = False
        preview_data_node.is_image_node.return_value = False
        preview_data_node.is_tracking_node.return_value = False
        preview_data_node.is_preview_node.return_value = True
        preview_data_node.kedro_obj._preview.return_value = False
        preview_node_metadata = DataNodeMetadata(data_node=preview_data_node)
        assert preview_node_metadata.plot is None

    def test_transcoded_data_node_metadata(self):
        dataset = CSVDataset(filepath="/tmp/dataset.csv")
        transcoded_data_node = GraphNode.create_data_node(
            dataset_name="dataset@pandas2",
            layer="raw",
            tags=set(),
            dataset=dataset,
            stats={"rows": 10, "columns": 2},
        )
        transcoded_data_node.original_name = "dataset"
        transcoded_data_node.original_version = ParquetDataset(filepath="foo.parquet")
        transcoded_data_node.transcoded_versions = [CSVDataset(filepath="foo.csv")]
        transcoded_data_node_metadata = TranscodedDataNodeMetadata(
            transcoded_data_node=transcoded_data_node
        )
        assert (
            transcoded_data_node_metadata.original_type
            == "pandas.parquet_dataset.ParquetDataset"
        )

        assert transcoded_data_node_metadata.transcoded_types == [
            "pandas.csv_dataset.CSVDataset"
        ]
        assert transcoded_data_node_metadata.stats["rows"] == 10
        assert transcoded_data_node_metadata.stats["columns"] == 2

    def test_partitioned_data_node_metadata(self):
        dataset = PartitionedDataset(path="partitioned/", dataset="pandas.CSVDataset")
        data_node = GraphNode.create_data_node(
            dataset_name="dataset",
            layer="raw",
            tags=set(),
            dataset=dataset,
            stats=None,
        )
        data_node_metadata = DataNodeMetadata(data_node=data_node)
        assert data_node_metadata.filepath == "partitioned/"

    # TODO: these test should ideally use a "real" catalog entry to create actual rather
    # than mock DataNode. Or if the loading functionality is tested elsewhere,
    # perhaps they are not needed at all. At the moment they don't actually test much.
    def test_plotly_data_node_metadata(self):
        mock_plot_data = {
            "data": [
                {
                    "x": ["giraffes", "orangutans", "monkeys"],
                    "y": [20, 14, 23],
                    "type": "bar",
                }
            ]
        }
        plotly_data_node = MagicMock()
        plotly_data_node.is_plot_node.return_value = True
        plotly_data_node.is_image_node.return_value = False
        plotly_data_node.is_tracking_node.return_value = False
        plotly_data_node.is_preview_node.return_value = False
        plotly_data_node.kedro_obj.load.return_value = mock_plot_data
        plotly_node_metadata = DataNodeMetadata(data_node=plotly_data_node)
        assert plotly_node_metadata.plot == mock_plot_data

    def test_plotly_data_node_dataset_not_exist(self):
        plotly_data_node = MagicMock()
        plotly_data_node.is_plot_node.return_value = True
        plotly_data_node.is_image_node.return_value = False
        plotly_data_node.is_tracking_node.return_value = False
        plotly_data_node.kedro_obj.exists.return_value = False
        plotly_data_node.is_preview_node.return_value = False
        plotly_node_metadata = DataNodeMetadata(data_node=plotly_data_node)
        assert plotly_node_metadata.plot is None

    def test_plotly_json_dataset_node_metadata(self):
        mock_plot_data = {
            "data": [
                {
                    "x": ["giraffes", "orangutans", "monkeys"],
                    "y": [20, 14, 23],
                    "type": "bar",
                }
            ]
        }
        plotly_json_dataset_node = MagicMock()
        plotly_json_dataset_node.is_plot_node.return_value = True
        plotly_json_dataset_node.is_image_node.return_value = False
        plotly_json_dataset_node.is_tracking_node.return_value = False
        plotly_json_dataset_node.is_preview_node.return_value = False
        plotly_json_dataset_node.kedro_obj.load.return_value = mock_plot_data
        plotly_node_metadata = DataNodeMetadata(data_node=plotly_json_dataset_node)
        assert plotly_node_metadata.plot == mock_plot_data

    # @patch("base64.b64encode")
    def test_image_data_node_metadata(self):
        mock_image_data = base64.b64encode(
            b"iVBORw0KGgoAAAANSUhEUgAAAAEAAAABCAQAAAC1HAwCAA"
            b"AAC0lEQVQYV2NgYAAAAAMAAWgmWQ0AAAAASUVORK5CYII="
        )
        image_dataset_node = MagicMock()
        image_dataset_node.is_image_node.return_value = True
        image_dataset_node.is_plot_node.return_value = False
        image_dataset_node.is_tracking_node.return_value = False
        image_dataset_node.is_preview_node.return_value = False
        image_dataset_node.kedro_obj.load.return_value = mock_image_data
        image_node_metadata = DataNodeMetadata(data_node=image_dataset_node)
        assert image_node_metadata.image == mock_image_data

    def test_image_data_node_dataset_not_exist(self):
        image_dataset_node = MagicMock()
        image_dataset_node.is_image_node.return_value = True
        image_dataset_node.is_plot_node.return_value = False
        image_dataset_node.kedro_obj.exists.return_value = False
        image_dataset_node.is_preview_node.return_value = False
        image_node_metadata = DataNodeMetadata(data_node=image_dataset_node)
        assert image_node_metadata.image is None

    def test_json_data_node_metadata(self):
        mock_json_data = {
            "recommendations": "test string",
            "recommended_controls": False,
            "projected_optimization": 0.0013902,
        }

        json_data_node = MagicMock()
        json_data_node.is_plot_node.return_value = False
        json_data_node.is_image_node.return_value = False
        json_data_node.is_tracking_node.return_value = True
        json_data_node.is_metric_node.return_value = False
        json_data_node.is_preview_node.return_value = False
        json_data_node.kedro_obj.load.return_value = mock_json_data
        json_node_metadata = DataNodeMetadata(data_node=json_data_node)
        assert json_node_metadata.tracking_data == mock_json_data
        assert json_node_metadata.plot is None

    def test_metrics_data_node_metadata_dataset_not_exist(self):
        metrics_data_node = MagicMock()
        metrics_data_node.is_plot_node.return_value = False
        metrics_data_node.is_image_node.return_value = False
        metrics_data_node.is_metric_node.return_value = True
        metrics_data_node.is_preview_node.return_value = False
        metrics_data_node.kedro_obj.exists.return_value = False
        metrics_node_metadata = DataNodeMetadata(data_node=metrics_data_node)
        assert metrics_node_metadata.plot is None

    def test_data_node_metadata_latest_tracking_data_not_exist(self):
        plotly_data_node = MagicMock()
        plotly_data_node.is_plot_node.return_value = True
        plotly_data_node.is_image_node.return_value = False
        plotly_data_node.is_tracking_node.return_value = False
        plotly_data_node.kedro_obj.exists.return_value = False
        plotly_data_node.kedro_obj.exists.return_value = False
        plotly_node_metadata = DataNodeMetadata(data_node=plotly_data_node)
        assert plotly_node_metadata.plot is None

    def test_parameters_metadata_all_parameters(self):
        parameters = {"test_split_ratio": 0.3, "num_epochs": 1000}
        parameters_dataset = MemoryDataset(data=parameters)
        parameters_node = GraphNode.create_parameters_node(
            dataset_name="parameters",
            layer=None,
            tags=set(),
            parameters=parameters_dataset,
        )
        parameters_node_metadata = ParametersNodeMetadata(parameters_node)
        assert parameters_node_metadata.parameters == parameters

    def test_parameters_metadata_single_parameter(self):
        parameters_dataset = MemoryDataset(data=0.3)
        parameters_node = GraphNode.create_parameters_node(
            dataset_name="params:test_split_ratio",
            layer=None,
            tags=set(),
            parameters=parameters_dataset,
        )
        parameters_node_metadata = ParametersNodeMetadata(parameters_node)
        assert parameters_node_metadata.parameters == {"test_split_ratio": 0.3}<|MERGE_RESOLUTION|>--- conflicted
+++ resolved
@@ -252,15 +252,9 @@
         assert pipeline.name == "data_engineering"
 
     def test_add_node_to_pipeline(self):
-<<<<<<< HEAD
         default_pipeline = RegisteredPipeline(id="__default__")
         another_pipeline = RegisteredPipeline(id="testing")
-        kedro_dataset = CSVDataSet(filepath="foo.csv")
-=======
-        default_pipeline = RegisteredPipeline("__default__")
-        another_pipeline = RegisteredPipeline("testing")
         kedro_dataset = CSVDataset(filepath="foo.csv")
->>>>>>> cb62e7d0
         data_node = GraphNode.create_data_node(
             dataset_name="dataset@transcoded",
             layer="raw",
