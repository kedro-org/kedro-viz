--- conflicted
+++ resolved
@@ -25,14 +25,10 @@
 #
 # See the License for the specific language governing permissions and
 # limitations under the License.
-<<<<<<< HEAD
 import json
 from pathlib import Path
-from typing import Dict
+from typing import Dict, Optional
 from unittest import mock
-=======
-from pathlib import Path
->>>>>>> e88e2315
 
 import pytest
 from fastapi.testclient import TestClient
@@ -44,15 +40,10 @@
 from sqlalchemy import create_engine
 from sqlalchemy.orm import sessionmaker
 
-<<<<<<< HEAD
 from kedro_viz.api import apps
-from kedro_viz.data_access.managers import DataAccessManager
+from kedro_viz.data_access import DataAccessManager
 from kedro_viz.models.run_model import Base, RunModel
 from kedro_viz.server import populate_data
-=======
-from kedro_viz.data_access import DataAccessManager
-from kedro_viz.models.run_model import Base, RunModel
->>>>>>> e88e2315
 
 
 @pytest.fixture
@@ -176,12 +167,11 @@
 
 
 @pytest.fixture
-<<<<<<< HEAD
 def example_api(
     data_access_manager: DataAccessManager,
     example_pipelines: Dict[str, Pipeline],
     example_catalog: DataCatalog,
-    example_session_store_location: str,
+    example_session_store_location: Optional[Path],
 ):
     api = apps.create_api_app_from_project(mock.MagicMock())
     populate_data(
@@ -197,11 +187,25 @@
 
 
 @pytest.fixture
+def example_api_no_session_store(
+    data_access_manager: DataAccessManager,
+    example_pipelines: Dict[str, Pipeline],
+    example_catalog: DataCatalog,
+):
+    api = apps.create_api_app_from_project(mock.MagicMock())
+    populate_data(data_access_manager, example_catalog, example_pipelines, None)
+    with mock.patch(
+        "kedro_viz.api.responses.data_access_manager", new=data_access_manager
+    ), mock.patch("kedro_viz.api.router.data_access_manager", new=data_access_manager):
+        yield api
+
+
+@pytest.fixture
 def example_transcoded_api(
     data_access_manager: DataAccessManager,
     example_transcoded_pipelines: Dict[str, Pipeline],
     example_transcoded_catalog: DataCatalog,
-    example_session_store_location: str,
+    example_session_store_location: Optional[Path],
 ):
     api = apps.create_api_app_from_project(mock.MagicMock())
     populate_data(
@@ -222,18 +226,12 @@
 
 
 @pytest.fixture
-=======
->>>>>>> e88e2315
 def example_session_store_location(tmp_path):
     yield Path(tmp_path / "session_store.db")
 
 
 @pytest.fixture
-<<<<<<< HEAD
-def setup_dbconn(example_session_store_location):
-=======
 def example_db_session(example_session_store_location):
->>>>>>> e88e2315
     engine = create_engine(f"sqlite:///{example_session_store_location}")
     Base.metadata.create_all(engine)
     Session = sessionmaker(bind=engine)
@@ -243,9 +241,8 @@
 
 
 @pytest.fixture
-<<<<<<< HEAD
-def example_db_dataset(setup_dbconn):
-    session = setup_dbconn
+def example_db_dataset(example_db_session):
+    session = example_db_session
 
     session_data_1 = {
         "package_name": "testsql",
@@ -304,13 +301,4 @@
     session.add(run_1)
     session.add(run_2)
     session.commit()
-    yield session
-=======
-def example_db_dataset(example_db_session):
-    run_1 = RunModel(id="1534326", blob="Hello World 1")
-    run_2 = RunModel(id="41312339", blob="Hello World 2")
-    example_db_session.add(run_1)
-    example_db_session.add(run_2)
-    example_db_session.commit()
-    yield example_db_session
->>>>>>> e88e2315
+    yield session