--- conflicted
+++ resolved
@@ -298,7 +298,6 @@
     new_csv_dataset.save(example_data_frame)
     yield new_csv_dataset
 
-<<<<<<< HEAD
 @pytest.fixture
 def example_data_node():
         dataset_name = "uk.data_science.model_training.dataset"
@@ -313,7 +312,6 @@
         )
 
         yield data_node
-=======
 
 # Create a mock for KedroPipeline with datasets method
 @pytest.fixture
@@ -328,5 +326,4 @@
 def pipeline_with_data_sets_mock():
     pipeline = mock.MagicMock()
     pipeline.data_sets.return_value = ["model_inputs#csv"]
-    return pipeline
->>>>>>> c59df4dd
+    return pipeline