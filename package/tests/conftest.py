# Copyright 2021 QuantumBlack Visual Analytics Limited
#
# Licensed under the Apache License, Version 2.0 (the "License");
# you may not use this file except in compliance with the License.
# You may obtain a copy of the License at
#
#     http://www.apache.org/licenses/LICENSE-2.0
#
# THE SOFTWARE IS PROVIDED "AS IS", WITHOUT WARRANTY OF ANY KIND,
# EXPRESS OR IMPLIED, INCLUDING BUT NOT LIMITED TO THE WARRANTIES
# OF MERCHANTABILITY, FITNESS FOR A PARTICULAR PURPOSE, AND
# NONINFRINGEMENT. IN NO EVENT WILL THE LICENSOR OR OTHER CONTRIBUTORS
# BE LIABLE FOR ANY CLAIM, DAMAGES, OR OTHER LIABILITY, WHETHER IN AN
# ACTION OF CONTRACT, TORT OR OTHERWISE, ARISING FROM, OUT OF, OR IN
# CONNECTION WITH THE SOFTWARE OR THE USE OR OTHER DEALINGS IN THE SOFTWARE.
#
# The QuantumBlack Visual Analytics Limited ("QuantumBlack") name and logo
# (either separately or in combination, "QuantumBlack Trademarks") are
# trademarks of QuantumBlack. The License does not grant you any right or
# license to the QuantumBlack Trademarks. You may not use the QuantumBlack
# Trademarks or any confusingly similar mark as a trademark for your product,
# or use the QuantumBlack Trademarks in any other manner that might cause
# confusion in the marketplace, including but not limited to in advertising,
# on websites, or on software.
#
# See the License for the specific language governing permissions and
# limitations under the License.
from pathlib import Path

import pytest
from kedro.extras.datasets.pandas import CSVDataSet, ParquetDataSet
from kedro.extras.datasets.spark import SparkDataSet
from kedro.io import DataCatalog, MemoryDataSet
from kedro.pipeline import Pipeline, node
from kedro.pipeline.modular_pipeline import pipeline
from sqlalchemy import create_engine
from sqlalchemy.orm import sessionmaker

from kedro_viz.data_access import DataAccessManager
from kedro_viz.models.run_model import Base, RunModel


@pytest.fixture
def data_access_manager():
    yield DataAccessManager()


@pytest.fixture
def example_pipelines():
    def process_data(raw_data, train_test_split):
        ...

    def train_model(model_inputs, parameters):
        ...

    data_processing_pipeline = pipeline(
        Pipeline(
            [
                node(
                    process_data,
                    inputs=["raw_data", "params:train_test_split"],
                    outputs="model_inputs",
                    name="process_data",
                    tags=["split"],
                )
            ]
        ),
        namespace="uk.data_processing",
        outputs="model_inputs",
    )
    data_science_pipeline = pipeline(
        Pipeline(
            [
                node(
                    train_model,
                    inputs=["model_inputs", "parameters"],
                    outputs="model",
                    name="train_model",
                    tags=["train"],
                )
            ]
        ),
        namespace="uk.data_science",
        inputs="model_inputs",
    )
    yield {
        "__default__": data_processing_pipeline + data_science_pipeline,
        "data_science": data_science_pipeline,
        "data_processing": data_processing_pipeline,
    }


@pytest.fixture
def example_catalog():
    yield DataCatalog(
        data_sets={
            "uk.data_processing.raw_data": CSVDataSet(filepath="raw_data.csv"),
            "model_inputs": CSVDataSet(filepath="model_inputs.csv"),
            "uk.data_science.model": MemoryDataSet(),
        },
        feed_dict={
            "parameters": {"train_test_split": 0.1, "num_epochs": 1000},
            "params:train_test_split": 0.1,
        },
        layers={
            "raw": {
                "uk.data_processing.raw_data",
            },
            "model_inputs": {"model_inputs"},
        },
    )


@pytest.fixture
def example_transcoded_pipelines():
    def process_data(raw_data, train_test_split):
        ...

    def train_model(model_inputs, parameters):
        ...

    data_processing_pipeline = pipeline(
        Pipeline(
            [
                node(
                    process_data,
                    inputs=["raw_data", "params:train_test_split"],
                    outputs="model_inputs@spark",
                    name="process_data",
                    tags=["split"],
                ),
                node(
                    train_model,
                    inputs=["model_inputs@pandas", "parameters"],
                    outputs="model",
                    name="train_model",
                    tags=["train"],
                ),
            ]
        ),
    )

    yield {
        "__default__": data_processing_pipeline,
        "data_processing": data_processing_pipeline,
    }


@pytest.fixture
def example_transcoded_catalog():
    yield DataCatalog(
        data_sets={
            "model_inputs@pandas": ParquetDataSet(filepath="model_inputs.parquet"),
            "model_inputs@spark": SparkDataSet(filepath="model_inputs.csv"),
        },
        feed_dict={
            "parameters": {"train_test_split": 0.1, "num_epochs": 1000},
            "params:train_test_split": 0.1,
        },
    )


<<<<<<< HEAD
=======
@pytest.fixture
def example_session_store_location(tmp_path):
    yield Path(tmp_path / "session_store.db")


@pytest.fixture
def setup_dbconn(example_session_store_location):
    engine = create_engine(f"sqlite:///{example_session_store_location}")
    Base.metadata.create_all(engine)
    Session = sessionmaker(bind=engine)
    session = Session()
    yield session
    session.close()


>>>>>>> ad498ced
@pytest.fixture
def example_db_dataset(setup_dbconn):
    session = setup_dbconn
    run_1 = RunModel(id="1534326", blob="Hello World 1")
    run_2 = RunModel(id="41312339", blob="Hello World 2")
    session.add(run_1)
    session.add(run_2)
    session.commit()
    yield session<|MERGE_RESOLUTION|>--- conflicted
+++ resolved
@@ -160,8 +160,6 @@
     )
 
 
-<<<<<<< HEAD
-=======
 @pytest.fixture
 def example_session_store_location(tmp_path):
     yield Path(tmp_path / "session_store.db")
@@ -177,7 +175,6 @@
     session.close()
 
 
->>>>>>> ad498ced
 @pytest.fixture
 def example_db_dataset(setup_dbconn):
     session = setup_dbconn
