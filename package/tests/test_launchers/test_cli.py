--- conflicted
+++ resolved
@@ -221,7 +221,6 @@
     assert run_process_kwargs["kwargs"]["port"] in cli._VIZ_PROCESSES
 
 
-<<<<<<< HEAD
 @pytest.mark.parametrize(
     "command_options, deployer_args",
     [
@@ -294,7 +293,10 @@
             "/UserGuide/Concepts.RegionsAndAvailabilityZones.html"
             "#Concepts.RegionsAndAvailabilityZones.Regions\x1b[0m"
         )
-=======
+    ]
+    mock_click_echo.assert_has_calls(mock_click_echo_calls)
+
+
 def test_kedro_viz_command_group(mocker):
     mock_click_echo = mocker.patch("click.echo")
     runner = CliRunner()
@@ -310,7 +312,6 @@
             "Options:\n  --help  Show this message and exit.\n\n"
             "Commands:\n  run  Launch local Kedro Viz instance\x1b[0m"
         ),
->>>>>>> 754c6b7e
     ]
 
     mock_click_echo.assert_has_calls(mock_click_echo_calls)