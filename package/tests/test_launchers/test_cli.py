--- conflicted
+++ resolved
@@ -614,49 +614,31 @@
 
 
 @pytest.mark.parametrize(
-<<<<<<< HEAD
-    "platform, endpoint, bucket_name, package_name",
+    "platform, endpoint, bucket_name, include_hooks, package_name",
     [
-        ("azure", "https://example-bucket.web.core.windows.net", "example-bucket", "demo_project"),
-=======
-    "platform, endpoint, bucket_name, include_hooks",
-    [
->>>>>>> 3c4197f4
         (
             "azure",
             "https://example-bucket.web.core.windows.net",
             "example-bucket",
-<<<<<<< HEAD
-            "demo_project"
-=======
             False,
->>>>>>> 3c4197f4
+            "demo_project",
         ),
         (
             "aws",
             "http://example-bucket.s3-website.us-east-2.amazonaws.com/",
             "example-bucket",
-<<<<<<< HEAD
-            "demo_project"
-        ),
-        ("local", None, None, "demo_project"),
-=======
-            True,
-        ),
-        ("gcp", "http://34.120.87.227/", "example-bucket", False),
-        ("local", None, None, True),
->>>>>>> 3c4197f4
+            "demo_project",
+        ),
+        ("gcp", "http://34.120.87.227/", "example-bucket", False, "demo_project"),
+        ("local", None, None, True, "demo_project"),
     ],
 )
 def test_load_and_deploy_viz_success(
     platform,
     endpoint,
     bucket_name,
-<<<<<<< HEAD
+    include_hooks,
     package_name,
-=======
-    include_hooks,
->>>>>>> 3c4197f4
     mock_DeployerFactory,
     mock_load_and_populate_data,
     mock_process_completed,
@@ -667,16 +649,13 @@
     deployer_mock = mock_DeployerFactory.create_deployer.return_value
 
     cli.load_and_deploy_viz(
-<<<<<<< HEAD
-        platform, endpoint, bucket_name, package_name, mock_process_completed, mock_exception_queue
-=======
         platform,
         endpoint,
         bucket_name,
         include_hooks,
+        package_name,
         mock_process_completed,
         mock_exception_queue,
->>>>>>> 3c4197f4
     )
 
     mock_load_and_populate_data.assert_called_once_with(
