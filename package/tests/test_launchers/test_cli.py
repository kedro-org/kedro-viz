--- conflicted
+++ resolved
@@ -466,15 +466,12 @@
             "example-bucket",
             0,
         ),
-<<<<<<< HEAD
         (
             "gcp",
             "http://34.120.87.227/",
             "example-bucket",
             0,
         ),
-=======
->>>>>>> 25a7affb
         ("local", None, None, 0),
     ],
 )
@@ -543,14 +540,11 @@
             "http://example-bucket.s3-website.us-east-2.amazonaws.com/",
             "example-bucket",
         ),
-<<<<<<< HEAD
         (
             "gcp",
             "http://34.120.87.227/",
             "example-bucket",
         ),
-=======
->>>>>>> 25a7affb
         ("local", None, None),
     ],
 )
