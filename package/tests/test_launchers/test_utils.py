--- conflicted
+++ resolved
@@ -67,9 +67,5 @@
     captured = capsys.readouterr()
 
     for second in range(1, VIZ_DEPLOY_TIME_LIMIT + 1):
-<<<<<<< HEAD
-        expected_output = f"...Creating your build/static-website ({second}s)"
-=======
         expected_output = f"...Creating your build/deploy Kedro-Viz ({second}s)"
->>>>>>> 9c862823
         assert expected_output in captured.out