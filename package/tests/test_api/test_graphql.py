<<<<<<< HEAD
# Copyright 2021 QuantumBlack Visual Analytics Limited
#
# Licensed under the Apache License, Version 2.0 (the "License");
# you may not use this file except in compliance with the License.
# You may obtain a copy of the License at
#
#     http://www.apache.org/licenses/LICENSE-2.0
#
# THE SOFTWARE IS PROVIDED "AS IS", WITHOUT WARRANTY OF ANY KIND,
# EXPRESS OR IMPLIED, INCLUDING BUT NOT LIMITED TO THE WARRANTIES
# OF MERCHANTABILITY, FITNESS FOR A PARTICULAR PURPOSE, AND
# NONINFRINGEMENT. IN NO EVENT WILL THE LICENSOR OR OTHER CONTRIBUTORS
# BE LIABLE FOR ANY CLAIM, DAMAGES, OR OTHER LIABILITY, WHETHER IN AN
# ACTION OF CONTRACT, TORT OR OTHERWISE, ARISING FROM, OUT OF, OR IN
# CONNECTION WITH THE SOFTWARE OR THE USE OR OTHER DEALINGS IN THE SOFTWARE.
#
# The QuantumBlack Visual Analytics Limited ("QuantumBlack") name and logo
# (either separately or in combination, "QuantumBlack Trademarks") are
# trademarks of QuantumBlack. The License does not grant you any right or
# license to the QuantumBlack Trademarks. You may not use the QuantumBlack
# Trademarks or any confusingly similar mark as a trademark for your product,
# or use the QuantumBlack Trademarks in any other manner that might cause
# confusion in the marketplace, including but not limited to in advertising,
# on websites, or on software.
#
# See the License for the specific language governing permissions and
# limitations under the License.

=======
>>>>>>> 141c15c6
from unittest import mock
from unittest.mock import PropertyMock, call, patch
from pathlib import Path

import shutil
import pytest
from kedro.extras.datasets.pandas import CSVDataSet
from kedro.extras.datasets.tracking import JSONDataSet, MetricsDataSet
from kedro.io import DataCatalog, Version
from strawberry import ID

from kedro_viz.api.graphql import JSONObject, TrackingDataSet, get_run_tracking_data
from kedro_viz.data_access.managers import DataAccessManager


@pytest.fixture
def example_tracking_output():
    yield [
        TrackingDataSet(
            datasetName="metrics",
            datasetType="kedro.extras.datasets.tracking.metrics_dataset.MetricsDataSet",
            data={
                "col1": [{"runId": "2021-11-02T18.24.24.379Z", "value": 1.0}],
                "col2": [{"runId": "2021-11-02T18.24.24.379Z", "value": 2.0}],
                "col3": [{"runId": "2021-11-02T18.24.24.379Z", "value": 3.0}],
            },
        ),
        TrackingDataSet(
            datasetName="more_metrics",
            datasetType="kedro.extras.datasets.tracking.metrics_dataset.MetricsDataSet",
            data={
                "col4": [{"runId": "2021-11-02T18.24.24.379Z", "value": 4.0}],
                "col5": [{"runId": "2021-11-02T18.24.24.379Z", "value": 5.0}],
                "col6": [{"runId": "2021-11-02T18.24.24.379Z", "value": 6.0}],
            },
        ),
        TrackingDataSet(
            datasetName="json_tracking",
            datasetType="kedro.extras.datasets.tracking.json_dataset.JSONDataSet",
            data={
                "col2": [{"runId": "2021-11-02T18.24.24.379Z", "value": True}],
                "col3": [{"runId": "2021-11-02T18.24.24.379Z", "value": 3}],
                "col7": [
                    {"runId": "2021-11-02T18.24.24.379Z", "value": "column_seven"}
                ],
            },
        ),
    ]


class TestTrackingData:
    def test_graphql_run_tracking_data_query(
        self, tmp_path, data_access_manager: DataAccessManager, example_tracking_output
    ):
        save_version = "2021-11-02T18.24.24.379Z"
        with mock.patch(
            "kedro_viz.api.graphql.data_access_manager", new=data_access_manager
        ):
            metrics_dataset = MetricsDataSet(
                filepath=Path(tmp_path / "test.json").as_posix(),
                version=Version(None, save_version),
            )
            metrics_dataset.save({"col1": 1, "col2": 2, "col3": 3})

            dataset = CSVDataSet(filepath="dataset.csv")

            more_metrics = MetricsDataSet(
                filepath=Path(tmp_path / "metrics.json").as_posix(),
                version=Version(None, save_version),
            )
            more_metrics.save({"col4": 4, "col5": 5, "col6": 6})

            json_dataset = JSONDataSet(
                filepath=Path(tmp_path/ "tracking.json").as_posix(),
                version=Version(None, save_version),
            )
            json_dataset.save({"col7": "column_seven", "col2": True, "col3": 3})

            catalog = DataCatalog(
                data_sets={
                    "metrics": metrics_dataset,
                    "csv": dataset,
                    "more_metrics": more_metrics,
                    "json_tracking": json_dataset,
                }
            )
            data_access_manager.add_catalog(catalog)

            assert get_run_tracking_data([ID(save_version)]) == example_tracking_output

    @patch("logging.Logger.warning")
    def test_graphql_run_no_tracking_data_query(
        self,
        patched_warning,
        data_access_manager: DataAccessManager,
    ):
        save_version = "2021-11-02T18.24.24.379Z"
        with mock.patch(
            "kedro_viz.api.graphql.data_access_manager", new=data_access_manager
        ):
            dataset = CSVDataSet(filepath="dataset.csv")
            catalog = DataCatalog(
                data_sets={
                    "csv": dataset,
                }
            )
            data_access_manager.add_catalog(catalog)

            assert get_run_tracking_data([ID(save_version)]) == []

            patched_warning.assert_has_calls(
                [call("No tracking datasets found in catalog")]
            )

    @patch("logging.Logger.warning")
    def test_graphql_run_tracking_no_filepath_query(
        self, patched_warning, tmp_path, data_access_manager: DataAccessManager
    ):
        save_version = "2021-11-02T18.24.24.379Z"
        with mock.patch(
            "kedro_viz.api.graphql.data_access_manager", new=data_access_manager
        ):
            dataset = CSVDataSet(filepath="dataset.csv")

            json_dataset = JSONDataSet(
                filepath=Path(tmp_path / "tracking.json").as_posix(),
                version=Version(None, save_version),
            )

            catalog = DataCatalog(
                data_sets={
                    "csv": dataset,
                    "json_tracking": json_dataset,
                }
            )
            data_access_manager.add_catalog(catalog)

            assert get_run_tracking_data([ID(save_version)]) == [
                TrackingDataSet(
                    datasetName="json_tracking",
                    datasetType="kedro.extras.datasets.tracking.json_dataset.JSONDataSet",
                    data=JSONObject({}),
                )
            ]

            patched_warning.assert_has_calls(
                [
                    call(
                        "`%s`could not be found",
                        json_dataset._get_versioned_path(str(save_version)),
                    )
                ]
            )


class TestGraphQLEndpoints:
    def test_graphql_run_list_endpoint(self, client, example_db_dataset):
        with mock.patch(
            "kedro_viz.data_access.DataAccessManager.db_session",
            new_callable=PropertyMock,
        ) as mock_session:
            mock_session.return_value = example_db_dataset
            response = client.post(
                "/graphql", json={"query": "{runsList {id bookmark}}"}
            )
        assert response.json() == {
            "data": {
                "runsList": [
                    {"id": "1534326", "bookmark": False},
                    {"id": "41312339", "bookmark": False},
                ]
            }
        }

    def test_graphql_run_list_endpoint_no_dbsession(self, client):
        with mock.patch(
            "kedro_viz.data_access.DataAccessManager.db_session",
            new_callable=PropertyMock,
        ) as mock_session:
            mock_session.return_value = None
            response = client.post(
                "/graphql", json={"query": "{runsList {id bookmark}}"}
            )
        assert response.json() == {"data": {"runsList": []}}

    def test_graphql_runs_metadata_endpoint(self, client, example_db_dataset):
        with mock.patch(
            "kedro_viz.data_access.DataAccessManager.db_session",
            new_callable=PropertyMock,
        ) as mock_session:
            mock_session.return_value = example_db_dataset
            response = client.post(
                "/graphql",
                json={"query": "{runMetadata(runIds: [1534326]) {id bookmark}}"},
            )
        assert response.json() == {
            "data": {
                "runMetadata": [
                    {"id": "1534326", "bookmark": False},
                ]
            }
        }

    def test_graphql_runs_metadata_endpoint_no_dbsession(self, client):
        with mock.patch(
            "kedro_viz.data_access.DataAccessManager.db_session",
            new_callable=PropertyMock,
        ) as mock_session:
            mock_session.return_value = None
            response = client.post(
                "/graphql",
                json={"query": "{runMetadata(runIds: [1534326]) {id bookmark}}"},
            )
        assert response.json() == {"data": {"runMetadata": []}}

    @patch("kedro_viz.api.graphql.get_run_tracking_data")
    def test_graphql_runs_tracking_data_endpoint(
        self, patched_tracking, client, example_tracking_output
    ):
        patched_tracking.return_value = example_tracking_output
        response = client.post(
            "/graphql",
            json={
                "query": """{runTrackingData(runIds: [1534326,1234,1234])
                {datasetName, datasetType, data}}"""
            },
        )

        expected_response = {
            "data": {
                "runTrackingData": [
                    {
                        "datasetName": "metrics",
                        "datasetType": "kedro.extras.datasets.tracking."
                        "metrics_dataset.MetricsDataSet",
                        "data": {
                            "col1": [
                                {"runId": "2021-11-02T18.24.24.379Z", "value": 1.0}
                            ],
                            "col2": [
                                {"runId": "2021-11-02T18.24.24.379Z", "value": 2.0}
                            ],
                            "col3": [
                                {"runId": "2021-11-02T18.24.24.379Z", "value": 3.0}
                            ],
                        },
                    },
                    {
                        "datasetName": "more_metrics",
                        "datasetType": "kedro.extras.datasets.tracking."
                        "metrics_dataset.MetricsDataSet",
                        "data": {
                            "col4": [
                                {"runId": "2021-11-02T18.24.24.379Z", "value": 4.0}
                            ],
                            "col5": [
                                {"runId": "2021-11-02T18.24.24.379Z", "value": 5.0}
                            ],
                            "col6": [
                                {"runId": "2021-11-02T18.24.24.379Z", "value": 6.0}
                            ],
                        },
                    },
                    {
                        "datasetName": "json_tracking",
                        "datasetType": "kedro.extras.datasets.tracking.json_dataset.JSONDataSet",
                        "data": {
                            "col2": [
                                {"runId": "2021-11-02T18.24.24.379Z", "value": True}
                            ],
                            "col3": [{"runId": "2021-11-02T18.24.24.379Z", "value": 3}],
                            "col7": [
                                {
                                    "runId": "2021-11-02T18.24.24.379Z",
                                    "value": "column_seven",
                                }
                            ],
                        },
                    },
                ]
            }
        }
        assert response.json() == expected_response<|MERGE_RESOLUTION|>--- conflicted
+++ resolved
@@ -1,4 +1,4 @@
-<<<<<<< HEAD
+
 # Copyright 2021 QuantumBlack Visual Analytics Limited
 #
 # Licensed under the Apache License, Version 2.0 (the "License");
@@ -27,8 +27,7 @@
 # See the License for the specific language governing permissions and
 # limitations under the License.
 
-=======
->>>>>>> 141c15c6
+
 from unittest import mock
 from unittest.mock import PropertyMock, call, patch
 from pathlib import Path
