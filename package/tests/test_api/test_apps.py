--- conflicted
+++ resolved
@@ -27,11 +27,7 @@
 # limitations under the License.
 import operator
 from pathlib import Path
-<<<<<<< HEAD
-from typing import Any, Dict, Iterable, List
-=======
-from typing import Dict, List, Optional
->>>>>>> 2d432410
+from typing import Any, Dict, Iterable, List, Optional
 from unittest import mock
 from unittest.mock import PropertyMock
 
@@ -839,4 +835,4 @@
         api_app = apps.create_api_app_from_file(filepath)
         client = TestClient(api_app)
         response = client.get("/")
-        assert response.status_code == 200
+        assert response.status_code == 200