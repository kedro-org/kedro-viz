--- conflicted
+++ resolved
@@ -1,730 +1,728 @@
-# Copyright 2021 QuantumBlack Visual Analytics Limited
-#
-# Licensed under the Apache License, Version 2.0 (the "License");
-# you may not use this file except in compliance with the License.
-# You may obtain a copy of the License at
-#
-#     http://www.apache.org/licenses/LICENSE-2.0
-#
-# THE SOFTWARE IS PROVIDED "AS IS", WITHOUT WARRANTY OF ANY KIND,
-# EXPRESS OR IMPLIED, INCLUDING BUT NOT LIMITED TO THE WARRANTIES
-# OF MERCHANTABILITY, FITNESS FOR A PARTICULAR PURPOSE, AND
-# NONINFRINGEMENT. IN NO EVENT WILL THE LICENSOR OR OTHER CONTRIBUTORS
-# BE LIABLE FOR ANY CLAIM, DAMAGES, OR OTHER LIABILITY, WHETHER IN AN
-# ACTION OF CONTRACT, TORT OR OTHERWISE, ARISING FROM, OUT OF, OR IN
-# CONNECTION WITH THE SOFTWARE OR THE USE OR OTHER DEALINGS IN THE SOFTWARE.
-#
-# The QuantumBlack Visual Analytics Limited ("QuantumBlack") name and logo
-# (either separately or in combination, "QuantumBlack Trademarks") are
-# trademarks of QuantumBlack. The License does not grant you any right or
-# license to the QuantumBlack Trademarks. You may not use the QuantumBlack
-# Trademarks or any confusingly similar mark as a trademark for your product,
-# or use the QuantumBlack Trademarks in any other manner that might cause
-# confusion in the marketplace, including but not limited to in advertising,
-# on websites, or on software.
-#
-# See the License for the specific language governing permissions and
-# limitations under the License.
-import operator
-from pathlib import Path
-from typing import Dict, List
-from unittest import mock
-from unittest.mock import PropertyMock
-
-import pytest
-from fastapi.testclient import TestClient
-from kedro.io import DataCatalog
-from kedro.pipeline import Pipeline
-
-from kedro_viz.api import apps
-from kedro_viz.data_access.managers import DataAccessManager
-from kedro_viz.models.graph import TaskNode
-from kedro_viz.server import populate_data
-
-
-@pytest.fixture
-def example_api(
-    data_access_manager: DataAccessManager,
-    example_pipelines: Dict[str, Pipeline],
-    example_catalog: DataCatalog,
-    example_session_store_location: str,
-):
-    api = apps.create_api_app_from_project(mock.MagicMock())
-    populate_data(
-        data_access_manager,
-        example_catalog,
-        example_pipelines,
-        example_session_store_location,
-    )
-    with mock.patch(
-        "kedro_viz.api.responses.data_access_manager", new=data_access_manager
-    ), mock.patch("kedro_viz.api.router.data_access_manager", new=data_access_manager):
-        yield api
-
-
-@pytest.fixture
-def example_transcoded_api(
-    data_access_manager: DataAccessManager,
-    example_transcoded_pipelines: Dict[str, Pipeline],
-    example_transcoded_catalog: DataCatalog,
-    example_session_store_location: str,
-):
-    api = apps.create_api_app_from_project(mock.MagicMock())
-    populate_data(
-        data_access_manager,
-        example_transcoded_catalog,
-        example_transcoded_pipelines,
-        example_session_store_location,
-    )
-    with mock.patch(
-        "kedro_viz.api.responses.data_access_manager", new=data_access_manager
-    ), mock.patch("kedro_viz.api.router.data_access_manager", new=data_access_manager):
-        yield api
-
-
-@pytest.fixture
-def client(example_api):
-    yield TestClient(example_api)
-
-
-<<<<<<< HEAD
-=======
-def test_graphql_run_query():
-    query = """
-            query TestQuery($runId: ID!) {
-                run(runId: $runId) {
-                    id
-                    bookmark
-                    timestamp
-                    title
-                    metadata {
-                        author
-                        gitBranch
-                    }
-                    details {
-                        name
-                        details
-                    }
-                }
-            }
-        """
-
-    result = schema.execute_sync(
-        query,
-        variable_values={"runId": "123"},
-    )
-
-    assert result.errors is None
-    assert result.data["run"] == {
-        "id": "123",
-        "bookmark": True,
-        "timestamp": "2021-09-08T10:55:36.810Z",
-        "title": "Sprint 5",
-        "metadata": {"author": "author", "gitBranch": "my-branch"},
-        "details": {"details": "{json:details}", "name": "name"},
-    }
-
-
-def test_graphql_runs_query():
-    query = """
-                query TestQuery{
-                    runs {
-                        id
-                        bookmark
-                        timestamp
-                        title
-                    }
-                }
-            """
-
-    result = schema.execute_sync(
-        query,
-    )
-
-    assert result.errors is None
-    assert result.data["runs"] == [
-        {
-            "id": "123",
-            "bookmark": True,
-            "timestamp": "2021-09-08T10:55:36.810Z",
-            "title": "Sprint 5",
-        }
-    ]
-
-
->>>>>>> 842f5af6
-def assert_nodes_equal(response_nodes, expected_nodes):
-    node_sort_keys = operator.itemgetter("id")
-    for response_node, expected_node in zip(
-        sorted(response_nodes, key=node_sort_keys),
-        sorted(expected_nodes, key=node_sort_keys),
-    ):
-        # since tags and pipelines are Sets, which are unordered,
-        # to assert them, we have to sort first
-        response_node_tags = response_node.pop("tags")
-        expected_node_tags = expected_node.pop("tags")
-        assert sorted(response_node_tags) == sorted(expected_node_tags)
-
-        response_node_pipelines = response_node.pop("pipelines")
-        expected_node_pipelines = expected_node.pop("pipelines")
-        assert sorted(response_node_pipelines) == sorted(expected_node_pipelines)
-
-        assert response_node == expected_node
-
-
-def assert_dict_list_equal(
-    response: List[Dict], expected: List[Dict], sort_keys: List[str]
-):
-    """Assert two list of dictionaries with undeterministic order
-    to be equal by sorting them first based on a sort key.
-    """
-    assert sorted(response, key=operator.itemgetter(*sort_keys)) == sorted(
-        expected, key=operator.itemgetter(*sort_keys)
-    )
-
-
-def assert_example_data(response_data):
-    """Assert graph response for the `example_pipelines` and `example_catalog` fixtures."""
-    expected_edges = [
-        {"source": "7b140b3f", "target": "d5a8b994"},
-        {"source": "56118ad8", "target": "0ecea0de"},
-        {"source": "13399a82", "target": "56118ad8"},
-        {"source": "f1f1425b", "target": "7b140b3f"},
-        {"source": "0ecea0de", "target": "7b140b3f"},
-        {"source": "c506f374", "target": "56118ad8"},
-        {"source": "13399a82", "target": "uk.data_processing"},
-        {"source": "uk.data_processing", "target": "0ecea0de"},
-        {"source": "c506f374", "target": "uk.data_processing"},
-        {"source": "f1f1425b", "target": "uk"},
-        {"source": "13399a82", "target": "uk"},
-        {"source": "f1f1425b", "target": "uk.data_science"},
-        {"source": "c506f374", "target": "uk"},
-        {"source": "uk.data_science", "target": "d5a8b994"},
-        {"source": "0ecea0de", "target": "uk.data_science"},
-        {"source": "uk", "target": "d5a8b994"},
-    ]
-    assert_dict_list_equal(
-        response_data.pop("edges"), expected_edges, sort_keys=("source", "target")
-    )
-    # compare nodes
-    expected_nodes = [
-        {
-            "id": "56118ad8",
-            "name": "Process Data",
-            "full_name": "process_data",
-            "tags": ["split"],
-            "pipelines": ["__default__", "data_processing"],
-            "modular_pipelines": ["uk", "uk.data_processing"],
-            "type": "task",
-            "parameters": {"train_test_split": 0.1},
-        },
-        {
-            "id": "13399a82",
-            "name": "Raw Data",
-            "full_name": "uk.data_processing.raw_data",
-            "tags": ["split"],
-            "pipelines": ["__default__", "data_processing"],
-            "modular_pipelines": ["uk", "uk.data_processing"],
-            "type": "data",
-            "layer": "raw",
-            "dataset_type": "kedro.extras.datasets.pandas.csv_dataset.CSVDataSet",
-        },
-        {
-            "id": "c506f374",
-            "name": "Params: Train Test Split",
-            "full_name": "params:train_test_split",
-            "tags": ["split"],
-            "pipelines": ["__default__", "data_processing"],
-            "modular_pipelines": [],
-            "type": "parameters",
-            "layer": None,
-            "dataset_type": None,
-        },
-        {
-            "id": "0ecea0de",
-            "name": "Model Inputs",
-            "full_name": "model_inputs",
-            "tags": ["train", "split"],
-            "pipelines": ["__default__", "data_science", "data_processing"],
-            "modular_pipelines": [],
-            "type": "data",
-            "layer": "model_inputs",
-            "dataset_type": "kedro.extras.datasets.pandas.csv_dataset.CSVDataSet",
-        },
-        {
-            "id": "7b140b3f",
-            "name": "Train Model",
-            "full_name": "train_model",
-            "tags": ["train"],
-            "pipelines": ["__default__", "data_science"],
-            "modular_pipelines": ["uk", "uk.data_science"],
-            "type": "task",
-            "parameters": {"train_test_split": 0.1, "num_epochs": 1000},
-        },
-        {
-            "id": "f1f1425b",
-            "name": "Parameters",
-            "full_name": "parameters",
-            "tags": ["train"],
-            "pipelines": ["__default__", "data_science"],
-            "modular_pipelines": [],
-            "type": "parameters",
-            "layer": None,
-            "dataset_type": None,
-        },
-        {
-            "id": "d5a8b994",
-            "name": "Model",
-            "full_name": "uk.data_science.model",
-            "tags": ["train"],
-            "pipelines": ["__default__", "data_science"],
-            "modular_pipelines": ["uk", "uk.data_science"],
-            "type": "data",
-            "layer": None,
-            "dataset_type": "kedro.io.memory_data_set.MemoryDataSet",
-        },
-        {
-            "id": "uk.data_processing",
-            "name": "Data Processing",
-            "full_name": "uk.data_processing",
-            "tags": [],
-            "pipelines": ["__default__", "data_processing"],
-            "type": "modularPipeline",
-            "modular_pipelines": None,
-            "layer": None,
-            "dataset_type": None,
-        },
-        {
-            "id": "uk.data_science",
-            "name": "Data Science",
-            "full_name": "uk.data_science",
-            "tags": [],
-            "pipelines": ["__default__", "data_science"],
-            "type": "modularPipeline",
-            "modular_pipelines": None,
-            "layer": None,
-            "dataset_type": None,
-        },
-        {
-            "id": "uk",
-            "name": "Uk",
-            "full_name": "uk",
-            "tags": [],
-            "pipelines": ["__default__", "data_processing", "data_science"],
-            "type": "modularPipeline",
-            "modular_pipelines": None,
-            "layer": None,
-            "dataset_type": None,
-        },
-    ]
-    assert_nodes_equal(response_data.pop("nodes"), expected_nodes)
-
-    # compare modular pipelines
-    expected_modular_pipelines = [
-        {"id": "uk", "name": "Uk"},
-        {"id": "uk.data_processing", "name": "Data Processing"},
-        {"id": "uk.data_science", "name": "Data Science"},
-    ]
-    assert_dict_list_equal(
-        response_data.pop("modular_pipelines"),
-        expected_modular_pipelines,
-        sort_keys=("id",),
-    )
-
-    # compare the rest
-    assert response_data == {
-        "tags": [{"id": "split", "name": "Split"}, {"id": "train", "name": "Train"}],
-        "layers": ["raw", "model_inputs"],
-        "pipelines": [
-            {"id": "__default__", "name": "Default"},
-            {"id": "data_science", "name": "Data Science"},
-            {"id": "data_processing", "name": "Data Processing"},
-        ],
-        "selected_pipeline": "__default__",
-    }
-
-
-def assert_example_transcoded_data(response_data):
-    """Assert graph response for the `example_transcoded_pipelines`
-    and `example_transcoded_catalog` fixtures."""
-    expected_edges = [
-        {"source": "f1f1425b", "target": "2302ea78"},
-        {"source": "dbad7c24", "target": "0ecea0de"},
-        {"source": "c506f374", "target": "dbad7c24"},
-        {"source": "7c58d8e6", "target": "dbad7c24"},
-        {"source": "2302ea78", "target": "1d06a0d7"},
-        {"source": "0ecea0de", "target": "2302ea78"},
-    ]
-    assert_dict_list_equal(
-        response_data.pop("edges"), expected_edges, sort_keys=("source", "target")
-    )
-    # compare nodes
-    expected_nodes = [
-        {
-            "id": "dbad7c24",
-            "name": "Process Data",
-            "full_name": "process_data",
-            "tags": ["split"],
-            "pipelines": ["__default__", "data_processing"],
-            "modular_pipelines": [],
-            "type": "task",
-            "parameters": {"train_test_split": 0.1},
-        },
-        {
-            "id": "7c58d8e6",
-            "name": "Raw Data",
-            "full_name": "raw_data",
-            "tags": ["split"],
-            "pipelines": ["__default__", "data_processing"],
-            "modular_pipelines": [],
-            "type": "data",
-            "layer": None,
-            "dataset_type": None,
-        },
-        {
-            "id": "c506f374",
-            "name": "Params: Train Test Split",
-            "full_name": "params:train_test_split",
-            "tags": ["split"],
-            "pipelines": ["__default__", "data_processing"],
-            "modular_pipelines": [],
-            "type": "parameters",
-            "layer": None,
-            "dataset_type": None,
-        },
-        {
-            "id": "0ecea0de",
-            "name": "Model Inputs",
-            "full_name": "model_inputs",
-            "tags": ["train", "split"],
-            "pipelines": ["__default__", "data_processing"],
-            "modular_pipelines": [],
-            "type": "data",
-            "layer": None,
-            "dataset_type": None,
-        },
-        {
-            "id": "2302ea78",
-            "name": "Train Model",
-            "full_name": "train_model",
-            "tags": ["train"],
-            "pipelines": ["__default__", "data_processing"],
-            "modular_pipelines": [],
-            "type": "task",
-            "parameters": {"train_test_split": 0.1, "num_epochs": 1000},
-        },
-        {
-            "id": "f1f1425b",
-            "name": "Parameters",
-            "full_name": "parameters",
-            "tags": ["train"],
-            "pipelines": ["__default__", "data_processing"],
-            "modular_pipelines": [],
-            "type": "parameters",
-            "layer": None,
-            "dataset_type": None,
-        },
-        {
-            "id": "1d06a0d7",
-            "name": "Model",
-            "full_name": "model",
-            "tags": ["train"],
-            "pipelines": ["__default__", "data_processing"],
-            "modular_pipelines": [],
-            "type": "data",
-            "layer": None,
-            "dataset_type": None,
-        },
-    ]
-
-    assert_nodes_equal(response_data.pop("nodes"), expected_nodes)
-
-
-class TestGraphQLEndpoint:
-    def test_graphql_endpoint(self, client, example_db_dataset):
-        with mock.patch(
-            "kedro_viz.data_access.DataAccessManager.db_session",
-            new_callable=PropertyMock,
-        ) as mock_session:
-            mock_session.return_value = example_db_dataset
-            response = client.post("/graphql", json={"query": "{runs{id blob}}"})
-        assert response.json() == {
-            "data": {
-                "runs": [
-                    {"id": "1534326", "blob": "Hello World 1"},
-                    {"id": "41312339", "blob": "Hello World 2"},
-                ]
-            }
-        }
-
-
-class TestIndexEndpoint:
-    def test_index(self, client):
-        response = client.get("/")
-        assert response.status_code == 200
-        assert "heap" not in response.text
-        assert "checkReloadStatus" not in response.text
-
-    @mock.patch("kedro_viz.integrations.kedro.telemetry.get_heap_app_id")
-    @mock.patch("kedro_viz.integrations.kedro.telemetry.get_heap_identity")
-    def test_heap_enabled(
-        self, mock_get_heap_identity, mock_get_heap_app_id, client, tmpdir
-    ):
-        mock_get_heap_app_id.return_value = "my_heap_app"
-        mock_get_heap_identity.return_value = "my_heap_identity"
-        response = client.get("/")
-        assert response.status_code == 200
-        assert 'heap.load("my_heap_app")' in response.text
-        assert 'heap.identify("my_heap_identity")' in response.text
-
-
-@pytest.fixture
-def example_autoreload_api():
-    yield apps.create_api_app_from_project(mock.MagicMock(), autoreload=True)
-
-
-class TestReloadEndpoint:
-    def test_autoreload_script_added_to_index(self, example_autoreload_api):
-        client = TestClient(example_autoreload_api)
-        response = client.get("/")
-        assert response.status_code == 200
-        assert "checkReloadStatus" in response.text
-
-    def test_reload_endpoint_return_400_when_header_not_set(
-        self, example_autoreload_api
-    ):
-        client = TestClient(example_autoreload_api)
-        response = client.get("/api/reload")
-        assert response.status_code == 400
-
-    @mock.patch("kedro_viz.api.apps._create_etag")
-    def test_reload_endpoint_return_304_when_content_has_not_changed(
-        self, patched_create_etag
-    ):
-        patched_create_etag.return_value = "old etag"
-        api = apps.create_api_app_from_project(mock.MagicMock(), autoreload=True)
-
-        client = TestClient(api)
-
-        # if the client sends an If-None-Match header with the same value as the etag value
-        # on the server, the server should return a 304
-        response = client.get("/api/reload", headers={"If-None-Match": "old etag"})
-        assert response.status_code == 304
-
-        # when the etag has changed, the server will return a 200
-        response = client.get("/api/reload", headers={"If-None-Match": "new etag"})
-        assert response.status_code == 200
-
-
-class TestMainEndpoint:
-    """Test a viz API created from a Kedro project."""
-
-    def test_endpoint_main(self, client):
-        response = client.get("/api/main")
-        assert response.status_code == 200
-        assert_example_data(response.json())
-
-
-class TestTranscodedDataset:
-    """Test a viz API created from a Kedro project."""
-
-    def test_endpoint_main(self, example_transcoded_api):
-        client = TestClient(example_transcoded_api)
-        response = client.get("/api/main")
-        assert response.status_code == 200
-        assert_example_transcoded_data(response.json())
-
-    def test_transcoded_data_node_metadata(self, example_transcoded_api):
-        client = TestClient(example_transcoded_api)
-        response = client.get("/api/nodes/0ecea0de")
-        assert response.json() == {
-            "filepath": "model_inputs.csv",
-            "original_type": "kedro.extras.datasets.spark.spark_dataset.SparkDataSet",
-            "transcoded_types": [
-                "kedro.extras.datasets.pandas.parquet_dataset.ParquetDataSet"
-            ],
-            "run_command": 'kedro run --to-outputs="model_inputs@spark"',
-        }
-
-
-class TestNodeMetadataEndpoint:
-    def test_node_not_exist(self, client):
-        response = client.get("/api/nodes/foo")
-        assert response.status_code == 404
-
-    def test_task_node_metadata(self, client):
-        response = client.get("/api/nodes/56118ad8")
-        metadata = response.json()
-        assert (
-            metadata["code"].lstrip()
-            == "def process_data(raw_data, train_test_split):\n        ...\n"
-        )
-        assert metadata["parameters"] == {"train_test_split": 0.1}
-        assert metadata["inputs"] == ["Raw Data", "Params: Train Test Split"]
-        assert metadata["outputs"] == ["Model Inputs"]
-        assert metadata["run_command"] == 'kedro run --to-nodes="process_data"'
-        assert str(Path("package/tests/conftest.py")) in metadata["filepath"]
-
-    def test_data_node_metadata(self, client):
-        response = client.get("/api/nodes/0ecea0de")
-        assert response.json() == {
-            "filepath": "model_inputs.csv",
-            "type": "kedro.extras.datasets.pandas.csv_dataset.CSVDataSet",
-            "run_command": 'kedro run --to-outputs="model_inputs"',
-        }
-
-    def test_data_node_metadata_for_free_input(self, client):
-        response = client.get("/api/nodes/13399a82")
-        assert response.json() == {
-            "filepath": "raw_data.csv",
-            "type": "kedro.extras.datasets.pandas.csv_dataset.CSVDataSet",
-        }
-
-    def test_parameters_node_metadata(self, client):
-        response = client.get("/api/nodes/f1f1425b")
-        assert response.json() == {
-            "parameters": {"train_test_split": 0.1, "num_epochs": 1000}
-        }
-
-    def test_single_parameter_node_metadata(self, client):
-        response = client.get("/api/nodes/c506f374")
-        assert response.json() == {"parameters": {"train_test_split": 0.1}}
-
-    def test_no_metadata(self, client):
-        with mock.patch.object(TaskNode, "has_metadata", return_value=False):
-            response = client.get("/api/nodes/56118ad8")
-        assert response.json() == {}
-
-
-class TestSinglePipelineEndpoint:
-    def test_get_pipeline(self, client):
-        response = client.get("/api/pipelines/data_science")
-        assert response.status_code == 200
-        response_data = response.json()
-        expected_edges = [
-            {"source": "7b140b3f", "target": "d5a8b994"},
-            {"source": "f1f1425b", "target": "uk.data_science"},
-            {"source": "f1f1425b", "target": "7b140b3f"},
-            {"source": "uk.data_science", "target": "d5a8b994"},
-            {"source": "c506f374", "target": "uk"},
-            {"source": "uk", "target": "d5a8b994"},
-            {"source": "13399a82", "target": "uk"},
-            {"source": "0ecea0de", "target": "uk.data_science"},
-            {"source": "f1f1425b", "target": "uk"},
-            {"source": "0ecea0de", "target": "7b140b3f"},
-        ]
-        assert_dict_list_equal(
-            response_data.pop("edges"), expected_edges, sort_keys=("source", "target")
-        )
-        expected_nodes = [
-            {
-                "id": "0ecea0de",
-                "name": "Model Inputs",
-                "full_name": "model_inputs",
-                "tags": ["train", "split"],
-                "pipelines": ["__default__", "data_science", "data_processing"],
-                "modular_pipelines": [],
-                "type": "data",
-                "layer": "model_inputs",
-                "dataset_type": "kedro.extras.datasets.pandas.csv_dataset.CSVDataSet",
-            },
-            {
-                "id": "7b140b3f",
-                "name": "Train Model",
-                "full_name": "train_model",
-                "tags": ["train"],
-                "pipelines": ["__default__", "data_science"],
-                "modular_pipelines": ["uk", "uk.data_science"],
-                "type": "task",
-                "parameters": {"train_test_split": 0.1, "num_epochs": 1000},
-            },
-            {
-                "id": "f1f1425b",
-                "name": "Parameters",
-                "full_name": "parameters",
-                "tags": ["train"],
-                "pipelines": ["__default__", "data_science"],
-                "modular_pipelines": [],
-                "type": "parameters",
-                "layer": None,
-                "dataset_type": None,
-            },
-            {
-                "id": "d5a8b994",
-                "name": "Model",
-                "full_name": "uk.data_science.model",
-                "tags": ["train"],
-                "pipelines": ["__default__", "data_science"],
-                "modular_pipelines": ["uk", "uk.data_science"],
-                "type": "data",
-                "layer": None,
-                "dataset_type": "kedro.io.memory_data_set.MemoryDataSet",
-            },
-            {
-                "id": "uk",
-                "name": "Uk",
-                "full_name": "uk",
-                "tags": [],
-                "pipelines": ["data_science", "data_processing", "__default__"],
-                "type": "modularPipeline",
-                "modular_pipelines": None,
-                "layer": None,
-                "dataset_type": None,
-            },
-            {
-                "id": "uk.data_science",
-                "name": "Data Science",
-                "full_name": "uk.data_science",
-                "tags": [],
-                "pipelines": ["data_science", "__default__"],
-                "type": "modularPipeline",
-                "modular_pipelines": None,
-                "layer": None,
-                "dataset_type": None,
-            },
-        ]
-        assert_nodes_equal(response_data.pop("nodes"), expected_nodes)
-
-        expected_modular_pipelines = [
-            {"id": "uk", "name": "Uk"},
-            {"id": "uk.data_processing", "name": "Data Processing"},
-            {"id": "uk.data_science", "name": "Data Science"},
-        ]
-        assert_dict_list_equal(
-            response_data.pop("modular_pipelines"),
-            expected_modular_pipelines,
-            sort_keys=("id",),
-        )
-        assert response_data == {
-            "tags": [
-                {"id": "split", "name": "Split"},
-                {"id": "train", "name": "Train"},
-            ],
-            "layers": ["model_inputs", "raw"],
-            "pipelines": [
-                {"id": "__default__", "name": "Default"},
-                {"id": "data_science", "name": "Data Science"},
-                {"id": "data_processing", "name": "Data Processing"},
-            ],
-            "selected_pipeline": "data_science",
-        }
-
-    def test_get_non_existing_pipeline(self, client):
-        response = client.get("/api/pipelines/foo")
-        assert response.status_code == 404
-
-
-class TestAPIAppFromFile:
-    def test_api_app_from_json_file_main_api(self):
-        filepath = str(Path(__file__).parent.parent / "example_pipelines.json")
-        api_app = apps.create_api_app_from_file(filepath)
-        client = TestClient(api_app)
-        response = client.get("/api/main")
-        assert_example_data(response.json())
-
-    def test_api_app_from_json_file_index(self):
-        filepath = str(Path(__file__).parent.parent / "example_pipelines.json")
-        api_app = apps.create_api_app_from_file(filepath)
-        client = TestClient(api_app)
-        response = client.get("/")
-        assert response.status_code == 200
+# Copyright 2021 QuantumBlack Visual Analytics Limited
+#
+# Licensed under the Apache License, Version 2.0 (the "License");
+# you may not use this file except in compliance with the License.
+# You may obtain a copy of the License at
+#
+#     http://www.apache.org/licenses/LICENSE-2.0
+#
+# THE SOFTWARE IS PROVIDED "AS IS", WITHOUT WARRANTY OF ANY KIND,
+# EXPRESS OR IMPLIED, INCLUDING BUT NOT LIMITED TO THE WARRANTIES
+# OF MERCHANTABILITY, FITNESS FOR A PARTICULAR PURPOSE, AND
+# NONINFRINGEMENT. IN NO EVENT WILL THE LICENSOR OR OTHER CONTRIBUTORS
+# BE LIABLE FOR ANY CLAIM, DAMAGES, OR OTHER LIABILITY, WHETHER IN AN
+# ACTION OF CONTRACT, TORT OR OTHERWISE, ARISING FROM, OUT OF, OR IN
+# CONNECTION WITH THE SOFTWARE OR THE USE OR OTHER DEALINGS IN THE SOFTWARE.
+#
+# The QuantumBlack Visual Analytics Limited ("QuantumBlack") name and logo
+# (either separately or in combination, "QuantumBlack Trademarks") are
+# trademarks of QuantumBlack. The License does not grant you any right or
+# license to the QuantumBlack Trademarks. You may not use the QuantumBlack
+# Trademarks or any confusingly similar mark as a trademark for your product,
+# or use the QuantumBlack Trademarks in any other manner that might cause
+# confusion in the marketplace, including but not limited to in advertising,
+# on websites, or on software.
+#
+# See the License for the specific language governing permissions and
+# limitations under the License.
+import operator
+from pathlib import Path
+from typing import Dict, List
+from unittest import mock
+from unittest.mock import PropertyMock
+
+import pytest
+from fastapi.testclient import TestClient
+from kedro.io import DataCatalog
+from kedro.pipeline import Pipeline
+
+from kedro_viz.api import apps
+from kedro_viz.api.graphql import schema
+from kedro_viz.data_access.managers import DataAccessManager
+from kedro_viz.models.graph import TaskNode
+from kedro_viz.server import populate_data
+
+
+@pytest.fixture
+def example_api(
+    data_access_manager: DataAccessManager,
+    example_pipelines: Dict[str, Pipeline],
+    example_catalog: DataCatalog,
+    example_session_store_location: str,
+):
+    api = apps.create_api_app_from_project(mock.MagicMock())
+    populate_data(
+        data_access_manager,
+        example_catalog,
+        example_pipelines,
+        example_session_store_location,
+    )
+    with mock.patch(
+        "kedro_viz.api.responses.data_access_manager", new=data_access_manager
+    ), mock.patch("kedro_viz.api.router.data_access_manager", new=data_access_manager):
+        yield api
+
+
+@pytest.fixture
+def example_transcoded_api(
+    data_access_manager: DataAccessManager,
+    example_transcoded_pipelines: Dict[str, Pipeline],
+    example_transcoded_catalog: DataCatalog,
+    example_session_store_location: str,
+):
+    api = apps.create_api_app_from_project(mock.MagicMock())
+    populate_data(
+        data_access_manager,
+        example_transcoded_catalog,
+        example_transcoded_pipelines,
+        example_session_store_location,
+    )
+    with mock.patch(
+        "kedro_viz.api.responses.data_access_manager", new=data_access_manager
+    ), mock.patch("kedro_viz.api.router.data_access_manager", new=data_access_manager):
+        yield api
+
+
+@pytest.fixture
+def client(example_api):
+    yield TestClient(example_api)
+
+
+def test_graphql_run_query():
+    query = """
+            query TestQuery($runId: ID!) {
+                run(runId: $runId) {
+                    id
+                    bookmark
+                    timestamp
+                    title
+                    metadata {
+                        author
+                        gitBranch
+                    }
+                    details {
+                        name
+                        details
+                    }
+                }
+            }
+        """
+
+    result = schema.execute_sync(
+        query,
+        variable_values={"runId": "123"},
+    )
+
+    assert result.errors is None
+    assert result.data["run"] == {
+        "id": "123",
+        "bookmark": True,
+        "timestamp": "2021-09-08T10:55:36.810Z",
+        "title": "Sprint 5",
+        "metadata": {"author": "author", "gitBranch": "my-branch"},
+        "details": {"details": "{json:details}", "name": "name"},
+    }
+
+
+def test_graphql_runs_query():
+    query = """
+                query TestQuery{
+                    runs {
+                        id
+                        bookmark
+                        timestamp
+                        title
+                    }
+                }
+            """
+
+    result = schema.execute_sync(
+        query,
+    )
+
+    assert result.errors is None
+    assert result.data["runs"] == [
+        {
+            "id": "123",
+            "bookmark": True,
+            "timestamp": "2021-09-08T10:55:36.810Z",
+            "title": "Sprint 5",
+        }
+    ]
+
+
+def assert_nodes_equal(response_nodes, expected_nodes):
+    node_sort_keys = operator.itemgetter("id")
+    for response_node, expected_node in zip(
+        sorted(response_nodes, key=node_sort_keys),
+        sorted(expected_nodes, key=node_sort_keys),
+    ):
+        # since tags and pipelines are Sets, which are unordered,
+        # to assert them, we have to sort first
+        response_node_tags = response_node.pop("tags")
+        expected_node_tags = expected_node.pop("tags")
+        assert sorted(response_node_tags) == sorted(expected_node_tags)
+
+        response_node_pipelines = response_node.pop("pipelines")
+        expected_node_pipelines = expected_node.pop("pipelines")
+        assert sorted(response_node_pipelines) == sorted(expected_node_pipelines)
+
+        assert response_node == expected_node
+
+
+def assert_dict_list_equal(
+    response: List[Dict], expected: List[Dict], sort_keys: List[str]
+):
+    """Assert two list of dictionaries with undeterministic order
+    to be equal by sorting them first based on a sort key.
+    """
+    assert sorted(response, key=operator.itemgetter(*sort_keys)) == sorted(
+        expected, key=operator.itemgetter(*sort_keys)
+    )
+
+
+def assert_example_data(response_data):
+    """Assert graph response for the `example_pipelines` and `example_catalog` fixtures."""
+    expected_edges = [
+        {"source": "7b140b3f", "target": "d5a8b994"},
+        {"source": "56118ad8", "target": "0ecea0de"},
+        {"source": "13399a82", "target": "56118ad8"},
+        {"source": "f1f1425b", "target": "7b140b3f"},
+        {"source": "0ecea0de", "target": "7b140b3f"},
+        {"source": "c506f374", "target": "56118ad8"},
+        {"source": "13399a82", "target": "uk.data_processing"},
+        {"source": "uk.data_processing", "target": "0ecea0de"},
+        {"source": "c506f374", "target": "uk.data_processing"},
+        {"source": "f1f1425b", "target": "uk"},
+        {"source": "13399a82", "target": "uk"},
+        {"source": "f1f1425b", "target": "uk.data_science"},
+        {"source": "c506f374", "target": "uk"},
+        {"source": "uk.data_science", "target": "d5a8b994"},
+        {"source": "0ecea0de", "target": "uk.data_science"},
+        {"source": "uk", "target": "d5a8b994"},
+    ]
+    assert_dict_list_equal(
+        response_data.pop("edges"), expected_edges, sort_keys=("source", "target")
+    )
+    # compare nodes
+    expected_nodes = [
+        {
+            "id": "56118ad8",
+            "name": "Process Data",
+            "full_name": "process_data",
+            "tags": ["split"],
+            "pipelines": ["__default__", "data_processing"],
+            "modular_pipelines": ["uk", "uk.data_processing"],
+            "type": "task",
+            "parameters": {"train_test_split": 0.1},
+        },
+        {
+            "id": "13399a82",
+            "name": "Raw Data",
+            "full_name": "uk.data_processing.raw_data",
+            "tags": ["split"],
+            "pipelines": ["__default__", "data_processing"],
+            "modular_pipelines": ["uk", "uk.data_processing"],
+            "type": "data",
+            "layer": "raw",
+            "dataset_type": "kedro.extras.datasets.pandas.csv_dataset.CSVDataSet",
+        },
+        {
+            "id": "c506f374",
+            "name": "Params: Train Test Split",
+            "full_name": "params:train_test_split",
+            "tags": ["split"],
+            "pipelines": ["__default__", "data_processing"],
+            "modular_pipelines": [],
+            "type": "parameters",
+            "layer": None,
+            "dataset_type": None,
+        },
+        {
+            "id": "0ecea0de",
+            "name": "Model Inputs",
+            "full_name": "model_inputs",
+            "tags": ["train", "split"],
+            "pipelines": ["__default__", "data_science", "data_processing"],
+            "modular_pipelines": [],
+            "type": "data",
+            "layer": "model_inputs",
+            "dataset_type": "kedro.extras.datasets.pandas.csv_dataset.CSVDataSet",
+        },
+        {
+            "id": "7b140b3f",
+            "name": "Train Model",
+            "full_name": "train_model",
+            "tags": ["train"],
+            "pipelines": ["__default__", "data_science"],
+            "modular_pipelines": ["uk", "uk.data_science"],
+            "type": "task",
+            "parameters": {"train_test_split": 0.1, "num_epochs": 1000},
+        },
+        {
+            "id": "f1f1425b",
+            "name": "Parameters",
+            "full_name": "parameters",
+            "tags": ["train"],
+            "pipelines": ["__default__", "data_science"],
+            "modular_pipelines": [],
+            "type": "parameters",
+            "layer": None,
+            "dataset_type": None,
+        },
+        {
+            "id": "d5a8b994",
+            "name": "Model",
+            "full_name": "uk.data_science.model",
+            "tags": ["train"],
+            "pipelines": ["__default__", "data_science"],
+            "modular_pipelines": ["uk", "uk.data_science"],
+            "type": "data",
+            "layer": None,
+            "dataset_type": "kedro.io.memory_data_set.MemoryDataSet",
+        },
+        {
+            "id": "uk.data_processing",
+            "name": "Data Processing",
+            "full_name": "uk.data_processing",
+            "tags": [],
+            "pipelines": ["__default__", "data_processing"],
+            "type": "modularPipeline",
+            "modular_pipelines": None,
+            "layer": None,
+            "dataset_type": None,
+        },
+        {
+            "id": "uk.data_science",
+            "name": "Data Science",
+            "full_name": "uk.data_science",
+            "tags": [],
+            "pipelines": ["__default__", "data_science"],
+            "type": "modularPipeline",
+            "modular_pipelines": None,
+            "layer": None,
+            "dataset_type": None,
+        },
+        {
+            "id": "uk",
+            "name": "Uk",
+            "full_name": "uk",
+            "tags": [],
+            "pipelines": ["__default__", "data_processing", "data_science"],
+            "type": "modularPipeline",
+            "modular_pipelines": None,
+            "layer": None,
+            "dataset_type": None,
+        },
+    ]
+    assert_nodes_equal(response_data.pop("nodes"), expected_nodes)
+
+    # compare modular pipelines
+    expected_modular_pipelines = [
+        {"id": "uk", "name": "Uk"},
+        {"id": "uk.data_processing", "name": "Data Processing"},
+        {"id": "uk.data_science", "name": "Data Science"},
+    ]
+    assert_dict_list_equal(
+        response_data.pop("modular_pipelines"),
+        expected_modular_pipelines,
+        sort_keys=("id",),
+    )
+
+    # compare the rest
+    assert response_data == {
+        "tags": [{"id": "split", "name": "Split"}, {"id": "train", "name": "Train"}],
+        "layers": ["raw", "model_inputs"],
+        "pipelines": [
+            {"id": "__default__", "name": "Default"},
+            {"id": "data_science", "name": "Data Science"},
+            {"id": "data_processing", "name": "Data Processing"},
+        ],
+        "selected_pipeline": "__default__",
+    }
+
+
+def assert_example_transcoded_data(response_data):
+    """Assert graph response for the `example_transcoded_pipelines`
+    and `example_transcoded_catalog` fixtures."""
+    expected_edges = [
+        {"source": "f1f1425b", "target": "2302ea78"},
+        {"source": "dbad7c24", "target": "0ecea0de"},
+        {"source": "c506f374", "target": "dbad7c24"},
+        {"source": "7c58d8e6", "target": "dbad7c24"},
+        {"source": "2302ea78", "target": "1d06a0d7"},
+        {"source": "0ecea0de", "target": "2302ea78"},
+    ]
+    assert_dict_list_equal(
+        response_data.pop("edges"), expected_edges, sort_keys=("source", "target")
+    )
+    # compare nodes
+    expected_nodes = [
+        {
+            "id": "dbad7c24",
+            "name": "Process Data",
+            "full_name": "process_data",
+            "tags": ["split"],
+            "pipelines": ["__default__", "data_processing"],
+            "modular_pipelines": [],
+            "type": "task",
+            "parameters": {"train_test_split": 0.1},
+        },
+        {
+            "id": "7c58d8e6",
+            "name": "Raw Data",
+            "full_name": "raw_data",
+            "tags": ["split"],
+            "pipelines": ["__default__", "data_processing"],
+            "modular_pipelines": [],
+            "type": "data",
+            "layer": None,
+            "dataset_type": None,
+        },
+        {
+            "id": "c506f374",
+            "name": "Params: Train Test Split",
+            "full_name": "params:train_test_split",
+            "tags": ["split"],
+            "pipelines": ["__default__", "data_processing"],
+            "modular_pipelines": [],
+            "type": "parameters",
+            "layer": None,
+            "dataset_type": None,
+        },
+        {
+            "id": "0ecea0de",
+            "name": "Model Inputs",
+            "full_name": "model_inputs",
+            "tags": ["train", "split"],
+            "pipelines": ["__default__", "data_processing"],
+            "modular_pipelines": [],
+            "type": "data",
+            "layer": None,
+            "dataset_type": None,
+        },
+        {
+            "id": "2302ea78",
+            "name": "Train Model",
+            "full_name": "train_model",
+            "tags": ["train"],
+            "pipelines": ["__default__", "data_processing"],
+            "modular_pipelines": [],
+            "type": "task",
+            "parameters": {"train_test_split": 0.1, "num_epochs": 1000},
+        },
+        {
+            "id": "f1f1425b",
+            "name": "Parameters",
+            "full_name": "parameters",
+            "tags": ["train"],
+            "pipelines": ["__default__", "data_processing"],
+            "modular_pipelines": [],
+            "type": "parameters",
+            "layer": None,
+            "dataset_type": None,
+        },
+        {
+            "id": "1d06a0d7",
+            "name": "Model",
+            "full_name": "model",
+            "tags": ["train"],
+            "pipelines": ["__default__", "data_processing"],
+            "modular_pipelines": [],
+            "type": "data",
+            "layer": None,
+            "dataset_type": None,
+        },
+    ]
+
+    assert_nodes_equal(response_data.pop("nodes"), expected_nodes)
+
+
+class TestGraphQLEndpoint:
+    def test_graphql_endpoint(self, client, example_db_dataset):
+        with mock.patch(
+            "kedro_viz.data_access.DataAccessManager.db_session",
+            new_callable=PropertyMock,
+        ) as mock_session:
+            mock_session.return_value = example_db_dataset
+            response = client.post("/graphql", json={"query": "{allRuns{id blob}}"})
+        assert response.json() == {
+            "data": {
+                "allRuns": [
+                    {"id": "1534326", "blob": "Hello World 1"},
+                    {"id": "41312339", "blob": "Hello World 2"},
+                ]
+            }
+        }
+
+
+class TestIndexEndpoint:
+    def test_index(self, client):
+        response = client.get("/")
+        assert response.status_code == 200
+        assert "heap" not in response.text
+        assert "checkReloadStatus" not in response.text
+
+    @mock.patch("kedro_viz.integrations.kedro.telemetry.get_heap_app_id")
+    @mock.patch("kedro_viz.integrations.kedro.telemetry.get_heap_identity")
+    def test_heap_enabled(
+        self, mock_get_heap_identity, mock_get_heap_app_id, client, tmpdir
+    ):
+        mock_get_heap_app_id.return_value = "my_heap_app"
+        mock_get_heap_identity.return_value = "my_heap_identity"
+        response = client.get("/")
+        assert response.status_code == 200
+        assert 'heap.load("my_heap_app")' in response.text
+        assert 'heap.identify("my_heap_identity")' in response.text
+
+
+@pytest.fixture
+def example_autoreload_api():
+    yield apps.create_api_app_from_project(mock.MagicMock(), autoreload=True)
+
+
+class TestReloadEndpoint:
+    def test_autoreload_script_added_to_index(self, example_autoreload_api):
+        client = TestClient(example_autoreload_api)
+        response = client.get("/")
+        assert response.status_code == 200
+        assert "checkReloadStatus" in response.text
+
+    def test_reload_endpoint_return_400_when_header_not_set(
+        self, example_autoreload_api
+    ):
+        client = TestClient(example_autoreload_api)
+        response = client.get("/api/reload")
+        assert response.status_code == 400
+
+    @mock.patch("kedro_viz.api.apps._create_etag")
+    def test_reload_endpoint_return_304_when_content_has_not_changed(
+        self, patched_create_etag
+    ):
+        patched_create_etag.return_value = "old etag"
+        api = apps.create_api_app_from_project(mock.MagicMock(), autoreload=True)
+
+        client = TestClient(api)
+
+        # if the client sends an If-None-Match header with the same value as the etag value
+        # on the server, the server should return a 304
+        response = client.get("/api/reload", headers={"If-None-Match": "old etag"})
+        assert response.status_code == 304
+
+        # when the etag has changed, the server will return a 200
+        response = client.get("/api/reload", headers={"If-None-Match": "new etag"})
+        assert response.status_code == 200
+
+
+class TestMainEndpoint:
+    """Test a viz API created from a Kedro project."""
+
+    def test_endpoint_main(self, client):
+        response = client.get("/api/main")
+        assert response.status_code == 200
+        assert_example_data(response.json())
+
+
+class TestTranscodedDataset:
+    """Test a viz API created from a Kedro project."""
+
+    def test_endpoint_main(self, example_transcoded_api):
+        client = TestClient(example_transcoded_api)
+        response = client.get("/api/main")
+        assert response.status_code == 200
+        assert_example_transcoded_data(response.json())
+
+    def test_transcoded_data_node_metadata(self, example_transcoded_api):
+        client = TestClient(example_transcoded_api)
+        response = client.get("/api/nodes/0ecea0de")
+        assert response.json() == {
+            "filepath": "model_inputs.csv",
+            "original_type": "kedro.extras.datasets.spark.spark_dataset.SparkDataSet",
+            "transcoded_types": [
+                "kedro.extras.datasets.pandas.parquet_dataset.ParquetDataSet"
+            ],
+            "run_command": 'kedro run --to-outputs="model_inputs@spark"',
+        }
+
+
+class TestNodeMetadataEndpoint:
+    def test_node_not_exist(self, client):
+        response = client.get("/api/nodes/foo")
+        assert response.status_code == 404
+
+    def test_task_node_metadata(self, client):
+        response = client.get("/api/nodes/56118ad8")
+        metadata = response.json()
+        assert (
+            metadata["code"].lstrip()
+            == "def process_data(raw_data, train_test_split):\n        ...\n"
+        )
+        assert metadata["parameters"] == {"train_test_split": 0.1}
+        assert metadata["inputs"] == ["Raw Data", "Params: Train Test Split"]
+        assert metadata["outputs"] == ["Model Inputs"]
+        assert metadata["run_command"] == 'kedro run --to-nodes="process_data"'
+        assert str(Path("package/tests/conftest.py")) in metadata["filepath"]
+
+    def test_data_node_metadata(self, client):
+        response = client.get("/api/nodes/0ecea0de")
+        assert response.json() == {
+            "filepath": "model_inputs.csv",
+            "type": "kedro.extras.datasets.pandas.csv_dataset.CSVDataSet",
+            "run_command": 'kedro run --to-outputs="model_inputs"',
+        }
+
+    def test_data_node_metadata_for_free_input(self, client):
+        response = client.get("/api/nodes/13399a82")
+        assert response.json() == {
+            "filepath": "raw_data.csv",
+            "type": "kedro.extras.datasets.pandas.csv_dataset.CSVDataSet",
+        }
+
+    def test_parameters_node_metadata(self, client):
+        response = client.get("/api/nodes/f1f1425b")
+        assert response.json() == {
+            "parameters": {"train_test_split": 0.1, "num_epochs": 1000}
+        }
+
+    def test_single_parameter_node_metadata(self, client):
+        response = client.get("/api/nodes/c506f374")
+        assert response.json() == {"parameters": {"train_test_split": 0.1}}
+
+    def test_no_metadata(self, client):
+        with mock.patch.object(TaskNode, "has_metadata", return_value=False):
+            response = client.get("/api/nodes/56118ad8")
+        assert response.json() == {}
+
+
+class TestSinglePipelineEndpoint:
+    def test_get_pipeline(self, client):
+        response = client.get("/api/pipelines/data_science")
+        assert response.status_code == 200
+        response_data = response.json()
+        expected_edges = [
+            {"source": "7b140b3f", "target": "d5a8b994"},
+            {"source": "f1f1425b", "target": "uk.data_science"},
+            {"source": "f1f1425b", "target": "7b140b3f"},
+            {"source": "uk.data_science", "target": "d5a8b994"},
+            {"source": "c506f374", "target": "uk"},
+            {"source": "uk", "target": "d5a8b994"},
+            {"source": "13399a82", "target": "uk"},
+            {"source": "0ecea0de", "target": "uk.data_science"},
+            {"source": "f1f1425b", "target": "uk"},
+            {"source": "0ecea0de", "target": "7b140b3f"},
+        ]
+        assert_dict_list_equal(
+            response_data.pop("edges"), expected_edges, sort_keys=("source", "target")
+        )
+        expected_nodes = [
+            {
+                "id": "0ecea0de",
+                "name": "Model Inputs",
+                "full_name": "model_inputs",
+                "tags": ["train", "split"],
+                "pipelines": ["__default__", "data_science", "data_processing"],
+                "modular_pipelines": [],
+                "type": "data",
+                "layer": "model_inputs",
+                "dataset_type": "kedro.extras.datasets.pandas.csv_dataset.CSVDataSet",
+            },
+            {
+                "id": "7b140b3f",
+                "name": "Train Model",
+                "full_name": "train_model",
+                "tags": ["train"],
+                "pipelines": ["__default__", "data_science"],
+                "modular_pipelines": ["uk", "uk.data_science"],
+                "type": "task",
+                "parameters": {"train_test_split": 0.1, "num_epochs": 1000},
+            },
+            {
+                "id": "f1f1425b",
+                "name": "Parameters",
+                "full_name": "parameters",
+                "tags": ["train"],
+                "pipelines": ["__default__", "data_science"],
+                "modular_pipelines": [],
+                "type": "parameters",
+                "layer": None,
+                "dataset_type": None,
+            },
+            {
+                "id": "d5a8b994",
+                "name": "Model",
+                "full_name": "uk.data_science.model",
+                "tags": ["train"],
+                "pipelines": ["__default__", "data_science"],
+                "modular_pipelines": ["uk", "uk.data_science"],
+                "type": "data",
+                "layer": None,
+                "dataset_type": "kedro.io.memory_data_set.MemoryDataSet",
+            },
+            {
+                "id": "uk",
+                "name": "Uk",
+                "full_name": "uk",
+                "tags": [],
+                "pipelines": ["data_science", "data_processing", "__default__"],
+                "type": "modularPipeline",
+                "modular_pipelines": None,
+                "layer": None,
+                "dataset_type": None,
+            },
+            {
+                "id": "uk.data_science",
+                "name": "Data Science",
+                "full_name": "uk.data_science",
+                "tags": [],
+                "pipelines": ["data_science", "__default__"],
+                "type": "modularPipeline",
+                "modular_pipelines": None,
+                "layer": None,
+                "dataset_type": None,
+            },
+        ]
+        assert_nodes_equal(response_data.pop("nodes"), expected_nodes)
+
+        expected_modular_pipelines = [
+            {"id": "uk", "name": "Uk"},
+            {"id": "uk.data_processing", "name": "Data Processing"},
+            {"id": "uk.data_science", "name": "Data Science"},
+        ]
+        assert_dict_list_equal(
+            response_data.pop("modular_pipelines"),
+            expected_modular_pipelines,
+            sort_keys=("id",),
+        )
+        assert response_data == {
+            "tags": [
+                {"id": "split", "name": "Split"},
+                {"id": "train", "name": "Train"},
+            ],
+            "layers": ["model_inputs", "raw"],
+            "pipelines": [
+                {"id": "__default__", "name": "Default"},
+                {"id": "data_science", "name": "Data Science"},
+                {"id": "data_processing", "name": "Data Processing"},
+            ],
+            "selected_pipeline": "data_science",
+        }
+
+    def test_get_non_existing_pipeline(self, client):
+        response = client.get("/api/pipelines/foo")
+        assert response.status_code == 404
+
+
+class TestAPIAppFromFile:
+    def test_api_app_from_json_file_main_api(self):
+        filepath = str(Path(__file__).parent.parent / "example_pipelines.json")
+        api_app = apps.create_api_app_from_file(filepath)
+        client = TestClient(api_app)
+        response = client.get("/api/main")
+        assert_example_data(response.json())
+
+    def test_api_app_from_json_file_index(self):
+        filepath = str(Path(__file__).parent.parent / "example_pipelines.json")
+        api_app = apps.create_api_app_from_file(filepath)
+        client = TestClient(api_app)
+        response = client.get("/")
+        assert response.status_code == 200