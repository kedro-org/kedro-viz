from unittest.mock import patch

import pytest

from kedro_viz.api.rest.responses.run_events import DatasetStatus, NodeStatus
from kedro_viz.api.rest.responses.utils import (
    EnhancedORJSONResponse,
    calculate_pipeline_duration,
    convert_status_to_enum,
    get_encoded_response,
)


class TestEnhancedORJSONResponse:
    @pytest.mark.parametrize(
        "content, expected",
        [
            (
                {"key1": "value1", "key2": "value2"},
                b'{\n  "key1": "value1",\n  "key2": "value2"\n}',
            ),
            (["item1", "item2"], b'[\n  "item1",\n  "item2"\n]'),
        ],
    )
    def test_encode_to_human_readable(self, content, expected):
        result = EnhancedORJSONResponse.encode_to_human_readable(content)
        assert result == expected


def test_get_encoded_response(mocker):
    mock_jsonable_encoder = mocker.patch(
        "kedro_viz.api.rest.responses.utils.jsonable_encoder"
    )
    mock_encode_to_human_readable = mocker.patch(
        "kedro_viz.api.rest.responses.utils.EnhancedORJSONResponse.encode_to_human_readable"
    )

    mock_response = {"key": "value"}
    mock_jsonable_encoder.return_value = mock_response
    mock_encoded_response = b"encoded-response"
    mock_encode_to_human_readable.return_value = mock_encoded_response

    result = get_encoded_response(mock_response)

    # Assertions
    mock_jsonable_encoder.assert_called_once_with(mock_response)
    mock_encode_to_human_readable.assert_called_once_with(mock_response)
    assert result == mock_encoded_response


def test_convert_status_to_enum_valid():
    """Test convert_status_to_enum with valid status."""
<<<<<<< HEAD
    result = convert_status_to_enum("success", NodeStatus.FAIL)
    assert result == NodeStatus.SUCCESS

    result = convert_status_to_enum("SUCCESS", NodeStatus.FAIL)
    assert result == NodeStatus.SUCCESS
=======
    result = convert_status_to_enum("successful", NodeStatus.FAILED)
    assert result == NodeStatus.SUCCESSFUL

    result = convert_status_to_enum("SUCCESSFUL", NodeStatus.FAILED)
    assert result == NodeStatus.SUCCESSFUL
>>>>>>> c3adb1a7


def test_convert_status_to_enum_invalid():
    """Test convert_status_to_enum with invalid status returns default."""
<<<<<<< HEAD
    result = convert_status_to_enum("unknown", NodeStatus.SUCCESS)
    assert result == NodeStatus.SUCCESS
=======
    result = convert_status_to_enum("unknown", NodeStatus.SUCCESSFUL)
    assert result == NodeStatus.SUCCESSFUL
>>>>>>> c3adb1a7

    result = convert_status_to_enum(None, DatasetStatus.AVAILABLE)
    assert result == DatasetStatus.AVAILABLE


def test_calculate_pipeline_duration_from_timestamps():
    """Test calculating duration from valid timestamps."""
    start_time = "2023-01-01T10:00:00"
    end_time = "2023-01-01T10:15:30"
    nodes_durations = {"node1": 10.0}

    result = calculate_pipeline_duration(start_time, end_time, nodes_durations)
    assert result == 930.0  # 15 minutes 30 seconds


def test_calculate_pipeline_duration_fallback():
    """Test fallback to node durations when timestamps are invalid."""
    nodes_durations = {"node1": 10.0, "node2": 20.0}

    # Invalid timestamps
    result = calculate_pipeline_duration("invalid", "timestamps", nodes_durations)
    assert result == 30.0  # Sum of node durations

    # No timestamps
    result = calculate_pipeline_duration(None, None, nodes_durations)
    assert result == 30.0


def test_convert_status_debug_logging():
    """Test debug logging for unknown status."""
    with patch("kedro_viz.api.rest.responses.utils.logging.getLogger") as mock_logger:
        mock_logger_instance = mock_logger.return_value
<<<<<<< HEAD
        result = convert_status_to_enum("unknown_status", NodeStatus.SUCCESS)
        assert result == NodeStatus.SUCCESS
=======
        result = convert_status_to_enum("unknown_status", NodeStatus.SUCCESSFUL)
        assert result == NodeStatus.SUCCESSFUL
>>>>>>> c3adb1a7
        mock_logger_instance.debug.assert_called_once()


def test_calculate_duration_info_logging():
    """Test info logging for successful timestamp calculation."""
    with patch("kedro_viz.api.rest.responses.utils.logging.getLogger") as mock_logger:
        mock_logger_instance = mock_logger.return_value
        start_time = "2023-01-01T10:00:00"
        end_time = "2023-01-01T10:01:00"
        result = calculate_pipeline_duration(start_time, end_time, {})
        assert result == 60.0
        mock_logger_instance.info.assert_called_once()


def test_calculate_duration_warning_logging():
    """Test warning logging for invalid timestamps."""
    with patch("kedro_viz.api.rest.responses.utils.logging.getLogger") as mock_logger:
        mock_logger_instance = mock_logger.return_value
        result = calculate_pipeline_duration(
            "invalid", "2023-01-01T10:00:00", {"node1": 10.0}
        )
        assert result == 10.0
        mock_logger_instance.warning.assert_called_once()<|MERGE_RESOLUTION|>--- conflicted
+++ resolved
@@ -50,30 +50,17 @@
 
 def test_convert_status_to_enum_valid():
     """Test convert_status_to_enum with valid status."""
-<<<<<<< HEAD
-    result = convert_status_to_enum("success", NodeStatus.FAIL)
-    assert result == NodeStatus.SUCCESS
-
-    result = convert_status_to_enum("SUCCESS", NodeStatus.FAIL)
-    assert result == NodeStatus.SUCCESS
-=======
     result = convert_status_to_enum("successful", NodeStatus.FAILED)
     assert result == NodeStatus.SUCCESSFUL
 
     result = convert_status_to_enum("SUCCESSFUL", NodeStatus.FAILED)
     assert result == NodeStatus.SUCCESSFUL
->>>>>>> c3adb1a7
 
 
 def test_convert_status_to_enum_invalid():
     """Test convert_status_to_enum with invalid status returns default."""
-<<<<<<< HEAD
-    result = convert_status_to_enum("unknown", NodeStatus.SUCCESS)
-    assert result == NodeStatus.SUCCESS
-=======
     result = convert_status_to_enum("unknown", NodeStatus.SUCCESSFUL)
     assert result == NodeStatus.SUCCESSFUL
->>>>>>> c3adb1a7
 
     result = convert_status_to_enum(None, DatasetStatus.AVAILABLE)
     assert result == DatasetStatus.AVAILABLE
@@ -106,13 +93,8 @@
     """Test debug logging for unknown status."""
     with patch("kedro_viz.api.rest.responses.utils.logging.getLogger") as mock_logger:
         mock_logger_instance = mock_logger.return_value
-<<<<<<< HEAD
-        result = convert_status_to_enum("unknown_status", NodeStatus.SUCCESS)
-        assert result == NodeStatus.SUCCESS
-=======
         result = convert_status_to_enum("unknown_status", NodeStatus.SUCCESSFUL)
         assert result == NodeStatus.SUCCESSFUL
->>>>>>> c3adb1a7
         mock_logger_instance.debug.assert_called_once()
 
 
