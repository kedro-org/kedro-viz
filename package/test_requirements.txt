--- conflicted
+++ resolved
@@ -14,14 +14,10 @@
 mypy~=1.0
 moto~=4.1.14
 psutil==5.9.6  # same as Kedro for now
-<<<<<<< HEAD
-pylint~=2.17
+pylint~=2.17; python_version < '3.8'
+pylint~=3.0; python_version >= '3.8'
 pylint-pydantic~=0.2.4; python_version < '3.8'
 pylint-pydantic>=0.3.0; python_version >= '3.8'
-=======
-pylint~=2.17; python_version < '3.8'
-pylint~=3.0; python_version >= '3.8'
->>>>>>> 7d62bcfa
 pytest~=7.4
 pytest-asyncio~=0.21
 pytest-mock~=3.11
