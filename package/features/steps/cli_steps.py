# Copyright 2018-2019 QuantumBlack Visual Analytics Limited
#
# Licensed under the Apache License, Version 2.0 (the "License");
# you may not use this file except in compliance with the License.
# You may obtain a copy of the License at
#
# http://www.apache.org/licenses/LICENSE-2.0
#
# THE SOFTWARE IS PROVIDED "AS IS", WITHOUT WARRANTY OF ANY KIND,
# EXPRESS OR IMPLIED, INCLUDING BUT NOT LIMITED TO THE WARRANTIES
# OF MERCHANTABILITY, FITNESS FOR A PARTICULAR PURPOSE, AND
# NONINFRINGEMENT. IN NO EVENT WILL THE LICENSOR OR OTHER CONTRIBUTORS
# BE LIABLE FOR ANY CLAIM, DAMAGES, OR OTHER LIABILITY, WHETHER IN AN
# ACTION OF CONTRACT, TORT OR OTHERWISE, ARISING FROM, OUT OF, OR IN
# CONNECTION WITH THE SOFTWARE OR THE USE OR OTHER DEALINGS IN THE SOFTWARE.
#
# The QuantumBlack Visual Analytics Limited ("QuantumBlack") name and logo
# (either separately or in combination, "QuantumBlack Trademarks") are
# trademarks of QuantumBlack. The License does not grant you any right or
# license to the QuantumBlack Trademarks. You may not use the QuantumBlack
# Trademarks or any confusingly similar mark as a trademark for your product,
#     or use the QuantumBlack Trademarks in any other manner that might cause
# confusion in the marketplace, including but not limited to in advertising,
# on websites, or on software.
#
# See the License for the specific language governing permissions and
# limitations under the License.

"""Behave step definitions for the cli_scenarios feature."""

import json

import behave
import requests
import yaml
from behave import given, then, when
from IPython.testing.globalipapp import get_ipython

from features.steps.sh_run import ChildTerminatingPopen, run
from features.steps.util import download_url
from kedro_viz.utils import wait_for

OK_EXIT_CODE = 0


def _create_config_file(context, include_example):
    context.config_file = context.temp_dir / "config.yml"
    context.project_name = "project-dummy"
    root_project_dir = context.temp_dir / context.project_name
    context.root_project_dir = root_project_dir
    config = {
        "project_name": context.project_name,
        "repo_name": context.project_name,
        "output_dir": str(context.temp_dir),
        "python_package": context.project_name.replace("-", "_"),
        "include_example": include_example,
    }
    with context.config_file.open("w") as config_file:
        yaml.dump(config, config_file, default_flow_style=False)


@given("I have prepared a config file with example code")
def create_config_file_with_example(context):
    """Behave step to create a temporary config file
    (given the existing temp directory) and store it in the context.
    """
    _create_config_file(context, include_example=True)


@given("I have run a non-interactive kedro new")
def create_project_from_config_file(context):
    """Behave step to run kedro new given the config I previously created.
    """
    res = run([context.kedro, "new", "-c", str(context.config_file)], env=context.env)
    assert res.returncode == OK_EXIT_CODE


@given('I have executed the kedro command "{command}"')
def exec_kedro_target_checked(context, command):
    """Execute Kedro command and check the status."""
    cmd = [context.kedro] + command.split()

    res = run(cmd, env=context.env, cwd=str(context.root_project_dir))

    if res.returncode != OK_EXIT_CODE:
        print(res.stdout)
        print(res.stderr)
        assert False


@given('I have installed kedro version "{version}"')
def install_kedro(context, version):
    """Execute Kedro command and check the status."""
    if version == "latest":
        cmd = [context.pip, "install", "-U", "kedro"]
<<<<<<< HEAD
        res = run(cmd, env=context.env)
    else:
        cmd = [context.pip, "install", "-U", version]
        res = run(cmd, env=context.env)
=======
    else:
        cmd = [context.pip, "install", "kedro=={}".format(version)]
    res = run(cmd, env=context.env)
>>>>>>> 201b8936

    if res.returncode != OK_EXIT_CODE:
        print(res.stdout)
        print(res.stderr)
        assert False


@when('I execute the kedro jupyter command "{command}"')
def exec_notebook(context, command):
    """Execute Kedro Jupyter target."""
    split_command = command.split()
    cmd = [context.kedro, "jupyter"] + split_command

    # Jupyter notebook forks a child process from a parent process, and
    # only kills the parent process when it is terminated
    context.result = ChildTerminatingPopen(
        cmd, env=context.env, cwd=str(context.root_project_dir)
    )


@when('I execute the kedro viz command "{command}"')
def exec_viz_command(context, command):
    """Execute Kedro viz command """
    split_command = command.split()
    make_cmd = [context.kedro] + split_command

    context.result = ChildTerminatingPopen(
        make_cmd + ["--no-browser"], env=context.env, cwd=str(context.root_project_dir)
    )


@when('I execute line magic "{command}"')
def exec_line_magic(context, command):
    """Execute line magic function """
    ip = get_ipython()
    ip.magic(command)


@then("kedro-viz should start successfully")
def check_kedroviz_up(context):
    """Check that kedro-viz is up and responding to requests"""

    wait_for(
        _check_kedroviz_running,
        expected_result=None,
        print_error=False,
        context=context,
    )


def _check_kedroviz_running(context):
    """
    Check that a service is running and responding appropriately

    Args:
        context (behave.runner.Context): Test context
    """
    data_json = json.loads(download_url("http://localhost:4141/api/nodes.json"))

    try:
        assert context.result.poll() is None
        assert data_json["nodes"][0]["full_name"] == "predict"
    finally:
        context.result.terminate()


def _check_service_up(context: behave.runner.Context, url: str, string: str):
    """Check that a service is running and responding appropriately.

    Args:
        context: Test context.
        url: Url that is to be read.
        string: The string to be checked.

    """
    response = requests.get(url, timeout=1.0)
    response.raise_for_status()

    data = response.text
    assert string in data
    assert context.result.poll() is None<|MERGE_RESOLUTION|>--- conflicted
+++ resolved
@@ -93,16 +93,9 @@
     """Execute Kedro command and check the status."""
     if version == "latest":
         cmd = [context.pip, "install", "-U", "kedro"]
-<<<<<<< HEAD
-        res = run(cmd, env=context.env)
-    else:
-        cmd = [context.pip, "install", "-U", version]
-        res = run(cmd, env=context.env)
-=======
     else:
         cmd = [context.pip, "install", "kedro=={}".format(version)]
     res = run(cmd, env=context.env)
->>>>>>> 201b8936
 
     if res.returncode != OK_EXIT_CODE:
         print(res.stdout)
