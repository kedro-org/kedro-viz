# Copyright 2018-2019 QuantumBlack Visual Analytics Limited
#
# Licensed under the Apache License, Version 2.0 (the "License");
# you may not use this file except in compliance with the License.
# You may obtain a copy of the License at
#
# http://www.apache.org/licenses/LICENSE-2.0
#
# THE SOFTWARE IS PROVIDED "AS IS", WITHOUT WARRANTY OF ANY KIND,
# EXPRESS OR IMPLIED, INCLUDING BUT NOT LIMITED TO THE WARRANTIES
# OF MERCHANTABILITY, FITNESS FOR A PARTICULAR PURPOSE, AND
# NONINFRINGEMENT. IN NO EVENT WILL THE LICENSOR OR OTHER CONTRIBUTORS
# BE LIABLE FOR ANY CLAIM, DAMAGES, OR OTHER LIABILITY, WHETHER IN AN
# ACTION OF CONTRACT, TORT OR OTHERWISE, ARISING FROM, OUT OF, OR IN
# CONNECTION WITH THE SOFTWARE OR THE USE OR OTHER DEALINGS IN THE SOFTWARE.
#
# The QuantumBlack Visual Analytics Limited ("QuantumBlack") name and logo
# (either separately or in combination, "QuantumBlack Trademarks") are
# trademarks of QuantumBlack. The License does not grant you any right or
# license to the QuantumBlack Trademarks. You may not use the QuantumBlack
# Trademarks or any confusingly similar mark as a trademark for your product,
#     or use the QuantumBlack Trademarks in any other manner that might cause
# confusion in the marketplace, including but not limited to in advertising,
# on websites, or on software.
#
# See the License for the specific language governing permissions and
# limitations under the License.


Feature: Viz plugin in new project

<<<<<<< HEAD
    # Scenario: Execute viz target
    #     When I execute the kedro viz command "viz"
    #     Then kedro-viz should start successfully

    Scenario: Execute viz with Kedro 0.14.0
        Given I have installed kedro version "0.14.0"
=======
    Scenario: Execute viz with Kedro 0.15.0
        Given I have installed kedro version "0.15.0"
>>>>>>> 201b8936
        And I have prepared a config file with example code
        And I have run a non-interactive kedro new
        When I execute the kedro viz command "viz"
        Then kedro-viz should start successfully

<<<<<<< HEAD
    Scenario: Execute viz with Kedro 0.15.0
        Given I have installed kedro version "0.15.0"
        And I have prepared a config file with example code
        And I have run a non-interactive kedro new
        When I execute the kedro viz command "viz"
        Then kedro-viz should start successfully

    Scenario: Execute viz with latest Kedro
        Given I have installed kedro version "0.15.0"
=======
    Scenario: Execute viz with latest Kedro
        Given I have installed kedro version "latest"
>>>>>>> 201b8936
        And I have prepared a config file with example code
        And I have run a non-interactive kedro new
        When I execute the kedro viz command "viz"
        Then kedro-viz should start successfully<|MERGE_RESOLUTION|>--- conflicted
+++ resolved
@@ -29,23 +29,6 @@
 
 Feature: Viz plugin in new project
 
-<<<<<<< HEAD
-    # Scenario: Execute viz target
-    #     When I execute the kedro viz command "viz"
-    #     Then kedro-viz should start successfully
-
-    Scenario: Execute viz with Kedro 0.14.0
-        Given I have installed kedro version "0.14.0"
-=======
-    Scenario: Execute viz with Kedro 0.15.0
-        Given I have installed kedro version "0.15.0"
->>>>>>> 201b8936
-        And I have prepared a config file with example code
-        And I have run a non-interactive kedro new
-        When I execute the kedro viz command "viz"
-        Then kedro-viz should start successfully
-
-<<<<<<< HEAD
     Scenario: Execute viz with Kedro 0.15.0
         Given I have installed kedro version "0.15.0"
         And I have prepared a config file with example code
@@ -54,11 +37,7 @@
         Then kedro-viz should start successfully
 
     Scenario: Execute viz with latest Kedro
-        Given I have installed kedro version "0.15.0"
-=======
-    Scenario: Execute viz with latest Kedro
         Given I have installed kedro version "latest"
->>>>>>> 201b8936
         And I have prepared a config file with example code
         And I have run a non-interactive kedro new
         When I execute the kedro viz command "viz"
