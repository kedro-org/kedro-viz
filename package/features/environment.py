--- conflicted
+++ resolved
@@ -110,11 +110,8 @@
             "cookiecutter>=1.7.2",
             "wheel",
             "botocore",
-<<<<<<< HEAD
             "dynaconf==3.1.5",
-=======
             "PyYAML>=4.2, <6.0",
->>>>>>> 842f5af6
             "click<8.0",
         ],
         env=context.env,
