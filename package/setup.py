# type: ignore
import json
import os
from os import path

from setuptools import setup

name = "kedro-viz"
here = path.abspath(path.dirname(__file__))

jsbuild = [
    os.path.join(dirpath, f)
    for dirpath, dirnames, files in os.walk("kedro_viz/html/")
    for f in files
]

files = map(lambda x: x.replace("kedro_viz/", "", 1), jsbuild)

setup(
    package_data={"kedro_viz": list(files)},
<<<<<<< HEAD
=======
    zip_safe=False,
    entry_points={
        "kedro.global_commands": ["kedro-viz = kedro_viz.launchers.cli:commands"],
        "kedro.line_magic": ["line_magic = kedro_viz.launchers.jupyter:run_viz"],
        "kedro.hooks": [
            "kedro-dataset-stats = kedro_viz.integrations.kedro.hooks:dataset_stats_hook"
        ],
    },
    extras_require={
        "docs": [
            "sphinx~=5.3.0",
            "sphinx_copybutton==0.3.1",
            "sphinx-notfound-page",
            "sphinx_rtd_theme==1.2.0",
            "myst-parser~=1.0.0",
        ],
    },
>>>>>>> 8da0cf42
)<|MERGE_RESOLUTION|>--- conflicted
+++ resolved
@@ -18,8 +18,6 @@
 
 setup(
     package_data={"kedro_viz": list(files)},
-<<<<<<< HEAD
-=======
     zip_safe=False,
     entry_points={
         "kedro.global_commands": ["kedro-viz = kedro_viz.launchers.cli:commands"],
@@ -37,5 +35,4 @@
             "myst-parser~=1.0.0",
         ],
     },
->>>>>>> 8da0cf42
 )