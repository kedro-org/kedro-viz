# type: ignore
import json
import os
from os import path

from setuptools import find_packages, setup

name = "kedro-viz"
here = path.abspath(path.dirname(__file__))


jsbuild = [
    os.path.join(dirpath, f)
    for dirpath, dirnames, files in os.walk("kedro_viz/html/")
    for f in files
]

files = map(lambda x: x.replace("kedro_viz/", "", 1), jsbuild)

with open(path.join(here, path.pardir, "package.json")) as data:
    obj = json.load(data)
    version = obj["version"]

with open("requirements.txt", "r", encoding="utf-8") as f:
    requires = [x.strip() for x in f if x.strip()]

with open(path.join(here, "../README.md"), encoding="utf-8") as f:
    readme = f.read()


setup(
    name=name,
    version=version,
    description="Kedro-Viz helps visualise Kedro data and analytics pipelines",
    long_description=readme,
    long_description_content_type="text/markdown",
    license="Apache Software License (Apache 2.0)",
    url="https://github.com/kedro-org/kedro-viz",
    python_requires=">=3.8",
    install_requires=requires,
    keywords="pipelines, machine learning, data pipelines, data science, data engineering, visualisation",
    author="Kedro",
    packages=find_packages(exclude=["tests*", "features*"]),
    package_data={"kedro_viz": list(files)},
    zip_safe=False,
    entry_points={
        "kedro.global_commands": ["kedro-viz = kedro_viz.launchers.cli:viz_cli"],
        "kedro.line_magic": ["line_magic = kedro_viz.launchers.jupyter:run_viz"],
        "kedro.hooks": [
            "kedro-dataset-stats = kedro_viz.integrations.kedro.hooks:dataset_stats_hook"
        ],
    },
    extras_require={
        "docs": [
            "sphinx>=5.3,<7.3",
            "sphinx_copybutton==0.5.2",
            "sphinx-notfound-page",
            "sphinx_rtd_theme==1.3.0",
            "myst-parser>=1.0,<2.1",
        ],
<<<<<<< HEAD
        "aws": ["s3fs>=2021.4,<2024.1"],
        "azure": ["adlfs>=2021.4,<2024.1"],
        "gcp": ["gcsfs>=2021.4,<2024.1"],
=======
        "aws": ["s3fs>=2021.4"],
        "azure": ["adlfs>=2021.4"],
>>>>>>> 25a7affb
    },
)<|MERGE_RESOLUTION|>--- conflicted
+++ resolved
@@ -58,13 +58,8 @@
             "sphinx_rtd_theme==1.3.0",
             "myst-parser>=1.0,<2.1",
         ],
-<<<<<<< HEAD
-        "aws": ["s3fs>=2021.4,<2024.1"],
-        "azure": ["adlfs>=2021.4,<2024.1"],
-        "gcp": ["gcsfs>=2021.4,<2024.1"],
-=======
         "aws": ["s3fs>=2021.4"],
         "azure": ["adlfs>=2021.4"],
->>>>>>> 25a7affb
+        "gcp": ["gcsfs>=2021.4"],
     },
 )