--- conflicted
+++ resolved
@@ -1,8 +1,4 @@
 semver~=2.10 # Needs to be at least 2.10.0 to get VersionInfo.match
-<<<<<<< HEAD
-Flask>=2.0
-=======
->>>>>>> 4c218c63
 kedro>=0.16.0
 ipython>=7.0.0, <8.0
 dataclasses==0.8; python_version == "3.6"
