semver~=2.13 # Needs to be at least 2.10.0 to get VersionInfo.match
kedro>=0.17.5
ipython>=7.0.0, <9.0
fastapi>=0.73.0, <0.96.0
fsspec>=2021.4, <2024.1 
aiofiles==22.1.0
uvicorn[standard]~=0.22.0
watchgod~=0.8.2
plotly>=4.0
pandas>=0.24
sqlalchemy>=1.4, <3
<<<<<<< HEAD
strawberry-graphql[cli]>=0.99.0, <1.0
=======
strawberry-graphql[cli]>=0.99.0, <0.185  # Pinning as recent versions don't work with mypy < 1.0 
>>>>>>> 8e4fef70
networkx>=1.0
orjson~=3.8
secure>=0.3.0<|MERGE_RESOLUTION|>--- conflicted
+++ resolved
@@ -9,11 +9,7 @@
 plotly>=4.0
 pandas>=0.24
 sqlalchemy>=1.4, <3
-<<<<<<< HEAD
-strawberry-graphql[cli]>=0.99.0, <1.0
-=======
 strawberry-graphql[cli]>=0.99.0, <0.185  # Pinning as recent versions don't work with mypy < 1.0 
->>>>>>> 8e4fef70
 networkx>=1.0
 orjson~=3.8
 secure>=0.3.0