// Add any reusable custom commands here
import { join } from 'path';
import { localStorageETDeprecationBannerSeen } from '../../src/config';

/**
 * Custom command for intercepting network requests for REST
 * @param {String} url
 * @param {String} method
 * @param {String} fixturePath
 * @returns {Object} The mock/fixtured json response
 */
Cypress.Commands.add('__interceptRest__', (url, method, fixturePath) => {
  cy.intercept(method, url, (req) => {
    req.reply({ fixture: fixturePath });
  });
});

/**
 * Custom command for determining the selector for an element. Falls back to default behavior if returning a falsey value.
 * @returns {String} The selector for an element
 */
Cypress.SelectorPlayground.defaults({
  onElement: ($el) => {
    const customId = $el.attr('data-test');

    if (customId) {
      return `[data-test=${customId}]`;
    }
  },
});

/**
 * Custom command for hovering an element
 * @param {Object} subject
 * @returns {Object} yields the subject passed
 */
Cypress.Commands.add('__hover__', (subject) => {
  cy.get(subject).trigger('mouseover');
});

/**
 * Custom command for unhovering an element
 * @param {Object} subject
 * @returns {Object} yields the subject passed
 */
Cypress.Commands.add('__unhover__', (subject) => {
  cy.get(subject).trigger('mouseout');
});

/**
 * Custom command to wait for page load before executing the callback
 * @param {Object} callback
 */
Cypress.Commands.add('__waitForPageLoad__', (callback) => {
  // Wait for pipeline loading icon to be visible
  cy.get('.pipeline-loading-icon--visible', { timeout: 5000 }).should('exist');

  // Wait for pipeline loading icon to be not visible
  cy.get('.pipeline-loading-icon--visible', { timeout: 8000 })
    .should('not.exist')
    .then(callback);
});

/**
 * Custom command to check for aria label text value of an element
 * @param {Object} subject
 * @param {String} ariaLabelValue
 */
Cypress.Commands.add('__checkForAriaLabel__', (subject, ariaLabelValue) => {
  cy.get(subject).should('have.attr', 'aria-label').and('eq', ariaLabelValue);
});

/**
 * Custom command to compare text values of an element and a comparable text
 * @param {Object} subject
 * @param {String} compareText
 */
Cypress.Commands.add('__checkForText__', (subject, compareText) => {
  cy.get(subject)
    .invoke('text')
    .then((selectedNodeText) => {
      expect(selectedNodeText.toLowerCase()).to.eq(compareText.toLowerCase());
    });
});

/**
 * Custom command to validate the downloaded image
 * @param {String} downloadedFilename
 */
Cypress.Commands.add('__validateImage__', (downloadedFilename) => {
  const downloadsFolder = Cypress.config('downloadsFolder');

  if (!downloadedFilename) {
    downloadedFilename = join(downloadsFolder, 'logo.png');
  }

  // ensure the file has been saved before trying to parse it
  cy.readFile(`${downloadsFolder}/${downloadedFilename}`, 'binary', {
    timeout: 5000,
  }).should((buffer) => {
    expect(buffer.length).to.be.gt(1000);
  });
});

/**
 * Custom command to conditionally visit a page based on spec file path
 */
Cypress.Commands.add('__conditionalVisit__', () => {
<<<<<<< HEAD
  cy.visit('/');
=======
  const specPath = Cypress.spec.relative;

  if (specPath.includes('experiment-tracking')) {
    // Queries
    cy.__interceptGql__('getRunsList');
    cy.__interceptGql__('getRunData');
    cy.__interceptGql__('getMetricPlotData');

    cy.visit('/experiment-tracking', {
      onBeforeLoad(win) {
        win.localStorage.setItem(localStorageETDeprecationBannerSeen, JSON.stringify(true));
      }
    });

    cy.wait(['@getRunsList', '@getRunData', '@getMetricPlotData']);
  } else {
    cy.visit('/', {
      onBeforeLoad(win) {
        win.localStorage.setItem(localStorageETDeprecationBannerSeen, JSON.stringify(true));
      }
    });
  }
>>>>>>> 1f4770f4
});

/**
 * Custom command to fill out and submit the hosting shareable URL form
 */
Cypress.Commands.add(
  '__setupAndSubmitShareableUrlForm__',
  (bucketName, endpointName, primaryButtonNodeText) => {
    // Intercept the network request to mock with a fixture
    cy.__interceptRest__(
      '/api/deploy',
      'POST',
      '/mock/deploySuccessResponse.json'
    ).as('publishRequest');

    // Reload the page to ensure a fresh state
    cy.reload();

    // Open the deploy modal
    cy.get('.pipeline-menu-button--deploy').click();

    // Select the first hosting platform from the dropdown
    cy.get(
      '.shareable-url-modal [data-test=shareable-url-modal-dropdown-hosting-platform]'
    ).click();
    cy.get('.shareable-url-modal .dropdown__options section div').eq(1).click();

    // Fill in the form
    cy.get(
      '.shareable-url-modal [data-test="shareable-url-modal-input-bucket-name"]'
    ).type(bucketName);
    cy.get(
      '.shareable-url-modal [data-test="shareable-url-modal-input-endpoint"]'
    ).type(endpointName);

    // Submit the form
    cy.get('.shareable-url-modal__button-wrapper button')
      .contains(primaryButtonNodeText)
      .click();
  }
);

/**
 * Custom command to wait for page load before enabling pretty names
 */
Cypress.Commands.add('__waitForSettingsButton__', () => {
  cy.get('[data-test="global-toolbar-settings-btn"]', {
    timeout: 20000,
  }).should('be.visible');
});

/**
 * Custom command to enable pretty name
 */
Cypress.Commands.add('enablePrettyNames', () => {
  // Wait for the settings button to be visible
  cy.__waitForSettingsButton__();

  // Visit the settings panel
  cy.get('[data-test="global-toolbar-settings-btn"]').click();

  // Enable the pretty names setting
  cy.get('[data-test*="settings-modal-toggle-isPrettyName-"]').check({
    force: true,
  });

  // Apply changes and close the settings panel
  cy.get('[data-test="settings-modal-apply-btn"]').click({
    force: true,
  });
});<|MERGE_RESOLUTION|>--- conflicted
+++ resolved
@@ -106,32 +106,11 @@
  * Custom command to conditionally visit a page based on spec file path
  */
 Cypress.Commands.add('__conditionalVisit__', () => {
-<<<<<<< HEAD
-  cy.visit('/');
-=======
-  const specPath = Cypress.spec.relative;
-
-  if (specPath.includes('experiment-tracking')) {
-    // Queries
-    cy.__interceptGql__('getRunsList');
-    cy.__interceptGql__('getRunData');
-    cy.__interceptGql__('getMetricPlotData');
-
-    cy.visit('/experiment-tracking', {
-      onBeforeLoad(win) {
-        win.localStorage.setItem(localStorageETDeprecationBannerSeen, JSON.stringify(true));
-      }
-    });
-
-    cy.wait(['@getRunsList', '@getRunData', '@getMetricPlotData']);
-  } else {
-    cy.visit('/', {
-      onBeforeLoad(win) {
-        win.localStorage.setItem(localStorageETDeprecationBannerSeen, JSON.stringify(true));
-      }
-    });
-  }
->>>>>>> 1f4770f4
+  cy.visit('/', {
+    onBeforeLoad(win) {
+      win.localStorage.setItem(localStorageETDeprecationBannerSeen, JSON.stringify(true));
+    }
+  });
 });
 
 /**
