// All E2E Tests Related to Flowchart Menu goes here.

import { prettifyName } from '../../../../src/utils';

describe('Flowchart Menu', () => {
  beforeEach(() => {
    cy.enablePrettyNames(); // Enable pretty names using the custom command
  });

  it('verifies that users can select a section of the flowchart through the drop down. #TC-16', () => {
    // Alias
    cy.intercept('GET', '/api/pipelines/*').as('pipelineRequest');
    cy.get('.pipeline-list :nth-child(2) > .menu-option__content > span').as(
      'menuOption'
    );

    let menuOptionValue;

    cy.get('@menuOption')
      .invoke('text')
      .then((menuOptionText) => {
        menuOptionValue = menuOptionText;
      });

    // Action
    cy.get('.pipeline-list [data-test="kedro-pipeline-selector"]').click();
    cy.get('@menuOption').click({ force: true });

    // Assert after action
    cy.wait('@pipelineRequest').then((interception) => {
      // API Request URL
      cy.wrap(
        decodeURIComponent(interception.request.url).toLowerCase()
      ).should('contains', `/api/pipelines/${menuOptionValue.toLowerCase()}`);

      cy.location('search').should((queryParams) => {
        expect(decodeURIComponent(queryParams).toLowerCase()).to.contain(
          menuOptionValue.toLowerCase().replace(/ /g, '+')
        );
      });

      // Pipeline Label in the Menu
      cy.get('.pipeline-nodelist__row__label')
        .first()
        .invoke('text')
        .should((pipelineLabel) => {
          expect(menuOptionValue.toLowerCase()).to.include(
            pipelineLabel.toLowerCase()
          );
        });
    });
  });

  it('verifies that users can search/filter for a flowchart component using the search box. #TC-17', () => {
<<<<<<< HEAD
    cy.wait(2000);
    const searchInput = 'ingestion';
    cy.get('.search-input__field').type(searchInput);
=======
    const searchInput = 'Ingestion';
    cy.get('.search-input__field').type(searchInput, { force: true });
>>>>>>> 65342976

    // Pipeline Label in the Menu
    cy.get('.pipeline-nodelist__row__label')
      .first()
      .invoke('text')
      .should((pipelineLabel) => {
        expect(searchInput.toLowerCase()).to.include(
          pipelineLabel.toLowerCase()
        );
      });
  });

  it('verifies that users can select a node/dataset/parameters from the menu. #TC-18', () => {
    const nodeToClickText = 'Companies';

    // Action
    cy.get(
      `.MuiTreeItem-label > .pipeline-nodelist__row > [data-test=node-${nodeToClickText}]`
    )
      .should('exist')
      .as('nodeToClick');
    cy.get('@nodeToClick').click();

    // Assert after action
    cy.__checkForText__(
      '.pipeline-node--selected > .pipeline-node__text',
      nodeToClickText
    );
    cy.__checkForText__('.pipeline-metadata__title', nodeToClickText);
  });

  it('verifies that users can highlight a node/dataset/parameters from the menu by hovering on their name. #TC-19', () => {
    const nodeToHighlightText = 'Companies';

    // Action
    cy.get(
      `.MuiTreeItem-label > .pipeline-nodelist__row > [data-test=node-${nodeToHighlightText}]`
    )
      .should('exist')
      .as('nodeToHighlight');
    cy.__hover__('@nodeToHighlight');

    // Assert after action
    cy.__checkForText__(
      '.pipeline-node--active > .pipeline-node__text',
      nodeToHighlightText
    );
  });

  it('verifies that users can hide/show a node/dataset/parameters in the flowchart, by clicking on the eye icon. #TC-20', () => {
    const nodeToToggleText = 'Companies';

    // Alias
    cy.get(`.pipeline-nodelist__row__checkbox[name=${nodeToToggleText}]`, {
      timeout: 5000,
    }).as('nodeToToggle');

    // Assert before action
    cy.get('@nodeToToggle').should('be.checked');
    cy.get('.pipeline-node__text').contains(nodeToToggleText);

    // Action
    cy.get('@nodeToToggle').uncheck({ force: true });

    // Assert after action
    cy.__checkForText__(
      `[data-test=node-${nodeToToggleText}] > .pipeline-nodelist__row__label--faded`,
      nodeToToggleText
    );
    cy.get('.pipeline-node__text').should('not.contain', nodeToToggleText);
  });

  it('verifies that users can select and only show a node/dataset/parameters in the flowchart, by clicking on the focus mode. #TC-21', () => {
    const nodeToFocusText = 'feature_engineering';

    // Assert before action
    cy.get('.pipeline-node', { timeout: 5000 })
      .should('exist')
      .and('not.have.length', 5);

    // Action
    cy.get(
      `[for=${nodeToFocusText}-focus] > .pipeline-nodelist__row__icon`
    ).click();

    // Assert after action
    cy.get('.pipeline-node--active > .pipeline-node__text')
      .invoke('text')
      .then((focusedNodesText) =>
        expect(focusedNodesText.toLowerCase()).to.contains(
          prettifyName(nodeToFocusText).toLowerCase()
        )
      );
    cy.get('.pipeline-node--active > .pipeline-node__text').should(
      'have.length',
      5
    );

    cy.get('.pipeline-node').should('have.length', 5);
  });

  it('verifies that users can filter/hide an element type. #TC-22', () => {
    const nodeToToggleText = 'Datasets';
    const visibleRowLabel = 'Companies';

    // Alias
    cy.get(`.pipeline-nodelist__row__checkbox[name=${nodeToToggleText}]`).as(
      'nodeToToggle'
    );

    // Assert before action
    cy.get('@nodeToToggle').should('be.checked');
    cy.get(
      `[data-test=node-${visibleRowLabel}] > .pipeline-nodelist__row__label`
    )
      .should('not.have.class', 'pipeline-nodelist__row__label--faded')
      .should('not.have.class', 'pipeline-nodelist__row__label--disabled');

    // Action
    cy.get('@nodeToToggle').uncheck({ force: true });

    // Assert after action
    cy.get(
      `[data-test=node-${visibleRowLabel}] > .pipeline-nodelist__row__label`
    )
      .should('have.class', 'pipeline-nodelist__row__label--faded')
      .should('have.class', 'pipeline-nodelist__row__label--disabled');
  });

  it('verifies that after checking node type URL should be updated with correct query params', () => {
    const nodeToToggleText = 'Parameters';

    // Alias
    cy.get(`.pipeline-nodelist__row__checkbox[name=${nodeToToggleText}]`).as(
      'nodeToToggle'
    );

    // Assert before action
    cy.get('@nodeToToggle').should('not.be.checked');

    // Action
    cy.get('@nodeToToggle').check({ force: true });

    // Assert after action
    cy.url().should('include', 'parameters');
  });

  it('Verify that if the URL contains the nodeTag query parameter, the same parameter should be reflected on the UI.', () => {
    const visibleRowLabel = 'companies';
    cy.visit(`/?tags=${visibleRowLabel}`);

    // Alias
    cy.get(`.pipeline-nodelist__row__checkbox[name=${visibleRowLabel}]`).as(
      'nodeToToggle'
    );

    // Assert
    cy.get('@nodeToToggle').should('be.checked');
  });

  it('Verify that if the URL contains the nodeType query parameter, the same parameter should be reflected on the UI.', () => {
    const visibleRowLabel = 'Datasets';
    cy.visit('/?types=datasets');

    // Alias
    cy.get(`.pipeline-nodelist__row__checkbox[name=${visibleRowLabel}]`).as(
      'nodeToToggle'
    );

    // Assert
    cy.get('@nodeToToggle').should('be.checked');
  });
});<|MERGE_RESOLUTION|>--- conflicted
+++ resolved
@@ -52,14 +52,8 @@
   });
 
   it('verifies that users can search/filter for a flowchart component using the search box. #TC-17', () => {
-<<<<<<< HEAD
-    cy.wait(2000);
-    const searchInput = 'ingestion';
-    cy.get('.search-input__field').type(searchInput);
-=======
     const searchInput = 'Ingestion';
     cy.get('.search-input__field').type(searchInput, { force: true });
->>>>>>> 65342976
 
     // Pipeline Label in the Menu
     cy.get('.pipeline-nodelist__row__label')
