// All E2E Tests Related to global-toolbar goes here.

import { prettifyName, stripNamespace } from '../../../../src/utils';

describe('Global Toolbar', () => {
  before(() => {
    cy.visit('/'); // Visit the application
    cy.enablePrettyNames(); // Enable pretty names using the custom command
  });

<<<<<<< HEAD
  it('verifies that users can access the flowchart page through the flowchart icon, when in the experiment tracking view. #TC-1', () => {
    cy.visit('/experiment-tracking');
    cy.get('[data-test="global-toolbar-flowchart-btn"]').click();
    cy.location('pathname').should('eq', '/');

    // should exist
    cy.get('.pipeline-wrapper').should('exist');

    // should not exist
    cy.get('.details__tabs').should('not.exist');
  });

=======
>>>>>>> 734f0bee
  it('verifies that users can change the theme from light to dark theme, or dark to light theme. #TC-3', () => {
    // Alias
    cy.get('[data-test*="global-toolbar-theme-btn-"]').as('toggleTheme');

    // Assert before action
    cy.get('.kui-theme--dark').should('exist');
    cy.__checkForAriaLabel__('@toggleTheme', 'Change to light theme');

    // Action
    cy.get('@toggleTheme').click();

    // Assert after action
    cy.get('.kui-theme--light').should('exist');
    cy.__checkForAriaLabel__('@toggleTheme', 'Change to dark theme');
  });

  it('verifies that users can access the settings panel with the settings button. #TC-4', () => {
    cy.get('[data-test="global-toolbar-settings-btn"]').click();
    cy.get('.pipeline-settings-modal > [role="dialog"]')
      .should('be.visible')
      .then(($dialog) => {
        cy.wrap($dialog)
          .should('have.attr', 'class')
          .and('contains', 'modal--visible');

        cy.wrap($dialog).within(() => {
          cy.get('.modal__title').should('have.text', 'Settings');
        });
      });
  });

  describe('Settings Panel', () => {
    it('verifies that users can change the display of the names of their kedro nodes. #TC-5', () => {
      cy.enablePrettyNames();
      const originalNodeNameText = 'reporting.cancellation_policy_breakdown';
      const prettyNodeNameText = prettifyName(
        stripNamespace(originalNodeNameText)
      );
      const modularPipelineText = 'reporting';

      // Alias
      cy.get('[data-test*="settings-modal-toggle-isPrettyName-"]').as(
        'isPrettyNameCheckbox'
      );

      // Assert before action
      cy.get('@isPrettyNameCheckbox').should('be.checked');

      // Menu
      cy.get(
        `[data-test="node-list-tree-item--row--${prettifyName(
          modularPipelineText
        )}"]`
      ).click();
      cy.get(
        `[data-test="node-list-tree-item--row--${prettyNodeNameText}"]`
      ).should('exist');

      // Flowchart
      cy.get('.pipeline-node__text').should('contain', prettyNodeNameText);

      // Metadata
      cy.get(
        `[data-test="node-list-tree-item--row--${prettyNodeNameText}"]`
      ).click({ force: true });
      cy.get('.pipeline-metadata__title').should(
        'have.text',
        prettyNodeNameText
      );
      cy.get(
        '[data-label="Original node name:"] > .pipeline-metadata__value'
      ).should('have.text', originalNodeNameText);

      // Action
      cy.get('@isPrettyNameCheckbox').uncheck({ force: true });
      cy.get('[data-test="settings-modal-apply-btn"]').click({
        force: true,
      });

      // Assert after action
      cy.__waitForPageLoad__(() => {
        // Menu
        cy.get(
          `[data-test="node-list-tree-item--row--${originalNodeNameText}"]`
        ).should('exist');

        // Flowchart
        cy.get('.pipeline-node__text').should('contain', originalNodeNameText);

        // Metadata
        cy.get('.pipeline-metadata__title').should(
          'have.text',
          originalNodeNameText
        );
        cy.get(
          '[data-label="Pretty node name:"] > .pipeline-metadata__value'
        ).should('have.text', prettyNodeNameText);
      });
    });

    it('verifies that users can show a warning before rendering very large graphs. #TC-6', () => {
      // Alias
      cy.get('[data-test="settings-modal-toggle-sizewarning-true"]').as(
        'isSizeWarning'
      );

      // Assert before action
      cy.get('@isSizeWarning').should('be.checked');

      // Intercept the network request to mock with a fixture
      cy.__interceptRest__('/api/main', 'GET', '/mock/largeDataset.json');
      cy.reload();

      cy.__waitForPageLoad__(() => {
        cy.get('.pipeline-warning__title')
          .should('exist')
          .and('have.text', 'Whoa, that’s a chonky pipeline!');
      });

      // Action
      cy.get('@isSizeWarning').uncheck({ force: true });
      cy.get('[data-test="settings-modal-apply-btn"]').click({
        force: true,
      });

      // Assert after action
      cy.__waitForPageLoad__(() => {
        cy.get('.pipeline-warning__title').should('not.exist');
      });
    });

    it('verifies that users can expand all modular pipelines directly from the toolbar. #TC-7', () => {
      cy.enablePrettyNames();
      const modularPipelineChildNodeText = 'Create Derived Features';

      // Alias for better readability
      cy.get('[data-test*="sidebar-flowchart-expand-pipeline-btn-"]').as(
        'expandAllPipelinesToggle'
      );

      // Assert before action
      cy.get('@expandAllPipelinesToggle').should('not.be.checked');
      cy.get('.pipeline-node__text').should(
        'not.contain',
        modularPipelineChildNodeText
      );
      cy.get('[role="treeitem"]').should('have.attr', 'aria-expanded', 'false');

      // Action - toggling the expand all pipelines directly from the toolbar
      cy.get('@expandAllPipelinesToggle').click();

      // Assert after action
      cy.get('[role="treeitem"]').should('have.attr', 'aria-expanded', 'true');
      cy.get('.pipeline-node__text').should(
        'contain',
        modularPipelineChildNodeText
      );
    });
  });
});<|MERGE_RESOLUTION|>--- conflicted
+++ resolved
@@ -8,21 +8,6 @@
     cy.enablePrettyNames(); // Enable pretty names using the custom command
   });
 
-<<<<<<< HEAD
-  it('verifies that users can access the flowchart page through the flowchart icon, when in the experiment tracking view. #TC-1', () => {
-    cy.visit('/experiment-tracking');
-    cy.get('[data-test="global-toolbar-flowchart-btn"]').click();
-    cy.location('pathname').should('eq', '/');
-
-    // should exist
-    cy.get('.pipeline-wrapper').should('exist');
-
-    // should not exist
-    cy.get('.details__tabs').should('not.exist');
-  });
-
-=======
->>>>>>> 734f0bee
   it('verifies that users can change the theme from light to dark theme, or dark to light theme. #TC-3', () => {
     // Alias
     cy.get('[data-test*="global-toolbar-theme-btn-"]').as('toggleTheme');
