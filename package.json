{
  "name": "@quantumblack/kedro-viz",
  "version": "3.4.0",
  "main": "lib/components/app/index.js",
  "files": [
    "lib"
  ],
  "homepage": ".",
  "scripts": {
    "build": "npm run build:css && react-scripts build",
    "build:css": "node-sass src/ -o src/",
    "start": "REACT_APP_DATA_SOURCE=$DATA npm-run-all -p start:css start:app start:lib",
    "start:app": "PORT=4141 react-scripts start",
    "start:css": "npm run build:css && node-sass src/ -o src/ --watch --recursive",
    "start:lib": "rm -rf lib && babel src --out-dir lib --copy-files --watch",
    "lib": "npm-run-all -s lib:clean lib:copy lib:webpack lib:babel lib:prune",
    "lib:clean": "rm -rf lib",
    "lib:copy": "cp -rf src lib",
    "lib:webpack": "webpack --config webpack.lib.js",
    "lib:babel": "babel lib --out-dir lib",
    "lib:prune": "find lib -type f -name '*.test.*' -delete && find lib -type f -name '*.scss' -delete",
    "lint": "npm-run-all -p lint:js lint:scss",
    "lint:js": "eslint src/ --fix",
    "lint:scss": "stylelint 'src/**/*.scss' --fix",
    "prepublishOnly": "npm-run-all -p test:ci lint build lib",
    "test": "react-scripts test --env=jsdom",
    "test:coverage": "npm test -- --coverage --watchAll=false",
    "test:ci": "npm test -- --watchAll=false --maxWorkers=2",
    "test:debug": "react-scripts --inspect-brk test --runInBand --no-cache",
    "eject": "react-scripts eject",
    "snyk-protect": "export NODE_OPTIONS=--max-old-space-size=8192 && snyk protect",
    "snyk-test": "snyk test -prune-repeated-subdependencies"
  },
  "dependencies": {
    "@quantumblack/kedro-ui": "^1.1.2",
    "batching-toposort": "^1.2.0",
    "classnames": "^2.2.6",
<<<<<<< HEAD
    "d3-fetch": "^1.1.2",
    "d3-interpolate-path": "^2.1.2",
=======
    "d3-fetch": "^1.2.0",
    "d3-interpolate-path": "^2.1.0",
>>>>>>> 473b8a5d
    "d3-scale": "^3.2.1",
    "d3-selection": "^1.4.1",
    "d3-shape": "^1.3.7",
    "d3-transition": "^1.3.2",
    "d3-zoom": "^1.7.3",
    "dagre": "git+https://github.com/richardwestenra/dagre.git#manual-ranking",
    "kiwi.js": "^1.1.2",
    "konami-code": "^0.2.1",
    "react-custom-scrollbars": "^4.2.1",
    "react-flip-toolkit": "^7.0.12",
    "react-redux": "^6.0.1",
    "react-test-renderer": "^16.13.1",
    "redux": "^4.0.1",
    "redux-thunk": "^2.3.0",
    "redux-watch": "^1.1.1",
    "reselect": "^4.0.0",
    "seedrandom": "^3.0.5",
    "snyk": "^1.361.3",
    "svg-crowbar": "^0.6.0",
    "what-input": "^5.2.10"
  },
  "peerDependencies": {
    "react": "^16.8.6",
    "react-dom": "^16.8.6"
  },
  "devDependencies": {
    "@babel/cli": "^7.4.4",
    "@babel/core": "^7.4.5",
    "@babel/plugin-proposal-class-properties": "^7.5.5",
    "enzyme": "^3.10.0",
    "enzyme-adapter-react-16": "^1.14.0",
    "husky": "^2.3.0",
    "lint-staged": "^8.1.7",
    "node-sass": "^4.12.0",
    "npm-run-all": "^4.1.5",
    "prettier": "1.17.1",
    "react": "^16.8.6",
    "react-dom": "^16.8.6",
    "react-scripts": "^3.4.1",
    "stylelint": "^13.0.0",
    "stylelint-config-prettier": "^8.0.1",
    "stylelint-config-rational-order": "^0.1.2",
    "stylelint-order": "^4.0.0",
    "stylelint-prettier": "^1.1.2",
    "webpack-cli": "^3.3.12",
    "workerize-loader": "^1.3.0"
  },
  "husky": {
    "hooks": {
      "pre-commit": "lint-staged"
    }
  },
  "lint-staged": {
    "src/**/*.scss": [
      "stylelint --fix",
      "git add"
    ],
    "src/**/*.{js,jsx,ts,tsx,json,css,scss,md}": [
      "prettier --single-quote --write",
      "git add"
    ],
    "src/**/*.{js,jsx,ts,tsx,json}": [
      "eslint src/ --fix",
      "git add"
    ]
  },
  "browserslist": [
    ">0.2%",
    "not dead",
    "not ie <= 11",
    "not op_mini all"
  ],
  "snyk": true
}<|MERGE_RESOLUTION|>--- conflicted
+++ resolved
@@ -35,13 +35,8 @@
     "@quantumblack/kedro-ui": "^1.1.2",
     "batching-toposort": "^1.2.0",
     "classnames": "^2.2.6",
-<<<<<<< HEAD
-    "d3-fetch": "^1.1.2",
+    "d3-fetch": "^1.2.0",
     "d3-interpolate-path": "^2.1.2",
-=======
-    "d3-fetch": "^1.2.0",
-    "d3-interpolate-path": "^2.1.0",
->>>>>>> 473b8a5d
     "d3-scale": "^3.2.1",
     "d3-selection": "^1.4.1",
     "d3-shape": "^1.3.7",
