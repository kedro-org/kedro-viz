{
  "name": "@quantumblack/kedro-viz",
  "version": "2.1.0",
  "main": "lib/components/app/index.js",
  "files": [
    "lib"
  ],
  "homepage": ".",
  "scripts": {
    "build": "npm run build:css && react-scripts build",
    "build:css": "node-sass src/ -o src/",
    "start": "REACT_APP_DATA_SOURCE=$DATA npm-run-all -p start:css start:app start:lib",
    "start:app": "PORT=4141 react-scripts start",
    "start:css": "npm run build:css && node-sass src/ -o src/ --watch --recursive",
    "start:lib": "rm -rf lib && babel src --out-dir lib --copy-files --watch",
    "lib": "npm-run-all -s build:css lib:clear lib:copy lib:prune",
    "lib:clear": "rm -rf lib",
    "lib:copy": "babel src --out-dir lib --copy-files",
    "lib:prune": "find lib -type f -name '*.test.*' -delete && find lib -type f -name '*.scss' -delete",
    "lint": "eslint src/ --fix",
    "prepublishOnly": "npm-run-all -p test:coverage lint build lib",
    "test": "react-scripts test --env=jsdom",
    "test:coverage": "npm test -- --coverage --watchAll=false",
    "test:debug": "react-scripts --inspect-brk test --runInBand --no-cache",
    "eject": "react-scripts eject",
    "snyk-protect": "snyk protect"
  },
  "dependencies": {
    "@quantumblack/kedro-ui": "^1.0.2",
    "classnames": "^2.2.6",
    "d3-fetch": "^1.1.2",
    "d3-interpolate-path": "^2.1.0",
    "d3-scale": "^3.0.0",
    "d3-selection": "^1.4.0",
    "d3-shape": "^1.3.5",
    "d3-transition": "^1.2.0",
    "d3-zoom": "^1.7.3",
    "dagre": "^0.8.4",
    "konami-code": "^0.2.1",
    "react": "^16.8.6",
    "react-custom-scrollbars": "^4.2.1",
    "react-dom": "^16.8.6",
    "react-redux": "^7.0.3",
    "react-scripts": "^3.0.1",
    "react-test-renderer": "^16.8.6",
    "redux": "^4.0.1",
    "reselect": "^4.0.0",
<<<<<<< HEAD
    "snyk": "^1.222.1"
=======
    "snyk": "^1.204.0",
    "what-input": "^5.2.3"
>>>>>>> 38b26785
  },
  "devDependencies": {
    "@babel/cli": "^7.4.4",
    "@babel/core": "^7.4.5",
    "@babel/plugin-proposal-class-properties": "^7.5.5",
    "enzyme": "^3.10.0",
    "enzyme-adapter-react-16": "^1.14.0",
    "husky": "^2.3.0",
    "lint-staged": "^8.1.7",
    "node-sass": "^4.12.0",
    "npm-run-all": "^4.1.5",
    "prettier": "1.17.1"
  },
  "husky": {
    "hooks": {
      "pre-commit": "lint-staged"
    }
  },
  "lint-staged": {
    "src/**/*.{js,jsx,ts,tsx,json,css,scss,md}": [
      "prettier --single-quote --write",
      "git add"
    ],
    "src/**/*.{js,jsx,ts,tsx,json}": [
      "eslint src/ --fix",
      "git add"
    ]
  },
  "browserslist": [
    ">0.2%",
    "not dead",
    "not ie <= 11",
    "not op_mini all"
  ],
  "snyk": true
}<|MERGE_RESOLUTION|>--- conflicted
+++ resolved
@@ -45,12 +45,8 @@
     "react-test-renderer": "^16.8.6",
     "redux": "^4.0.1",
     "reselect": "^4.0.0",
-<<<<<<< HEAD
-    "snyk": "^1.222.1"
-=======
-    "snyk": "^1.204.0",
+    "snyk": "^1.222.1",
     "what-input": "^5.2.3"
->>>>>>> 38b26785
   },
   "devDependencies": {
     "@babel/cli": "^7.4.4",
