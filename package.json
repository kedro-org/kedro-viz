{
  "name": "@quantumblack/kedro-viz",
<<<<<<< HEAD
  "version": "4.7.1",
  "description": "Kedro-Viz is an interactive development tool for building data science pipelines with Kedro.",
=======
  "version": "4.7.2",
>>>>>>> b2d75cd8
  "main": "lib/components/app/index.js",
  "files": [
    "lib"
  ],
  "homepage": ".",
  "repository": {
    "type": "git",
    "url": "https://github.com/kedro-org/kedro-viz.git"
  },
  "proxy": "http://localhost:4142/",
  "scripts": {
    "build": "npm run build:css && react-scripts build",
    "build:css": "node-sass src/ -o src/",
    "postbuild": "rm -rf build/api",
    "start": "REACT_APP_DATA_SOURCE=$DATA npm-run-all -p start:css start:app start:lib",
    "start:app": "PORT=4141 react-scripts start",
    "start:css": "npm run build:css && node-sass src/ -o src/ --watch --recursive",
    "start:lib": "rm -rf lib && babel src --out-dir lib --copy-files --watch",
    "lib": "npm-run-all -s lib:clean lib:copy lib:webpack lib:babel lib:prune",
    "lib:clean": "rm -rf lib",
    "lib:copy": "cp -rf src lib",
    "lib:webpack": "webpack --config webpack.lib.js",
    "lib:babel": "babel lib --out-dir lib",
    "lib:prune": "find lib -type f -name '*.test.*' -delete && find lib -type f -name '*.scss' -delete",
    "lib-test": "npm-run-all -s lib lib-test:setup lib-test:serve",
    "lib-test:setup": "node ./tools/test-lib/setup.js",
    "lib-test:serve": "node ./tools/test-lib/serve.js",
    "format": "prettier --write \"src/**/*.{js,jsx,ts,tsx,json,css,scss,md}\"",
    "lint": "npm-run-all -p lint:js lint:scss",
    "lint:js": "eslint src/ --fix",
    "lint:scss": "stylelint 'src/**/*.scss' --fix",
    "prepublishOnly": "npm-run-all -s test:ci lint build lib",
    "test": "react-scripts test --env=jsdom",
    "test:coverage": "npm test -- --coverage --watchAll=false",
    "test:ci": "npm test -- --watchAll=false --maxWorkers=2",
    "test:debug": "react-scripts --inspect-brk test --runInBand --no-cache",
    "eject": "react-scripts eject",
    "snyk-protect": "snyk protect",
    "snyk-test": "snyk test -prune-repeated-subdependencies"
  },
  "dependencies": {
    "@apollo/client": "^3.5.6",
    "@graphql-tools/schema": "7.1.5",
    "@material-ui/core": "^4.11.4",
    "@material-ui/icons": "^4.11.2",
    "@material-ui/lab": "^4.0.0-alpha.58",
    "batching-toposort": "^1.2.0",
    "classnames": "^2.3.1",
    "d3-fetch": "^2.0.0",
    "d3-interpolate": "^2.0.1",
    "d3-interpolate-path": "^2.2.3",
    "d3-scale": "^3.3.0",
    "d3-selection": "^2.0.0",
    "d3-shape": "^2.1.0",
    "d3-transition": "^2.0.0",
    "d3-zoom": "^2.0.0",
    "dayjs": "^1.10.7",
    "deepmerge": "^4.2.2",
    "fetch-mock": "^9.11.0",
    "fishery": "^1.4.0",
    "graphql": "^15.8.0",
    "graphql-type-json": "^0.3.2",
    "highlight.js": "^10.7.3",
    "kiwi.js": "^1.1.3",
    "lodash.debounce": "^4.0.8",
    "lodash.noop": "^3.0.1",
    "lodash.sortby": "^4.7.0",
    "plotly.js-dist-min": "^1.58.4",
    "react-csv": "^2.2.2",
    "react-custom-scrollbars": "^4.2.1",
    "react-json-view": "^1.21.3",
    "react-plotly.js": "^2.5.1",
    "react-redux": "^7.2.6",
    "react-router": "^5.2.1",
    "react-router-dom": "^5.3.0",
    "react-test-renderer": "^17.0.2",
    "redux": "^4.1.2",
    "redux-mock-store": "^1.5.4",
    "redux-thunk": "^2.4.1",
    "redux-watch": "^1.2.0",
    "reselect": "^4.1.5",
    "seedrandom": "^3.0.5",
    "sinon": "^12.0.1",
    "subscriptions-transport-ws": "^0.11.0",
    "svg-crowbar": "^0.6.5",
    "what-input": "^5.2.10"
  },
  "peerDependencies": {
    "react": "^16.8.6",
    "react-dom": "^16.8.6"
  },
  "devDependencies": {
    "@babel/cli": "^7.14.5",
    "@babel/core": "^7.14.6",
    "@babel/plugin-proposal-class-properties": "^7.14.5",
    "@testing-library/jest-dom": "^5.14.1",
    "@testing-library/react": "^11.2.7",
    "@testing-library/user-event": "^12.8.3",
    "canvas": "^2.7.0",
    "enzyme": "^3.11.0",
    "enzyme-adapter-react-16": "^1.15.6",
    "graphqlviz": "^4.0.1",
    "husky": "^4.3.8",
    "lint-staged": "^10.5.4",
    "node-sass": "^7.0.0",
    "npm-run-all": "^4.1.5",
    "prettier": "^2.3.1",
    "react": "^16.14.0",
    "react-dom": "^16.14.0",
    "react-scripts": "^4.0.3",
    "snyk": "^1.639.0",
    "stylelint": "^13.13.1",
    "stylelint-config-prettier": "^8.0.2",
    "stylelint-order": "^4.1.0",
    "stylelint-prettier": "^1.2.0",
    "webpack-cli": "^4.7.2",
    "workerize-loader": "^1.3.0"
  },
  "husky": {
    "hooks": {
      "pre-commit": "lint-staged",
      "pre-push": "npm run test:ci"
    }
  },
  "lint-staged": {
    "src/**/*.scss": [
      "stylelint --fix"
    ],
    "src/**/*.{js,jsx,ts,tsx,json,css,scss,md}": [
      "prettier --single-quote --write"
    ],
    "src/**/*.{js,jsx,ts,tsx}": [
      "eslint src/ --fix"
    ]
  },
  "browserslist": [
    ">0.2%",
    "not dead",
    "not ie <= 11",
    "not op_mini all"
  ],
  "snyk": true
}<|MERGE_RESOLUTION|>--- conflicted
+++ resolved
@@ -1,11 +1,7 @@
 {
   "name": "@quantumblack/kedro-viz",
-<<<<<<< HEAD
-  "version": "4.7.1",
+  "version": "4.7.2",
   "description": "Kedro-Viz is an interactive development tool for building data science pipelines with Kedro.",
-=======
-  "version": "4.7.2",
->>>>>>> b2d75cd8
   "main": "lib/components/app/index.js",
   "files": [
     "lib"
