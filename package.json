--- conflicted
+++ resolved
@@ -42,12 +42,8 @@
     "react-test-renderer": "^16.8.6",
     "redux": "^4.0.1",
     "reselect": "^4.0.0",
-<<<<<<< HEAD
-    "snyk": "^1.234.2",
     "svg-crowbar": "^0.2.4",
-=======
     "snyk": "^1.256.0",
->>>>>>> c869a2e8
     "what-input": "^5.2.3"
   },
   "peerDependencies": {
