--- conflicted
+++ resolved
@@ -50,13 +50,8 @@
     "redux": "^4.0.1",
     "reselect": "^4.0.0",
     "seedrandom": "^3.0.5",
-<<<<<<< HEAD
     "snyk": "^1.337.0",
-    "svg-crowbar": "^0.3.1",
-=======
-    "snyk": "^1.316.1",
     "svg-crowbar": "^0.6.0",
->>>>>>> a3b06fd1
     "what-input": "^5.2.3"
   },
   "peerDependencies": {
