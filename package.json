--- conflicted
+++ resolved
@@ -42,11 +42,7 @@
     "react-test-renderer": "^16.8.6",
     "redux": "^4.0.1",
     "reselect": "^4.0.0",
-<<<<<<< HEAD
     "snyk": "^1.258.2",
-=======
-    "snyk": "^1.256.0",
->>>>>>> d6d18686
     "svg-crowbar": "^0.2.4",
     "what-input": "^5.2.3"
   },
