{
  "name": "@quantumblack/kernel-pipeline-viz",
  "version": "0.6.2",
  "main": "lib/components/app/index.js",
  "scripts": {
    "build": "npm run build:css && react-scripts build",
    "build:css": "node-sass src/ -o src/",
    "start": "REACT_APP_DATA_SOURCE=$DATA REACT_APP_ENDPOINT=$ENDPOINT npm-run-all -p start:css start:app start:lib",
    "start:app": "PORT=4141 react-scripts start",
    "start:css": "npm run build:css && node-sass src/ -o src/ --watch --recursive",
    "start:lib": "npm run lib:copy --watch",
    "lib": "npm run build:css && npm run lib:copy",
    "lib:copy": "rm -rf lib && babel src --out-dir lib --copy-files",
    "prepublishOnly": "npm run lib",
    "version:update": "./bin/publish-build.sh",
    "version:get": "echo \"Current version is \"$(./bin/config.sh version)",
    "test": "react-scripts test --env=jsdom",
    "eject": "react-scripts eject"
  },
  "dependencies": {
    "@quantumblack/carbon-ui-components": "^2.1.0",
    "classnames": "^2.2.5",
    "d3-fetch": "^1.1.0",
    "d3-scale": "^2.0.0",
    "d3-selection": "^1.3.0",
    "d3-shape": "^1.2.0",
    "d3-transition": "^1.1.1",
    "d3-zoom": "^1.7.1",
    "dagre": "^0.8.2",
<<<<<<< HEAD
    "immutable": "^4.0.0-rc.12",
    "node-sass": "^4.11.0",
    "npm-run-all": "^4.1.5",
=======
>>>>>>> 1c24af4b
    "react": "^16.6.1",
    "react-custom-scrollbars": "^4.2.1",
    "react-dom": "^16.6.1",
    "react-redux": "^6.0.0",
    "react-scripts": "^2.1.3",
    "redux": "^4.0.1",
    "reselect": "^4.0.0"
  },
  "devDependencies": {
    "babel-cli": "^6.26.0",
    "node-sass": "^4.11.0",
    "npm-run-all": "^4.1.5"
  },
  "browserslist": [
    ">0.2%",
    "not dead",
    "not ie <= 11",
    "not op_mini all"
  ]
}<|MERGE_RESOLUTION|>--- conflicted
+++ resolved
@@ -27,12 +27,7 @@
     "d3-transition": "^1.1.1",
     "d3-zoom": "^1.7.1",
     "dagre": "^0.8.2",
-<<<<<<< HEAD
     "immutable": "^4.0.0-rc.12",
-    "node-sass": "^4.11.0",
-    "npm-run-all": "^4.1.5",
-=======
->>>>>>> 1c24af4b
     "react": "^16.6.1",
     "react-custom-scrollbars": "^4.2.1",
     "react-dom": "^16.6.1",
