{
  "name": "@quantumblack/kedro-viz",
  "version": "3.8.1",
  "main": "lib/components/app/index.js",
  "files": [
    "lib"
  ],
  "homepage": ".",
  "proxy": "http://localhost:4142/",
  "scripts": {
    "build": "npm run build:css && react-scripts build",
    "build:css": "node-sass src/ -o src/",
    "start": "REACT_APP_DATA_SOURCE=$DATA npm-run-all -p start:css start:app start:lib",
    "start:app": "PORT=4141 react-scripts start",
    "start:css": "npm run build:css && node-sass src/ -o src/ --watch --recursive",
    "start:lib": "rm -rf lib && babel src --out-dir lib --copy-files --watch",
    "start:api": "python package/kedro_viz/server.py \"$npm_config_project_path\"",
    "lib": "npm-run-all -s lib:clean lib:copy lib:webpack lib:babel lib:prune",
    "lib:clean": "rm -rf lib",
    "lib:copy": "cp -rf src lib",
    "lib:webpack": "webpack --config webpack.lib.js",
    "lib:babel": "babel lib --out-dir lib",
    "lib:prune": "find lib -type f -name '*.test.*' -delete && find lib -type f -name '*.scss' -delete",
    "lib-test": "npm-run-all -s lib lib-test:setup lib-test:serve",
    "lib-test:setup": "node ./tools/test-lib/setup.js",
    "lib-test:serve": "node ./tools/test-lib/serve.js",
    "lint": "npm-run-all -p lint:js lint:scss",
    "lint:js": "eslint src/ --fix",
    "lint:scss": "stylelint 'src/**/*.scss' --fix",
    "prepublishOnly": "npm-run-all -s test:ci lint build lib",
    "test": "react-scripts test --env=jsdom",
    "test:coverage": "npm test -- --coverage --watchAll=false",
    "test:ci": "npm test -- --watchAll=false --maxWorkers=2",
    "test:debug": "react-scripts --inspect-brk test --runInBand --no-cache",
    "eject": "react-scripts eject",
    "snyk-protect": "export NODE_OPTIONS=--max-old-space-size=8192 && snyk protect",
    "snyk-test": "snyk test -prune-repeated-subdependencies"
  },
  "dependencies": {
    "@quantumblack/kedro-ui": "1.1.4",
    "batching-toposort": "^1.2.0",
    "classnames": "^2.2.6",
    "d3-fetch": "^2.0.0",
    "d3-interpolate": "^2.0.1",
    "d3-interpolate-path": "^2.2.1",
    "d3-scale": "^3.2.3",
    "d3-selection": "^2.0.0",
    "d3-shape": "^2.0.0",
    "d3-transition": "^2.0.0",
    "d3-zoom": "^2.0.0",
    "dagre": "git+https://github.com/richardwestenra/dagre.git#manual-ranking",
    "deepmerge": "^4.2.2",
<<<<<<< HEAD
    "fetch-mock": "^9.10.7",
    "highlight.js": "^10.5.0",
=======
    "fetch-mock": "^9.11.0",
>>>>>>> 11e1daba
    "kiwi.js": "^1.1.2",
    "konami-code": "^0.2.1",
    "react-custom-scrollbars": "^4.2.1",
    "react-redux": "^7.2.2",
    "react-test-renderer": "^17.0.1",
    "redux": "^4.0.5",
    "redux-mock-store": "^1.5.4",
    "redux-thunk": "^2.3.0",
    "redux-watch": "^1.2.0",
    "reselect": "^4.0.0",
    "seedrandom": "^3.0.5",
    "snyk": "^1.439.1",
    "svg-crowbar": "^0.6.5",
    "what-input": "^5.2.10"
  },
  "peerDependencies": {
    "react": "^16.8.6",
    "react-dom": "^16.8.6"
  },
  "devDependencies": {
    "@babel/cli": "^7.12.10",
    "@babel/core": "^7.12.10",
    "@babel/plugin-proposal-class-properties": "^7.12.1",
    "@testing-library/jest-dom": "^5.11.9",
    "@testing-library/react": "^11.2.4",
    "@testing-library/user-event": "^12.6.3",
    "enzyme": "^3.11.0",
    "enzyme-adapter-react-16": "^1.15.6",
    "husky": "^4.3.8",
    "lint-staged": "^10.5.3",
    "node-sass": "^5.0.0",
    "npm-run-all": "^4.1.5",
    "prettier": "^2.2.1",
    "react": "^16.14.0",
    "react-dom": "^16.14.0",
    "react-scripts": "^4.0.1",
    "stylelint": "^13.9.0",
    "stylelint-config-prettier": "^8.0.2",
    "stylelint-config-rational-order": "^0.1.2",
    "stylelint-order": "^4.1.0",
    "stylelint-prettier": "^1.1.2",
    "webpack-cli": "^4.4.0",
    "workerize-loader": "^1.3.0"
  },
  "husky": {
    "hooks": {
      "pre-commit": "lint-staged"
    }
  },
  "lint-staged": {
    "src/**/*.scss": [
      "stylelint --fix",
      "git add"
    ],
    "src/**/*.{js,jsx,ts,tsx,json,css,scss,md}": [
      "prettier --single-quote --write",
      "git add"
    ],
    "src/**/*.{js,jsx,ts,tsx}": [
      "eslint src/ --fix",
      "git add"
    ]
  },
  "browserslist": [
    ">0.2%",
    "not dead",
    "not ie <= 11",
    "not op_mini all"
  ],
  "snyk": true
}<|MERGE_RESOLUTION|>--- conflicted
+++ resolved
@@ -50,12 +50,8 @@
     "d3-zoom": "^2.0.0",
     "dagre": "git+https://github.com/richardwestenra/dagre.git#manual-ranking",
     "deepmerge": "^4.2.2",
-<<<<<<< HEAD
-    "fetch-mock": "^9.10.7",
+    "fetch-mock": "^9.11.0",
     "highlight.js": "^10.5.0",
-=======
-    "fetch-mock": "^9.11.0",
->>>>>>> 11e1daba
     "kiwi.js": "^1.1.2",
     "konami-code": "^0.2.1",
     "react-custom-scrollbars": "^4.2.1",
