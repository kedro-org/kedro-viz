--- conflicted
+++ resolved
@@ -69,13 +69,9 @@
     "react-custom-scrollbars": "^4.2.1",
     "react-json-view": "^1.21.3",
     "react-plotly.js": "^2.5.1",
-<<<<<<< HEAD
-    "react-redux": "^7.2.4",
+    "react-redux": "^7.2.6",
     "react-router": "^5.2.1",
     "react-router-dom": "^5.3.0",
-=======
-    "react-redux": "^7.2.6",
->>>>>>> 9fddbbfa
     "react-test-renderer": "^17.0.2",
     "redux": "^4.1.0",
     "redux-mock-store": "^1.5.4",
