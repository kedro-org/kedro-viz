--- conflicted
+++ resolved
@@ -13,12 +13,8 @@
   },
   "proxy": "http://localhost:4142/",
   "scripts": {
-<<<<<<< HEAD
-    "build": "cross-env GENERATE_SOURCEMAP=false react-scripts build",
-=======
     "build": "cross-env GENERATE_SOURCEMAP=false react-scripts build && cp ./build/index.html ./build/404.html",
     "build:esm": "rm -rf esm && webpack --config webpack.config.js",
->>>>>>> 1f4770f4
     "postbuild": "rm -rf build/api",
     "start": "REACT_APP_DATA_SOURCE=$DATA NODE_OPTIONS=\"--dns-result-order=ipv4first\" npm-run-all -p start:app start:lib",
     "start:dev": "rm -rf node_modules/.cache && npm start",
