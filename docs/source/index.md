--- conflicted
+++ resolved
@@ -20,13 +20,7 @@
 ♻️ Autoreload on code change.   
 🧪 Support for experiment tracking and comparing runs in a Kedro project.
 
-
-<<<<<<< HEAD
-Check out the [live demo](https://demo.kedro.org/) for a preview of Kedro-Viz.
-=======
-Take a look at the <a href="https://demo.kedro.org/" target="_blank" rel="noopener noreferrer">live demo</a>.
-
->>>>>>> ebba9047
+Take a look at the <a href="https://demo.kedro.org/" target="_blank" rel="noopener noreferrer">live demo</a> for a preview of Kedro-Viz.
 
 ```{toctree}
 :caption: Learn about Kedro-Viz
