--- conflicted
+++ resolved
@@ -162,11 +162,7 @@
 You can share a pipeline structure within a Kedro-Viz visualisation as a JSON file from the terminal:
 
 ```bash
-<<<<<<< HEAD
-kedro viz --save-file=my_shareable_pipeline
-=======
-kedro viz run --save-file=my_shareable_pipeline.json
->>>>>>> b9b0a96a
+kedro viz run --save-file=my_shareable_pipeline
 ```
 
 This command will save a visualisation of the `__default__` pipeline as a JSON file called `my_shareable_pipeline.json`. It doesn't share data, such as that in the code panel, nor can you share images or charts.
@@ -174,11 +170,7 @@
 To visualise the shared file, type the following to load it from the terminal:
 
 ```bash
-<<<<<<< HEAD
-kedro viz --load-file=my_shareable_pipeline
-=======
-kedro viz run --load-file=my_shareable_pipeline.json
->>>>>>> b9b0a96a
+kedro viz run --load-file=my_shareable_pipeline
 ```
 
 You can also share a complete project visualisation, described in more detail on [the following page](./share_kedro_viz). 