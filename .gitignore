--- conflicted
+++ resolved
@@ -21,7 +21,7 @@
 # e2e testing
 cypress/videos
 cypress/screenshots
-cypress/downloads/ 
+cypress/downloads/
 
 # production
 build/
@@ -64,9 +64,4 @@
 .hypothesis/
 
 # Kedro
-*.log
-<<<<<<< HEAD
-
-demo-project/my_test/
-=======
->>>>>>> 1fa5a02b
+*.log