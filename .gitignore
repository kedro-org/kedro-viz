# See https://help.github.com/ignore-files/ for more about ignoring files.

# environment variables
.env

# CSS
/src/**/*.css

# JSON viz data
/public/data
/public/logs
/public/api

# dependencies
node_modules

# testing
/coverage
kedro-viz.tgz

# e2e testing
cypress/videos
cypress/screenshots
cypress/downloads/

# production
/build/
lib/

# misc
.DS_Store
.env.local
.env.development.local
.env.test.local
.env.production.local
.vscode
.*.sw*
*~
package/.eggs/
.eslintcache

npm-debug.log*
yarn-debug.log*
yarn-error.log*
*.egg-info
dist/
*.iml
.idea/
__pycache__/
.pytest_cache/

package/*/html/
package/*.log

# Unit test / coverage reports
htmlcov/
.tox/
.coverage
.coverage.*
.cache
nosetests.xml
coverage.xml
*.cover
.hypothesis/

# Kedro
*.log

<<<<<<< HEAD
.venv/
=======
# Python
.venv/
mise.toml
>>>>>>> 719ad752
<|MERGE_RESOLUTION|>--- conflicted
+++ resolved
@@ -66,10 +66,6 @@
 # Kedro
 *.log
 
-<<<<<<< HEAD
-.venv/
-=======
 # Python
 .venv/
-mise.toml
->>>>>>> 719ad752
+mise.toml