<!--
Use the sections below to add notes for the next release.
Please follow the established format:
- Keep each note concise - ideally commit title length
- Use present tense (e.g. 'Add new feature')
- Include the ID number for the related PR (or PRs) in parentheses
-->

# Release 10.1.0

## Major features and improvements

- Update Kedro-Viz telemetry for opt-out model (#2022)

## Bug fixes and other changes

- Improve `kedro viz build` usage documentation (#2126)
- Fix unserializable parameters value (#2122)
<<<<<<< HEAD
- Replace `watchgod` library with `watchfiles` (#2134)
=======
- Display full dataset type with library prefix in metadata panel (#2136)
- Enable SQLite WAL mode for Azure ML to fix database locking issues (#2131)
>>>>>>> 9996c995


# Release 10.0.0

## Major features and improvements

- Add `kedro viz --lite`, allowing users to run Kedro-Viz without installing Kedro project dependencies. (#1966, #2077, #2093)
- Enable visual slicing of a Kedro pipeline in Kedro-viz. (#2036)
- Improve Kedro-Viz CLI startup time with lazy subcommands and deferring imports (#1920)
- Add documentation for Kedro-viz in VSCode Extension. (#2078)


## Bug fixes and other changes

- Introduce `onActionCallback` prop in Kedro-Viz React component. (#2022)
- Enhance documentation for Dataset previews on Kedro-viz. (#2074)
- Add documentation for Kedro-viz CLI Commands. (#2044)
- Fix design issues in metadata panel. (#2009)
- Fix bug where reloading the page reset to the default pipeline instead of retaining the selected one. (#2041)
- Add feedback component for slicing pipeline. (#2085)
- Add `kedro viz --lite` user warning banner component. (#2092)
- Add `UnavailableDataset` as a default dataset for `--lite` mode. (#2083)
- Fix missing run command in metadata panel for task nodes. (#2055)
- Fix highlight width inconsistency in the Nodelist component.(#2004)
- Migrate `demo.kedro.org` from AWS Lightsail to Github Pages. (#2034, #2084)
- Refactor disable preview feature to run entirely on the frontend without backend calls. (#2067)
- Implement a method to send JSON data to the VSCode integration without running the Kedro-Viz server. (#2049)


# Release 9.2.0

## Major features and improvements

- Enable/disable preview for all the datasets when publishing Kedro-Viz from CLI. (#1894)
- Enable/disable preview for all the datasets when publishing Kedro-Viz from UI. (#1895)
- Display published URLs. (#1907)
- Conditionally move session store and stats file to .viz directory. (#1915)
- Introduce `metadataPanel` in `display` prop in Kedro-Viz react component. (#1965)
- Refactor namespace pipelines. (#1897)
- Expose the internal Redux state through `options` prop while using Kedro-Viz as a React component. (#1969)
- Enhance documentation for the Kedro-Viz standalone React component. (#1954)
- Add Datasets preview toggle in the settings panel. (#1977)

## Bug fixes and other changes

- Relax `packaging` pin in requirements. (#1947)
- Add favicon to kedro-viz documentation. (#1959)
- Add "-p" flag to kedro-viz to match kedro run. (#1960)
- Fix bug related to nested namespace pipelines. (#1897)
- Migrate from `toposort` to `graphlib`. (#1942)
- Fix packaging. (#1766)
- Adjust requirements file and dependabot versioning strategy. (#1978)
- Refactor CommandCopier component. (#1998)
- Set `isPrettyName` toggle to False by Default. (#1958)
- Add `-p` argument option for `kedro viz` to align with kedro pipeline options. (#1961)
- Replace `data-heap-event` with standardised `data-test` for Cypress and Telemetry. (#1995)

## Community contributions

Many thanks to the following Kedroids for contributing PR to this release:
* [Vlad Cozma](https://github.com/VladCozma)

# Release 9.1.0

## Major features and improvements
- Introduce the toggle to expand and collapse all pipelines button in the utility bar. (#1858)
- Allow Kedro-Viz commands to run from any sub directory within Kedro project. (#1871)

## Bug fixes and other changes
- Fix broken URL when active pipeline name changes on initial load. (#1914)
- Fix bug related to tag filtering and sharing with stateful URL. (#1878)
- Update settings panel design (#1875)
- Migrate from CircleCi to GitHub Actions. (#1876)
- Include expandAllPipelines in initial state. (#1896)
- Refactor backend integration with Kedro by replacing bootstrap_project with configure_project. (#1796)
- Enhance kedro-viz doc integration. (#1874)
- Enhance Kedro-Viz documentation by using Kedro-sphinx-theme. (#1898)
- Remove default props from functional components. (#1906)
- Fix for schema change in strawberry-graphql JSON scalar. (#1903)
- Fix messaging level when package compatibility is not satisfied. (#1904)
- Upgrade GitPod to include Node 18 and Python 3.11. (#1862)
- Add utility functions related to Transcoding to Kedro viz. (#1928)
- Include JSON dataset in the demo-project. (#1930)
- Update intersphinx_mapping of kedro-datasets. (#1911)
- Add GitPod to the local hosts list. (#1923)

# Release 9.0.0

## Major features and improvements

- Extending stateful URLs with node filters and expand/collapse modular pipelines. (#1799)
- Introduce `--include-hooks` option and remove `--ignore-plugins` from cli commands. (#1818)
- Add Dataset Factory Patterns to Experiment Tracking. (#1824)
- Add support for `JSONDataset` preview. (#1800)
- Upgrade to Node 18. (#1848)

## Bug fixes and other changes

- Increase Kedro-Viz timeout. (#1803)
- Remove demo data source and update feature hints. (#1804)
- Add markdown support for backticks in the pop-up reminder. (#1826)
- Fix posix path conversion on Windows in DatasetStatsHook. (#1843)
- Add `pydantic` pin to requirements. (#1861)
- Fix TRANSCODING_SEPARATOR import error. (#1866)
- Fix CircleCI build failure due to secret scan and missing toposort dependency. (#1819)
- Support Deferred Type Annotations in Dataset Previews. (#1798)  

## Community contributions

Many thanks to the following Kedroids for contributing PR to this release:
* [Pascal Brokmeier](https://github.com/pascalwhoop)

# Release 8.0.1 

## Bug fixes and other changes

- Fix a bug on metadata panel when preview data is unavailable. (#1794)
- Update Compatibility/Support Matrix in README. (#1774)
- Update CLI command to support both `kedro viz run` and `kedro viz`. (#1790)

# Release 8.0.0

## Major features and improvements

- Extend support for 'Publishing and sharing Kedro-Viz' on Azure and GCP. (#1708, #1711)
- Migrate Kedro-Viz to use `pydantic>=2`. (#1743)
- Drop support for `python=3.8`. (#1747)
- Introduce new changes to the `preview` functionality on Kedro-viz (#1757)
- Refactor Kedro-Viz and Kedro-datasets dependencies. (#1698)

## Bug fixes and other changes

- Enable search-as-you-type on Kedro-Viz docs. (#1727)
- Change the `%run_viz` line magic to open Kedro-viz in a new browser tab. (#1722)
- Enable `%run_viz` line magic to use the arguments that Kedro-Viz supports on the command line. (#1733)
- Make `kedro viz build` compatible with Kedro 18. (#1716)
- Add `kedro-datasets` compatibility warning for Experiment Tracking. (#1767)
- Fix bug on `preview` length in metadata modal. (#1767)

# Release 7.1.0

## Major features and improvements
- Add build command `kedro viz build` to the CLI to allow users to create a build directory of local Kedro Viz instance with Kedro project data. (#1697)

## Bug fixes and other changes

- Set Kedro Viz start method to spawn process while launching it from Jupyter Notebook. (#1696)
- Fix bug on Plotly graph rendering. (#1701)

# Release 7.0.0

## Major features and improvements

- Upgrade to `React 18`. (#1652)
- Change CLI command to run Kedro-viz to`kedro viz run`. (#1671)
- Add deploy command to the CLI using `kedro viz deploy` for sharing Kedro-viz on AWS. (#1661)
- Add support for `kedro==0.19`and `kedro-datasets==2.0`. (#1677)
- Drop support for `python=3.7`. (#1660)
- Drop support for `kedro==0.17.x`. (#1669)

## Bug fixes and other changes
- Fix modular pipelines breaking when collapsed on the flowchart. (#1651)
- Display hosted URL in CLI while launching Kedro viz. (#1644)
- Fix Kedro-viz display on Jupyter notebooks. (#1658)
- Fix zoom issues on the flowchart. (#1672)
- Fix bug on `kedro-viz run --load-file`. (#1677)
- Fix bug on adding timestamps to shareable-viz. (#1679)

# Release 6.7.0 

## Bug fixes and other changes

- Refactor flowchart dataclasses to pydantic base models. (#1565)
- Fix dataset factory patterns in Experiment Tracking. (#1588)
- Update demo-project to use `OmegaConfigLoader`. (#1590)
- Improve feedback for copy to clipboard feature. (#1614)
- Ensure Kedro-Viz works when hosted on a URL subpath. (#1621)
- Bump `fastapi` upper bounds. (#1634)
- Fix shareable URL modal to appear across the app. (#1639)
- Add Kedro-Viz CLI command deprecation warning. (#1641)

# Release 6.6.1

## Major features and improvements

- Skip all plugins while running Kedro-Viz using the `--ignore-plugins` option. (#1544)

## Bug fixes and other changes

- Fix improper display of 'run-command' inside the metadata panel. (#1569)
- Replace semver with packaging. (#1578)
- Fix a bug in Kedro-Viz experiment tracking to ensure compatibility with `kedro-datasets>=1.7.1`. (#1600)

# Release 6.6.0

## Major features and improvements

- Make Kedro-Viz shareable via a hosted URL. (#1487)

## Bug fixes and other changes

- Updated dependencies to ensure compatibility with Vite and Next.js environments; combine CSS into a single file when used as a React component. (#1510)
- Fix for Kedro Viz Connection Error. (#1507)
- Fix display of modular pipeline nodes that are associated with tags. (#1542)
- Remove GraphQL subscription. (#1554)

# Release 6.5.0

## Major features and improvements

- Add support for Python 3.11 (#1502)

## Bug fixes and other changes

- Fix to search for a '<lambda' Python function in the sidebar. (#1497)
- Add favicon to Kedro-Viz. (#1509)
- Remove python upper-bound requirements and add KedroVizPythonVersion warning. (#1506)

# Release 6.4.0

## Major features and improvements

- Add feature hint cards to illuminate features of the app. (#1454)
- Add support for displaying dataset statistics in the metadata panel. (#1472)

## Bug fixes and other changes

- Fix dataset and global toolbar error with standalone React component (#1351)
- Fix incorrect rendering of datasets in modular pipelines. (#1439)
- Fix broken SVG/PNG exports in light theme. (#1463)
- Fix `ImportError` as kedro-datasets is now lazily loaded (#1481).
- Fix Sidebar search result based on Pretty name setting (#1485)
- Fix issue of encountering a blank page in Safari when interacting with modular pipelines. (#1488)

# Release 6.3.4

## Bug fixes and other changes

- Ensure URL parameters and parameter nodes are in sync and enable caching in the filter panel for task, data, and parameter nodes set by the user. (#1449)
- Relax `semver` requirement bound. (#1452)
- Improve the code block spacing and width. (#1455)

# Release 6.3.3

## Bug fixes and other changes

- Bump `strawberry-graphql` to at least version 0.192 to support the new
  `strawberry.union` syntax. (#1441)
- Resolve the incompatibility between Kedro-Viz and Kedro versions prior to 0.18.11. (#1445)

# Release 6.3.2

## Bug fixes and other changes

- Add validation for layers in transcoding datasets.(#1406)
- Fix bug where flowchart wasn't updating on back/forward clicks after selecting a registered pipeline. (#1422)
- Fix bug in layout for large pipeline warning message. (#1428)

# Release 6.3.1

## Bug fixes and other changes

- Fix broken URL link between experiment tracking and flowchart when the pipeline is not the default one. (#1388)
- Update UI font to match updated Kedro branding. (#1414)

# Release 6.3.0

## Major features and improvements

- Update UI with new Kedro rebrand look and feel. (#1359)
- Add support for new layer configuration in kedro-datasets version >=1.3.0. (#1373)
- Add support for new `preview_args` configuration in kedro-datasets version >=1.3.0. (#1374)

## Bug fixes and other changes

- Fix bug where git caused a Kedro-Viz panic. (#1380)
- Show original node input and output names in metadata panel. (#1381)

# Release 6.2.0

## Major features and improvements

- Enable collaborative experiment tracking on Kedro-viz. (#1286)

# Release 6.1.1

## Bug fixes and other changes

- Update API response headers for added application security. (#1355)

# Release 6.1.0

## Major features and improvements

- Allow showing and hiding of metrics visualisations in experiment tracking. (#1313)

## Bug fixes and other changes

- Fix SQLAlchemy QueuePool Overflow Error. (#1301)
- Bug fix for where some elements on the flowchart weren't clickable. (#1322)
- Fixed link to Kedro experiment tracking docs. (#1325)
- Bug fix for pretty name option in settings panel being updated even when clicking on cancel button. (#1341)

## Community contributions

Many thanks to the following Kedroids for contributing PRs to this release:

- [MattRossetti](https://github.com/MattRossetti)

# Release 6.0.1

## Bug fixes and other changes

- Fix SQLalchemy dependency conflict with Kedro. (#1300)

# Release 6.0.0

## Major features and improvements

- Link plot and JSON dataset names from experiment tracking to the flowchart. (#1165)
- Remove metrics plots from metadata panel and add link to the plots on experiment tracking. (#1268)
- Bump minimum version of React from 16.8.6 to 17.0.2. (#1282)
- Show preview of data in metadata panel. (#1288)

## Bug fixes and other changes

- Remove pandas and plotly dependencies from Kedro-viz. (#1268)

# Release 5.3.0

## Major features and improvements

- Enable the display of json objects with `react-json-viewer` in experiment tracking. (#1236)
- Always show pretty and original node names in the metadata panel. (#1254)
- Display delta value for metrics when comparing runs in experiment tracking. (#1257)

## Bug fixes and other changes

- Fix run command for task nodes on metadata panel. (#1245)
- Fix URL query params with expand all modular pipelines toggle. (#1256)

# Release 5.2.1

## Bug fixes and other changes

- Visual fixes for metrics plots in experiment tracking. (#1229)
- Fix bug that prevented Kedro-Viz from loading when a project contained undefined parameters. (#1231)
- Modify the implementation of `get_dataset_type` in the `models` package to improve safety. (#1232)

# Release 5.2.0

## Major features and improvements

- Allow users to hide modular pipelines on the flowchart. (#1046)
- Create URL parameters for each element/section in the flowchart. (#1138)
- Improve Kedro CLI loading time. (#1196)
- Make Kedro-Viz compatible with kedro-datasets. (#1214)
- Add time series and parallel coordinates metrics plots to experiment tracking. (#1102)

## Bug fixes and other changes

- Fix pretty naming for transcoded datasets. (#1062)
- Keep graph visible when switching pipelines. (#1063)
- Add a transition to run details in experiment tracking. (#1065)
- Remove Tags field from dataset and parameter nodes when viewed in metadata panel. (#1100)
- Fix keyboard support for exporting experiment runs. (#1103)
- Fix `MemoryDataSet` not displaying on metadata panel. (#1113)
- Enhance display of the flowchart when hovering over the FocusMode icon. (#1107)
- Make dotted datasets clickable and hoverable when in focus mode. (#1114)
- Fix a bug where tall Matplotlib images weren't displaying correctly. (#1145)
- Non-JSON serialisable YAML parameter values (`.nan` and `.inf`) are now rendered as `null`. (#1087)

# Release 5.1.1

## Bug fixes and other changes

- Fix the Python packaging build step. (#1053)

# Release 5.1.0

## Major features and improvements

- The `%run_viz` line magic can now be used in Databricks notebooks. (#1012)

## Bug fixes and other changes

- Upgrade to `dart-scss` and update the recommended Node version to v16. (#1026)
- Fix the export functionality of experiment tracking data. (#1033)
- Add lazy loading to experiment tracking. (#1041)

# Release 5.0.1

## Bug fixes and other changes

- Don't reset the zoom each time a node is selected. (#988)
- Improve the way runs animate in and out in experiment tracking. (#993)
- Fix for plots not showing on metadata panel. (#1014)
- Enhance the display of information in the metadata panel. (#1015)

# Release 5.0.0

## Major features and improvements

- Allow the visualisation of Matplotlib and Plotly plots in experiment tracking. (#984)
- Remove support for Kedro v16. (#998)

# Release 4.7.2

## Bug fixes and other changes

- General design-debt fixes. (#930, #955, #956, #959, #960, #961, #970, #977, #991)
- Improve grouping of experiment tracking dataset types. (#978)

# Release 4.7.1

## Bug fixes and other changes

- General design-debt fixes. (#933, #934, #936, #939, #940)
- Ensure `Created by` is set in experiment tracking metadata. (#937)
- Fix for running Kedro-Viz with a proxy server or different base paths. (#941)

# Release 4.7.0

## Major features and improvements

- Allow the display of Matplotlib images in the metadata panel and modal. (#887)

## Bug fixes and other changes

- Added warning message when filtered pipeline is empty. (#864)
- Improve telemetry to track flowchart events. (#865)
- Disable Uvicorn's logger so that log messages are no longer duplicated. (#870)
- Fix namespace collision when two different registered pipelines have a modular pipeline with the same name. (#871)
- Enhance _Apply and close_ behavior of modals. (#875)
- Enable clicks on the flowchart to expand modular pipelines. (#879)
- Add --params option to `kedro viz` CLI command. (#883)
- Improve bundle size of the JavaScript package. (#906)
- General design-debt fixes. (#896, #898, #899, #904, #908, #915, #944)

# Release 4.6.0

## Major features and improvements

- Added support for all Plotly chart types. (#853)

## Bug fixes and other changes

- Fix lambda and partial Python functions not rendering correctly on flowchart. (#851)
- Add tooltip label text to page-navigation links. (#846)
- Change `Type` naming on metadata Side Panel. (#852)
- Improve Heap event tracking. (#556)

# Release 4.5.0

## Major features and improvements

- Added support for Python 3.9 and 3.10. (#815)

## Bug fixes and other changes

- Change route name from `runsList` to `experiment-tracking`. (#820)
- Update feature flag description to remind the user of the need for page refresh to apply settings. (#823)
- Fix experiment tracking not showing run details bug on Windows. (#809)
- Fix rendering of React component instance with custom routes. (#838)
- Improve performance when many datasets are missing (requires `kedro>=0.18.1`). (#832)
- Fix flowchart not showing on initial load for static data inputs. (#843)

# Release 4.4.0

## Major features and improvements

- Set up a pop-up reminder to nudge users to upgrade Kedro-Viz when a new version is released. (#746)
- Set up the 'export run' button to allow exporting of selected run data into a csv file for download. (#757)
- Set up new display props to standalone React component. (#786)
- Set up 'expandAllPipelines' flag to allow the expanded display of all modular pipelines on initial load. (#786)

## Bug fixes and other changes

- Migrate Kedro-UI buttons to Kedro-Viz as Kedro-UI is now deprecated. (#716)
- Migrate Kedro-UI dropdown and menu-options to Kedro-Viz as Kedro-UI is now deprecated. (#721)
- Add a Husky pre-push hook. (#723)
- Create a `version` GraphQL query to get versions of Kedro-Viz. (#727)
- Fix Kedro-Viz to work with projects that have no `__default__` registered pipeline. This also fixes the `--pipeline` CLI option. (#729)
- Fix lazy pipelines loading causes `get_current_session` to throw an error. (#726, #727)
- Fix experiment tracking not showing all metrics. (#798)
- Fix experiment tracking not display the correct empty table cells. (#798)

# Release 4.3.1

## Bug fixes and other changes

- Fix websocket connection for deploying Kedro-Viz over HTTPS. (#719)
- Update demo deployment setup on CI. (#718)

# Release 4.3.0

## Major features and improvements

- Create the toggle-bookmark journey that allows bookmarking runs and displaying them as a separate list. (#689)
- Setup subscription for auto update of experiment runs list on new Kedro runs. (#703)
- Allow users to search through the runs list by title, notes, and Git SHA. (#709)
- Setup new demo deployment on CI. (#712)

## Bug fixes and other changes

- Bug fix to display the original function names when pretty name is turned off. (#686)
- Fix the order of the runs list in experiment tracking. (#691)
- Bug fix for Plotly JSONDataSet icon. (#684)
- Bug fix for when some flowchart nodes were being cut off by the sidebar. (#701)
- Bug fix empty metadata panel when clicking on modular pipeline nodes during search. (#704)
- Bug fix for datasets when params is used as a prefix. (#707)
- Bug fix for when the exported pipeline image was sometimes cutting off elements. (#705)

# Release 4.2.0

## Major features and improvements

- Build out 'Show Changes' user journey for experiment tracking. (#667)
- Return gitBranch data. (#657)
- Drop python 3.6 support. (#659)

## Bug fixes and other changes

- Bug fix for Plotly modal when escape button is pressed. (#654)
- Display Plotly JSONDataSet plot in metadata side-panel. (#660)
- Refactor Primary Toolbar setup. (#664)
- Upgrade @apollo/client from 3.4.16 to 3.5.3. (#661, #668)

# Release 4.1.1

## Bug fixes and other changes

- Fix display of boolean values on tracking dataset (#652)
- Fix node IDs in test data after Kedro updates its \_str_logic for node (#653)

# Release 4.1.0

## Major features and improvements

- Experiment Tracking Front End set of features, as well as GraphQL setup and API integration (#576, #582, #587, #604, #605, #619, #620, #623, #624, #625, #630, #636, #643, #647, #648, #649)

## Bug fixes and other changes

- Bug fix for display of JSON tracking data on metadata panel. (#618)
- Fix dependencies for e2e tests. (#637)
- Add extra -a click command for autoreload. (#626)
- Remove notice from PR template. (#632)
- Replace the QB favicon with the Kedro one. (#633)
- Update "Kedro Viz" to "Kedro-Viz". (#634)
- Update loader animation to match kedro branding (#639)
- Upgrade reselect from 4.0.0 to 4.1.0. (#627)
- Upgrade react-redux from 7.2.4 to 7.2.6. (#628)
- Upgrade react-redux from 7.2.4 to 7.2.6. (#628)
- Upgrade redux-thunk from 2.3.0 to 2.4.0. (#629)
- Upgrade redux from 4.1.0 to 4.1.2 (#641)
- Upgrade reselect from 4.1.0 to 4.1.1 (#642)
- Update prettier command and config. (#631)

# Release 4.0.1

## Bug fixes and other changes

- Display JSON tracking (`tracking.JSONDataSet`) on the metadata panel. (#608)
- Fix layers visualisation for transcoded datasets. (#614, #615)

# Release 4.0.0

## Major features and improvements

- Allow expand and collapse modular pipelines on the graph. (#600)

## Bug fixes and other changes

- Disable layers visualisation instead of throwing an error when there is a cycle in layers. (#383)
- Disable layers when their dependency cannot be established in a disjoint graph. (#584)
- Change syntax for session creation to fix improperly thrown No Active Session error. (#603)

# Release 3.17.1

## Bug fixes and other changes

- Relax pandas and Plotly versions.

# Release 3.17.0

## Major features and improvements

- Expose metrics data from the latest run as a dataset node. (#554)
- Visualize and compare metrics from last 10 runs on the metadata panel. (#554)
- Drop support for Python 3.6.

## Bug fixes and other changes

- Overwrite material UI selected row defaults. (#568)
- Fix URI param parsing for data source. (#578)
- Add a graphql test endpoint on Kedro-Viz server. (#570)
- Update the demo dataset on Kedro-Viz. (#574)
- Fix auto-reload for metrics run data. (#572)
- Refactor tests for metadata panel. (#580)
- Fix metrics tree to get latest metrics data. (#573)

# Release 3.16.0

## Major features and improvements

- Improve pretty-name algorithm. (#546)
- Setup CI for automatic deployment. (#555)
- Turn on/off pretty naming on the settings panel. (#542)

## Bug fixes and other changes

- Fix focus mode search (#549)
- Fix focus mode error when switching pipelines (#553)
- Pin dynaconf before Kedro is released. (#559)
- Refactor colors based on latest palette (#552)

# Release 3.15.0

## Major features and improvements

- Visualise related data nodes of a modular pipeline in focus mode. (#530)
- Show parameter names when hovering over parameters indicator in the flowchart. (#512)

## Bug fixes and other changes

- Fix the display of transcoded data nodes and their metadata. (#491, #525)
- Remove `newparams` flag. (#528)
- Add notice about Kedro-UI deprecation on the Styleguide. (#529)
- Add more eslint rule. (#532)
- Refactor `LazyList` component to fix eslint error. (#539)
- Update deprecated `highlight.js` call. (#540)
- Unify monospace fonts. (#540)

# Release 3.14.0

## Major features and improvements

- Implement first version of focus mode feature to allow selective display of modular pipelines on the flowchart. (#514)
- Add `--autoreload` to relaunch viz server on file change. (#498)
- Update demo data set to shuttle factory example. (#518)

## Bug fixes and other changes

- Remove build/api after running build. (#515)
- Fix path parsing for PartitionedDataSet (#516)
- Fix dev server port (#517)

# Release 3.13.1

## Bug fixes and other changes

- Fix running kedro viz with `--load-file`. (#509)

# Release 3.13.0

## Major features and improvements

- Implement new tree list with modular pipelines and search UI for new sidebar navigation. (#479)
- Implement element filters and further design updates to the filter panel for new sidebar navigation. (#454)
- Implement [`kedro-telemetry`](https://github.com/kedro-org/kedro-plugins/tree/main/kedro-telemetry) in production to enable Heap Analytics analysis for Kedro-Viz. (#481, #487)
- Show decorated function's source code on code panel. (#493)
- Enable the display of entire parameter object with react-json-viewer on the metadata panel. (#494)

## Bug fixes and other changes

- Remove the old dagre graphing logic and the 'oldgraph' flag. (#486)
- Delete 'modularpipeline' flag. (#495)
- Fix run command suggestion. (#497)

# Release 3.12.1

## Bug fixes and other changes

- Fix compatibility with `kedro==0.17.0`

# Release 3.12.0

## Major features and improvements

- Complete backend rewrite to be more modular and maintainable using FastAPI. (#432)
- Add layout engine documentation. (#436)
- Add split panel components and implement into the sidebar. (#448)
- Visualise Plotly charts if user defines them with `kedro.extra.datasets.plotly.PlotlyDataSet` in their Kedro project _(Note: This feature is only available in `kedro>=0.17.4`)._ (#455)

## Bug fixes and other changes

- Upgrade prettier to latest version (2.3.0) and reformat all JS in /src in line with prettier v2.3.0 (#461)
- Render the pipeline with warning of parameters missing from the catalog instead of showing an obfuscated error. (#466)
- Fix CLI `--pipeline` arg throws KedroContext attribute error. (#432)
- Fix glitch when the entire graph is collapsed during initial chart loading. (#467)

# Release 3.11.0

## Major features and improvements

- Allow the selection and filtering of nodes by modular pipeline on the flowchart via the sidebar under the categories section. This includes changes to both the server to include modualr pipeline data in the responses, as well as front end changes to enable the new modular pipeline data type. (#391, #394, #401, #402, #408, #410, #421)
- Add Architecture docs. (#382, #393)
- Add metadata to random data generator. (#397)
- Simplify layout algorithm, improve layout quality and performance. (#398)
- Improve layer solving approach when layers partially defined. (#407)
- Remove 'code' flag to enable the code panel feature by default. (#404)
- Remove 'lazy' flag to enable lazy loading of the sidebar by default. (#404)

## Bug fixes and other changes

- Remove 'id' reducer prop. (#396)
- Remove leftover visible layer reducer. (#399)
- Delete 'Description' field from metadata panel. (#403)
- Add Eslint curly lint rule. (#420)

# Release 3.10.1

## Bug fixes and other changes

- Fix %run_viz line magic for IPython notebook

# Release 3.10.0

## Major features and improvements

- Display a prompt before rendering very large graphs (#361, #376, #377, #381)

## Bug fixes and other changes

- Clean up SCSS tech debt (#380)
- Add Container component to simplify app/lib entrypoint (#379)
- Add stylelint 'rule-empty-line-before': 'always' (#378)

# Release 3.9.0

## Major features and improvements

- Add code panel (#346)
- Improve view panning behaviour when a node is selected (#356, #363, #370, #373, #374)
- Improve layout performance for large graphs (#343)
- Save tag state to localStorage (#353)

## Bug fixes and other changes

- Improve graph layout code quality, performance and docs (#347)
- Update docs to remind on compatibility of Kedro-Viz 3.8.0 with Kedro 0.17 (#367)
- Update dependencies (#360, #364, #369)
- Fix failing CircleCI build on Windows (#365, #366)
- Refactor node-list-row CSS, fixing hover and focus states (#355, #358, #362)
- Update iconography (#357, #359)
- Fix missing indicator Chrome zoom bug (#349)
- Fix sidebar border/box-shadow CSS rules (#351)
- Fix `server.py` to work with versions >0.17 and update contributing docs (#348)
- Fix errors when scrolling with empty pipeline (#342)
- Ignore coverage on some branches and fix e2e tests (#345)
- Fix icon-button tooltips on mobile (#344)
- Update SVG-Crowbar to fix errors (#339)
- Update contributing docs for new dev server (#341)

# Release 3.8.1

## Bug fixes and other changes

- Temporarily disable internal CSS in exported SVGs to fix CORS error when exporting images (#337)
- Fix tests for Kedro 0.17 (#338)

# Release 3.8.0

## Major features and improvements

Please note that release >=3.8.0 will not work with projects created with older versions of Kedro<=0.16.6. Please migrate your project to Kedro>=0.17.0 before you install the latest version of Kedro-Viz.

- Finish the new node metadata side panel. This feature is no longer hidden behind a flag, and the 'meta' flag has been removed. (#293, #309, #312, #320, #321, #326, #295, #329, #333)
- Enable the new graphing layout algorithm by default, and remove the 'newgraph' feature flag. If necessary, you can still revert back to the old layout algorithm by enabling the 'oldgraph' flag. (#334, #335)
- Add experimental flagged feature to allow lazy-loading of sidebar node-list rows on scroll. This improves performance by not forcing the app to render the entire node-list on larger graphs. This feature is disabled by default, but can be enabled using the 'lazy' feature flag. (#307)
- Use CSS custom properties for theme colours (#301, #319)

## Bug fixes and other changes

- Update Kedro-UI to v1.1.4. This enables us to improve webfont-loading detection, add a transition-out for closing the pipeline dropdown, add an active pipeline menu-option border-left colour, and improve accessibility when disabling the pipeline dropdown. (#325)
- Support launching a development server against a real pipeline. This is still a work-in-progress, and we will announce when it can be used. (#318, #327)
- Unify backend and frontend test data, to help prevent bugs appearing in future due to mismatched API schemas between frontend & backend (#298)
- Fix tag list icon hover state styling (#316)
- Update various dependency versions via Dependabot (#315, #330, #331)
- Fix linters (#323)
- Add default fallback response for non-main API calls (#328)
- Remove get_project_context(), now that we no longer support old versions of Kedro (<0.15) (#324)
- Add a 'private' flag prop, to hide flags for in-development features from the flags console announcement (#322)
- Investigate the root cause of nodes being undefined in Safari (#310)
- Fix bug that caused missed click on the flowchart (#317)
- Change demo.mock to a .json file and update tests (#314)
- Disable Python 3.6/3.7 jobs in daily CI workflow (#313)
- Batch tag actions to improve performance when toggling multiple tags (#308)

# Release 3.7.0

## Major features and improvements

- Finish and release the new pipeline selector, which allows you to switch between different modular pipelines (#286, #294, #296, #297, #302, #303)
- Add phase 1 of the new node metadata panel front-end - behind a feature flag, for now (#276, #303)
- Improve SVG rendering performance (#290)

## Bug fixes and other changes

- Fix JS bug in Safari (#306)
- Fix failing CI (#304, #305)
- Don't run eslint against .json files on pre-commit (#292)
- Use the same JSON mock data files for JS+Python end unit/e2e tests (#279)

# Release 3.6.0

## Major features and improvements

- Redesign main sidebar (#236, #283)
- Drop Kedro 0.14.\* support (#277)

## Bug fixes and other changes

- Continue work-in-progress on the multiple pipeline selection dropdown, which is still hidden behind a flag and disabled by default but is nearly complete. (#270, #273, #285, #289)
- Continue work on new metadata panel endpoints (#275)
- Fix chart rendering edge cases and hover styles (#288)
- Update Python unit tests using the same json file as front-end (#281)
- Improve lib-test docs (#278)
- Hide random seed message unless using random data (#280)
- Delete deprecated isParam and schema_id fields (#274)
- Fix bug caused by typo in saveStateToLocalStorage (#271)
- Fix interrupted chart transitions (#269)
- Refactor and optimise flowchart performance (#268)

# Release 3.5.1

## Bug fixes and other changes

- Fix pipeline selector so that it shows the correct default pipeline (#266)

# Release 3.5.0

## Major features and improvements

- **BREAKING CHANGE:** Rename default endpoint from `/api/nodes.json` to `/api/main`. This should only affect local JS development. (#239, #259)
- Add an interactive minimap to the toolbar (#203, #238, #247)
- Add web worker to make the expensive graph layout calculation into an asynchronous action, to prevent it from blocking other tasks on the main thread. (#217)
- Focus search bar with Cmd+F/Ctrl+F keyboard shortcuts (#261)
- Allow an argument to be passed to loadJsonData, for external use if needed (#215)
- Add support for multiple pipelines. This is a work-in-progress, and is currently disabled by default and hidden behind a flag. (#192, #215, #216, #221, #254)
- Begin adding individual node API endpoints, as a prelinary step towards full node metadata sidebars (#252)
- Save disabled state of individual nodes in localStorage (#220)
- Add automated testing for npm package import (#222)
- Rename master branch to main ✊🏿 and deprecate develop (#248)

## Bug fixes and other changes

- Fix prepublishOnly task by changing from parallel jobs to sequential (#264)
- Refactor layer visibility state (#253)
- Reduce toolbar-button height on smaller screens (#251)
- Delete duplicate icon-button component (#250)
- Fix mispelling in demo dataset (#249)
- Improve performance of `getLinkedNodes` (#235)
- Expose node and dataset metadata in "api/nodes/" endpoint (#231)
- Move react-redux from peerDependencies to regular dependencies, and move react-scripts from dependencies to devDependencies (#223)
- Refactor initial state setup (#220)
- Enable Windows CI (#218, #241)
- Increase width of layer rects (#209)
- Update various dependency versions via Snyk/Dependabot (#262, #258, #257, #219, #246, #245, #244, #243, #242, #240, #237, #234, #233, #232, #230, #228, #227, #226, #225, #224, #214, #213, #212, #211, #210, #208, #207, #206, #205, #204)

# Release 3.4.0

## Major features and improvements

- Add new graphing algorithm (#185)
- Add feature flags (#185)

## Bug fixes and other changes

- Protect URL constructor/searchParams where browser support is limited. (#201)
- Consolidate mock datasets and delete unnecessary ones (#200)
- Update SSH key fingerprint in CircleCI config (#199)
- Add layers to demo data (#198)
- Improve random generator variations (#187)

# Release 3.3.1:

## Bug fixes and other changes

- Apply the Black formatter to back-end Python code (#193)
- Bump websocket-extensions from 0.1.3 to 0.1.4 (#190)
- Autoformat Python code using Black (#188)
- Stop layout calculation from running twice on page-load, and optimise getNodeTextWidth selector performance (#186)
- Fix `%run_viz` line magic to display kedro viz inside Jupyter notebook, previously broken for kedro 0.16.0/0.16.1. Note that the fix needs `kedro>=0.16.2` to take effect. (#184)
- Fix three minor tooltip triangle styling bugs (#182)
- Update readme/contributing docs (#181, #196)
- Update the semver requirement version (#180)
- Seed randomly-generated data with UUIDs, to allow random layouts to be replicated for testing purposes (#178, #197)
- Update pipeline visualisation screenshot in Readme (#177)

# Release 3.3.0:

## Major features and improvements

- **BREAKING CHANGE:** Drop support for Python 3.5 (#138)
- Add support for Python 3.8 (#173)
- Add data engineering layers (#129, #145, #146, #148, #157, #161)
- Redesign sidebar node-list and node selected states (#144, #152, #153, #155, #162, #164, #171)
- Update overall colour scheme, and improve print/export styles (#169)
- Move icon stack column to right edge of the main sidebar (#167)
- Wrap tooltip names & invert tooltip in top half of screen (#158)
- Limit zoom scale/translate extent (#137, #174)

## Bug fixes and other changes

- Fix deprecation warnings when running kedro viz from Kedro 0.16 (#170)
- Remove the need to transition layer height on zoom (#166)
- Refactor config.js & move random-data import (#163)
- Fix bug where exported PNG was cut off (#151)
- Make dataPath relative again (#149)
- Remove dateutil hardpinning in requirements.txt (#143)
- Print the stack trace when encountering a generic exception (#142)
- Web browser will only be opened if the host corresponds to localhost (#136)
- Upgrade pylint to 2.4 (#135)
- Add bandit for security scanning as a pre-commit hook (#134)
- Add logger configuration when loading pipeline from JSON (#133)
- Update svg-crowbar to reduce exported SVG filesize (#127)
- Guard global window references to fix SSR (#126)
- Move visibleNav/navWidth calculations into Redux store (#124)
- Remove truffleHog pinned dependency (#122)

## Thanks for supporting contributions

[Ana Potje](https://github.com/ANA-POTJE)

# Release 3.2.0:

## Major features and improvements

- Dynamically allocate port number for the viz subprocess created by `%run_viz` if 4141 is taken (#109)
- Redesign sidebar list to group nodes by type (#96)
- Add `--pipeline` option to visualize modular pipeline (#93)
- Add `--env` option to pass configuration environment (#93)
- Fix backward-compatibility with Kedro 0.14.\* (#93)
- Promote Kedro-Viz commands from project specific to global commands (#91)
- Allow users to run `kedro viz --load-file` outside of a Kedro project (#91)

## Bug fixes and other changes

- Fix PNG exports (#117)
- Refactor JS actions (#115)
- Update & move CODEOWNERS (#116)
- Update year in license header (#114)
- Refactor JS reducers and state shape (#113)
- Fix Trufflehog secret scan by pinning gitdb2 (#112)
- Add "upcoming release" header back in RELEASE.md (#110)
- Fix Jest+CircleCI test memory errors (#108)
- Improve JavaScript test coverage (#107)
- Refactor JS store (#106)
- Update README to list all available CLI options (#105)
- Use mocker instead of mock in Python unit tests (#104)
- Lint and format Sass with Stylelint (#103)
- Add e2e-tests to check backward-compatibility for Kedro 0.15.0 and latest (#99)
- Add secret scan CircleCI step (#98)
- Update CLI screenshot in README (#95)
- Increase Python test coverage to 100% (#94)
- Update CI config for daily run (#90)
- Snyk fix for vulnerabilities (#87, #92, #101)
- Update the PR template (#46, #111)

# Release 3.1.0:

## Major features and improvements

- **BREAKING CHANGE:** Kedro<0.15.0 no longer works with this version of Kedro-Viz (#72)
- Allow users to export graph as a transparent SVG/PNG image (#82)
- Add theme prop and icon button visibility prop (#80)
- Rename `get_data_from_kedro` to `format_pipeline_data` (#72)
- Add pipeline and catalog arguments to `format_pipeline_data` (#72)

## Bug fixes and other changes

- Remove Appveyor config file + readme badge (#86)
- Add explicit dependency on `psutil` (#85)
- Improve json file-loading error message (#81)
- Update kedro-ui/react-scripts/dagre/snyk dependencies (#83, #84, #88)
- Remove leftover traces of the created_ts and message data properties (#80)
- Change relative links to absolute, to fix docs on npmjs.org (#79)

# Release 3.0.1:

## Bug fixes and other changes

- Add python-dateutil==2.8.0 to resolve CI errors (#78)
- Add data-id attributes on nodes and edges (#76)
- Fix issues with SVG imports when embedded (#75)
- Allow chart to resize with parent container when embedded (#74)

# Release 3.0.0:

## Major features and improvements

- **BREAKING CHANGE:** Deprecate and remove Snapshots/History feature (#42)
- **BREAKING CHANGE:** Make 'parameters' a distinct node type from 'data' (#53)
- Add new data/task/parameters icons (#62, #53)
- Add icons to node labels (#65)
- Enable Kedro-Viz to be run in Jupyter Notebook (#59)
- Change task full names to be the underlying function name, and use them in tooltips (#53, #61)
- Replace node IDs with shorter hashes (#53)
- Redesign the theme colour schemes to make them simpler and more consistent, and refactor active/highlight/hover/click state CSS for nodes & edges (#52)
- Sort nodes by their x/y position to improve tabbing order (#51)
- Move the theme and label toggle switches into icon buttons (#47)
- Add new demo data (#44)
- Allow Python users to load/save pipeline data to/from a JSON file via the CLI (#43)

## Bug fixes and other changes

- Change git address protocol in package-lock (#71)
- Update Kedro-UI to v1.1.1 (#70)
- Fix sidebar show/hide transitions in Safari (#68)
- Improve tabbing order (#67)
- Fix webfont text-width chart layout bug (#65)
- Desaturate the background colour a touch (#64)
- Move drawChart method to its own JS file (#63)
- Update Snyk to 1.234.2 and patch issue (#60)
- Set the 'show sidebar' button to hidden when open (#57)
- Snyk fix for 1 vulnerability (#56)
- Various CSS tweaks and bugfixes (#54)
- Remove getEdgeDisabledView selector (#49)
- Update Kedro-UI to v1.1.0 (#48)
- Fix badge URL typos in Readme (#45)

## Migration guide from Kedro-Viz 2.\*.\* to Kedro-Viz 3.0.0

If you are just using Kedro-Viz with Kedro as a Python package, you won't need to do anything. The breaking changes in this release only affect the few users who are working on the application locally, or importing it from [npm](https://www.npmjs.com/package/@quantumblack/kedro-viz) and consuming it as a React component.

- The format for data passed to Kedro-Viz has changed. You can see examples of the new data format in the [`src/utils/data`](./src/utils/data) directory. The main change is that the format no longer supports multiple snapshots in a single dataset. Instead of [this](https://github.com/kedro-org/kedro-viz/blob/243fd1bb513023086e77bca9f8469e00d1182437/src/utils/data.mock.js):
  ```
  {
    snapshots: [
      {
        schema_id: '310750827599783',
        nodes: [...],
        edges: [...],
        tags: [...],
      },
      ...
    ]
  }
  ```
  You can now use something like [this](https://github.com/kedro-org/kedro-viz/blob/c75c499507617a01fb327c366b9d639229f1d921/src/utils/data/demo.mock.js):
  ```
  {
    nodes: [...],
    edges: [...],
    tags: [...],
  }
  ```
- The `showHistory`, `allowHistoryDeletion`, and `onDeleteSnapshot` props on the main App component have been deprecated. These no longer do anything, and can be removed.
- A new `parameters` value for the node `type` property has been created. This replaces the previous `is_parameters` Boolean property. To migrate previous data, find any nodes where `is_parameters: true`, and change the `type` value from `data` to `parameters`. e.g. from this:
  ```
  {
    tags: ['Nulla', 'pulvinar', 'enim', 'consectetur', 'volutpat'],
    id: 'task/consectetur',
    is_parameters: false,
    type: 'task',
    full_name: 'consectetur',
    name: 'consectetur'
  }
  ```
  to this:
  ```
  {
    tags: ['Nulla', 'pulvinar', 'enim', 'consectetur', 'volutpat'],
    id: 'task/consectetur',
    type: 'parameters',
    full_name: 'consectetur',
    name: 'consectetur'
  }
  ```

# Release 2.1.1:

## Bug fixes and other changes

- Don't ignore gh-pages branch in CircleCI (#33)
- Document the React props and data format (#34)
- Fix closing of the navbar on smaller screens (#35)
- Use What Input? to set obvious keyboard focus state (#36)
- Add Konami code easter egg (#37)
- Extend snyk patch expiry duration to 1 year (#39)
- Fix react dependency issues (#40)

# Release 2.1.0:

## Major features and improvements

- Toggle linked-node active state on click (#20)

## Bug fixes and other changes

- Pin pip version to be less than 19.2 (#24)
- Unpin pip version (#25)
- Fix infosec vulnerability in LoDash (#16)
- Remove license checkers (#28)
- Make Viz backwards-compatible with Kedro 0.14.0 (#30)
- Automatically deploy demo builds to Github Pages (#26)

# Release 2.0.0:

## Major features and improvements

- **BREAKING CHANGE:** Refactor the JSON data input API. The new format is more verbose, but is very extensible, and will allow us to add more metadata about each node, edge and tag in future (#2, #8, #21, #23)
- Calculate transitive links when a chart is rendered, rather than when the initial data is formatted (#8)

## Bug fixes and other changes

- Run extra checks (e.g. tests, linter, build & lib) before publishing to npm (#12)
- Document the --host command line flag in the readme (#14)
- Add a CODEOWNERS file (#15)
- Update Flask caching so that only static assets are cached forever (#17)
- Fix buggy edge change animation for cases where the SVG path length changes, using d3-interpolate-path (#22)
- Fix broken Python version badge in Readme (#18)
- Add CI status badges in Readme (#19)
- Add Appveyor configuration (#19)

## Migration guide from Kedro-Viz 1.\*.\* to Kedro-Viz 2.0.0

- The data input format has been significantly changed. This will only affect users of the JavaScript package - regular Kedro users will not be affected. To see examples of the old API format compares to the new one, see the changes to `data.mock.js` in [this commit](https://github.com/kedro-org/kedro-viz/pull/8/files#diff-837826676eaada9374ec654c892af095).

## Thanks for supporting contributions

[Yusuke Minami](https://github.com/Minyus)

# Release 1.0.2:

## Bug fixes and other changes

- Fix a minor bug in how zoom centering was handled when the sidebar is open (#10)
- Make the Makefile easier to read (#9)
- Fix some minor issues with Readme images and badges (#11)

# Release 1.0.1:

## Major features and improvements

- Add a Make script to automate version updates and tagging across both JS and Python files (#7)
- Add tool to automatically check whether legal headers are present on Python scripts (#5)

## Bug fixes and other changes

- Fix broken CSS in the Tags drop-down menu (#6)
- Remove smart quotes and replace them with regular quotes, to avoid "Non-ASCII character" errors when building the Sphinx docs. (#4)

# Release 1.0.0:

The initial release of Kedro-Viz.

## Thanks to our main contributors

[Richard Westenra](https://github.com/richardwestenra), [Nasef Khan](https://github.com/nakhan98), [Ivan Danov](https://github.com/idanov), [Gordon Wrigley](https://github.com/tolomea), [Huong Nguyen](https://github.com/Huongg), [Ottis Kelleghan](https://github.com/ottis), [Yetunde Dada](https://github.com/yetudada), [Kiyohito Kunii](https://github.com/921kiyo), [Dmitrii Deriabin](https://github.com/DmitryDeryabin), [Peteris Erins](https://github.com/Pet3ris), [Jo Stichbury](https://github.com/stichbury)

We are also grateful to everyone who advised and supported us, filed issues or helped resolve them, asked and answered questions and were part of inspiring discussions.<|MERGE_RESOLUTION|>--- conflicted
+++ resolved
@@ -16,12 +16,9 @@
 
 - Improve `kedro viz build` usage documentation (#2126)
 - Fix unserializable parameters value (#2122)
-<<<<<<< HEAD
-- Replace `watchgod` library with `watchfiles` (#2134)
-=======
+- Replace `watchgod` library with `watchfiles` and improve autoreload file watching filter (#2134)
 - Display full dataset type with library prefix in metadata panel (#2136)
 - Enable SQLite WAL mode for Azure ML to fix database locking issues (#2131)
->>>>>>> 9996c995
 
 
 # Release 10.0.0
