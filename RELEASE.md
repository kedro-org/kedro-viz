--- conflicted
+++ resolved
@@ -5,8 +5,7 @@
 - Use present tense (e.g. 'Add new feature')
 - Include the ID number for the related PR (or PRs) in parentheses
 -->
-<<<<<<< HEAD
-# Release 9.3.0
+# Upcoming Release
 
 ## Major features and improvements
 
@@ -14,14 +13,8 @@
 
 ## Bug fixes and other changes
 
-=======
-# Upcoming Release
-
-## Bug fixes and other changes
-
 - Fixes design issues in metadata panel. (#2009)
 
->>>>>>> 20877021
 # Release 9.2.0
 
 ## Major features and improvements
