<!--
Use the sections below to add notes for the next release.
Please follow the established format:
- Keep each note concise - ideally commit title length
- Use present tense (e.g. 'Add new feature')
- Include the ID number for the related PR (or PRs) in parentheses
-->
# Release 9.2.0

## Major features and improvements

- Enable/disable preview for all the datasets when publishing Kedro-Viz from CLI. (#1894)
- Enable/disable preview for all the datasets when publishing Kedro-Viz from UI. (#1895)
- Display published URLs. (#1907)
- Conditionally move session store and stats file to .viz directory. (#1915)
- Introduce `metadataPanel` in `display` prop in Kedro-Viz react component. (#1965)
- Refactor namespace pipelines. (#1897)
<<<<<<< HEAD
- Expose the internal Redux state through `options` prop while using Kedro-Viz as a React component. (#1969)

=======
- Enhance documentation for the Kedro-Viz standalone React component. (#1954)
>>>>>>> b8bb9515

## Bug fixes and other changes

- Relax `packaging` pin in requirements. (#1947)
- Add favicon to kedro-viz documentation. (#1959)
- Add "-p" flag to kedro-viz to match kedro run. (#1960)
- Fix bug related to nested namespace pipelines. (#1897)
- Migrate from `toposort` to `graphlib`. (#1942)
- Fix packaging. (#1766)
- Adjust requirements file and dependabot versioning strategy. (#1978)

# Release 9.1.0

## Major features and improvements
- Introduce the toggle to expand and collapse all pipelines button in the utility bar. (#1858)
- Allow Kedro-Viz commands to run from any sub directory within Kedro project. (#1871)

## Bug fixes and other changes
- Fix broken URL when active pipeline name changes on initial load. (#1914)
- Fix bug related to tag filtering and sharing with stateful URL. (#1878)
- Update settings panel design (#1875)
- Migrate from CircleCi to GitHub Actions. (#1876)
- Include expandAllPipelines in initial state. (#1896)
- Refactor backend integration with Kedro by replacing bootstrap_project with configure_project. (#1796)
- Enhance kedro-viz doc integration. (#1874)
- Enhance Kedro-Viz documentation by using Kedro-sphinx-theme. (#1898)
- Remove default props from functional components. (#1906)
- Fix for schema change in strawberry-graphql JSON scalar. (#1903)
- Fix messaging level when package compatibility is not satisfied. (#1904)
- Upgrade GitPod to include Node 18 and Python 3.11. (#1862)
- Add utility functions related to Transcoding to Kedro viz. (#1928)
- Include JSON dataset in the demo-project. (#1930)
- Update intersphinx_mapping of kedro-datasets. (#1911)
- Add GitPod to the local hosts list. (#1923)

# Release 9.0.0

## Major features and improvements

- Extending stateful URLs with node filters and expand/collapse modular pipelines. (#1799)
- Introduce `--include-hooks` option and remove `--ignore-plugins` from cli commands. (#1818)
- Add Dataset Factory Patterns to Experiment Tracking. (#1824)
- Add support for `JSONDataset` preview. (#1800)
- Upgrade to Node 18. (#1848)

## Bug fixes and other changes

- Increase Kedro-Viz timeout. (#1803)
- Remove demo data source and update feature hints. (#1804)
- Add markdown support for backticks in the pop-up reminder. (#1826)
- Fix posix path conversion on Windows in DatasetStatsHook. (#1843)
- Add `pydantic` pin to requirements. (#1861)
- Fix TRANSCODING_SEPARATOR import error. (#1866)
- Fix CircleCI build failure due to secret scan and missing toposort dependency. (#1819)
- Support Deferred Type Annotations in Dataset Previews. (#1798)  

## Community contributions

Many thanks to the following Kedroids for contributing PR to this release:
* [Pascal Brokmeier](https://github.com/pascalwhoop)

# Release 8.0.1 

## Bug fixes and other changes

- Fix a bug on metadata panel when preview data is unavailable. (#1794)
- Update Compatibility/Support Matrix in README. (#1774)
- Update CLI command to support both `kedro viz run` and `kedro viz`. (#1790)

# Release 8.0.0

## Major features and improvements

- Extend support for 'Publishing and sharing Kedro-Viz' on Azure and GCP. (#1708, #1711)
- Migrate Kedro-Viz to use `pydantic>=2`. (#1743)
- Drop support for `python=3.8`. (#1747)
- Introduce new changes to the `preview` functionality on Kedro-viz (#1757)
- Refactor Kedro-Viz and Kedro-datasets dependencies. (#1698)

## Bug fixes and other changes

- Enable search-as-you-type on Kedro-Viz docs. (#1727)
- Change the `%run_viz` line magic to open Kedro-viz in a new browser tab. (#1722)
- Enable `%run_viz` line magic to use the arguments that Kedro-Viz supports on the command line. (#1733)
- Make `kedro viz build` compatible with Kedro 18. (#1716)
- Add `kedro-datasets` compatibility warning for Experiment Tracking. (#1767)
- Fix bug on `preview` length in metadata modal. (#1767)

# Release 7.1.0

## Major features and improvements
- Add build command `kedro viz build` to the CLI to allow users to create a build directory of local Kedro Viz instance with Kedro project data. (#1697)

## Bug fixes and other changes

- Set Kedro Viz start method to spawn process while launching it from Jupyter Notebook. (#1696)
- Fix bug on Plotly graph rendering. (#1701)

# Release 7.0.0

## Major features and improvements

- Upgrade to `React 18`. (#1652)
- Change CLI command to run Kedro-viz to`kedro viz run`. (#1671)
- Add deploy command to the CLI using `kedro viz deploy` for sharing Kedro-viz on AWS. (#1661)
- Add support for `kedro==0.19`and `kedro-datasets==2.0`. (#1677)
- Drop support for `python=3.7`. (#1660)
- Drop support for `kedro==0.17.x`. (#1669)

## Bug fixes and other changes
- Fix modular pipelines breaking when collapsed on the flowchart. (#1651)
- Display hosted URL in CLI while launching Kedro viz. (#1644)
- Fix Kedro-viz display on Jupyter notebooks. (#1658)
- Fix zoom issues on the flowchart. (#1672)
- Fix bug on `kedro-viz run --load-file`. (#1677)
- Fix bug on adding timestamps to shareable-viz. (#1679)

# Release 6.7.0 

## Bug fixes and other changes

- Refactor flowchart dataclasses to pydantic base models. (#1565)
- Fix dataset factory patterns in Experiment Tracking. (#1588)
- Update demo-project to use `OmegaConfigLoader`. (#1590)
- Improve feedback for copy to clipboard feature. (#1614)
- Ensure Kedro-Viz works when hosted on a URL subpath. (#1621)
- Bump `fastapi` upper bounds. (#1634)
- Fix shareable URL modal to appear across the app. (#1639)
- Add Kedro-Viz CLI command deprecation warning. (#1641)

# Release 6.6.1

## Major features and improvements

- Skip all plugins while running Kedro-Viz using the `--ignore-plugins` option. (#1544)

## Bug fixes and other changes

- Fix improper display of 'run-command' inside the metadata panel. (#1569)
- Replace semver with packaging. (#1578)
- Fix a bug in Kedro-Viz experiment tracking to ensure compatibility with `kedro-datasets>=1.7.1`. (#1600)

# Release 6.6.0

## Major features and improvements

- Make Kedro-Viz shareable via a hosted URL. (#1487)

## Bug fixes and other changes

- Updated dependencies to ensure compatibility with Vite and Next.js environments; combine CSS into a single file when used as a React component. (#1510)
- Fix for Kedro Viz Connection Error. (#1507)
- Fix display of modular pipeline nodes that are associated with tags. (#1542)
- Remove GraphQL subscription. (#1554)

# Release 6.5.0

## Major features and improvements

- Add support for Python 3.11 (#1502)

## Bug fixes and other changes

- Fix to search for a '<lambda' Python function in the sidebar. (#1497)
- Add favicon to Kedro-Viz. (#1509)
- Remove python upper-bound requirements and add KedroVizPythonVersion warning. (#1506)

# Release 6.4.0

## Major features and improvements

- Add feature hint cards to illuminate features of the app. (#1454)
- Add support for displaying dataset statistics in the metadata panel. (#1472)

## Bug fixes and other changes

- Fix dataset and global toolbar error with standalone React component (#1351)
- Fix incorrect rendering of datasets in modular pipelines. (#1439)
- Fix broken SVG/PNG exports in light theme. (#1463)
- Fix `ImportError` as kedro-datasets is now lazily loaded (#1481).
- Fix Sidebar search result based on Pretty name setting (#1485)
- Fix issue of encountering a blank page in Safari when interacting with modular pipelines. (#1488)

# Release 6.3.4

## Bug fixes and other changes

- Ensure URL parameters and parameter nodes are in sync and enable caching in the filter panel for task, data, and parameter nodes set by the user. (#1449)
- Relax `semver` requirement bound. (#1452)
- Improve the code block spacing and width. (#1455)

# Release 6.3.3

## Bug fixes and other changes

- Bump `strawberry-graphql` to at least version 0.192 to support the new
  `strawberry.union` syntax. (#1441)
- Resolve the incompatibility between Kedro-Viz and Kedro versions prior to 0.18.11. (#1445)

# Release 6.3.2

## Bug fixes and other changes

- Add validation for layers in transcoding datasets.(#1406)
- Fix bug where flowchart wasn't updating on back/forward clicks after selecting a registered pipeline. (#1422)
- Fix bug in layout for large pipeline warning message. (#1428)

# Release 6.3.1

## Bug fixes and other changes

- Fix broken URL link between experiment tracking and flowchart when the pipeline is not the default one. (#1388)
- Update UI font to match updated Kedro branding. (#1414)

# Release 6.3.0

## Major features and improvements

- Update UI with new Kedro rebrand look and feel. (#1359)
- Add support for new layer configuration in kedro-datasets version >=1.3.0. (#1373)
- Add support for new `preview_args` configuration in kedro-datasets version >=1.3.0. (#1374)

## Bug fixes and other changes

- Fix bug where git caused a Kedro-Viz panic. (#1380)
- Show original node input and output names in metadata panel. (#1381)

# Release 6.2.0

## Major features and improvements

- Enable collaborative experiment tracking on Kedro-viz. (#1286)

# Release 6.1.1

## Bug fixes and other changes

- Update API response headers for added application security. (#1355)

# Release 6.1.0

## Major features and improvements

- Allow showing and hiding of metrics visualisations in experiment tracking. (#1313)

## Bug fixes and other changes

- Fix SQLAlchemy QueuePool Overflow Error. (#1301)
- Bug fix for where some elements on the flowchart weren't clickable. (#1322)
- Fixed link to Kedro experiment tracking docs. (#1325)
- Bug fix for pretty name option in settings panel being updated even when clicking on cancel button. (#1341)

## Community contributions

Many thanks to the following Kedroids for contributing PRs to this release:

- [MattRossetti](https://github.com/MattRossetti)

# Release 6.0.1

## Bug fixes and other changes

- Fix SQLalchemy dependency conflict with Kedro. (#1300)

# Release 6.0.0

## Major features and improvements

- Link plot and JSON dataset names from experiment tracking to the flowchart. (#1165)
- Remove metrics plots from metadata panel and add link to the plots on experiment tracking. (#1268)
- Bump minimum version of React from 16.8.6 to 17.0.2. (#1282)
- Show preview of data in metadata panel. (#1288)

## Bug fixes and other changes

- Remove pandas and plotly dependencies from Kedro-viz. (#1268)

# Release 5.3.0

## Major features and improvements

- Enable the display of json objects with `react-json-viewer` in experiment tracking. (#1236)
- Always show pretty and original node names in the metadata panel. (#1254)
- Display delta value for metrics when comparing runs in experiment tracking. (#1257)

## Bug fixes and other changes

- Fix run command for task nodes on metadata panel. (#1245)
- Fix URL query params with expand all modular pipelines toggle. (#1256)

# Release 5.2.1

## Bug fixes and other changes

- Visual fixes for metrics plots in experiment tracking. (#1229)
- Fix bug that prevented Kedro-Viz from loading when a project contained undefined parameters. (#1231)
- Modify the implementation of `get_dataset_type` in the `models` package to improve safety. (#1232)

# Release 5.2.0

## Major features and improvements

- Allow users to hide modular pipelines on the flowchart. (#1046)
- Create URL parameters for each element/section in the flowchart. (#1138)
- Improve Kedro CLI loading time. (#1196)
- Make Kedro-Viz compatible with kedro-datasets. (#1214)
- Add time series and parallel coordinates metrics plots to experiment tracking. (#1102)

## Bug fixes and other changes

- Fix pretty naming for transcoded datasets. (#1062)
- Keep graph visible when switching pipelines. (#1063)
- Add a transition to run details in experiment tracking. (#1065)
- Remove Tags field from dataset and parameter nodes when viewed in metadata panel. (#1100)
- Fix keyboard support for exporting experiment runs. (#1103)
- Fix `MemoryDataSet` not displaying on metadata panel. (#1113)
- Enhance display of the flowchart when hovering over the FocusMode icon. (#1107)
- Make dotted datasets clickable and hoverable when in focus mode. (#1114)
- Fix a bug where tall Matplotlib images weren't displaying correctly. (#1145)
- Non-JSON serialisable YAML parameter values (`.nan` and `.inf`) are now rendered as `null`. (#1087)

# Release 5.1.1

## Bug fixes and other changes

- Fix the Python packaging build step. (#1053)

# Release 5.1.0

## Major features and improvements

- The `%run_viz` line magic can now be used in Databricks notebooks. (#1012)

## Bug fixes and other changes

- Upgrade to `dart-scss` and update the recommended Node version to v16. (#1026)
- Fix the export functionality of experiment tracking data. (#1033)
- Add lazy loading to experiment tracking. (#1041)

# Release 5.0.1

## Bug fixes and other changes

- Don't reset the zoom each time a node is selected. (#988)
- Improve the way runs animate in and out in experiment tracking. (#993)
- Fix for plots not showing on metadata panel. (#1014)
- Enhance the display of information in the metadata panel. (#1015)

# Release 5.0.0

## Major features and improvements

- Allow the visualisation of Matplotlib and Plotly plots in experiment tracking. (#984)
- Remove support for Kedro v16. (#998)

# Release 4.7.2

## Bug fixes and other changes

- General design-debt fixes. (#930, #955, #956, #959, #960, #961, #970, #977, #991)
- Improve grouping of experiment tracking dataset types. (#978)

# Release 4.7.1

## Bug fixes and other changes

- General design-debt fixes. (#933, #934, #936, #939, #940)
- Ensure `Created by` is set in experiment tracking metadata. (#937)
- Fix for running Kedro-Viz with a proxy server or different base paths. (#941)

# Release 4.7.0

## Major features and improvements

- Allow the display of Matplotlib images in the metadata panel and modal. (#887)

## Bug fixes and other changes

- Added warning message when filtered pipeline is empty. (#864)
- Improve telemetry to track flowchart events. (#865)
- Disable Uvicorn's logger so that log messages are no longer duplicated. (#870)
- Fix namespace collision when two different registered pipelines have a modular pipeline with the same name. (#871)
- Enhance _Apply and close_ behavior of modals. (#875)
- Enable clicks on the flowchart to expand modular pipelines. (#879)
- Add --params option to `kedro viz` CLI command. (#883)
- Improve bundle size of the JavaScript package. (#906)
- General design-debt fixes. (#896, #898, #899, #904, #908, #915, #944)

# Release 4.6.0

## Major features and improvements

- Added support for all Plotly chart types. (#853)

## Bug fixes and other changes

- Fix lambda and partial Python functions not rendering correctly on flowchart. (#851)
- Add tooltip label text to page-navigation links. (#846)
- Change `Type` naming on metadata Side Panel. (#852)
- Improve Heap event tracking. (#556)

# Release 4.5.0

## Major features and improvements

- Added support for Python 3.9 and 3.10. (#815)

## Bug fixes and other changes

- Change route name from `runsList` to `experiment-tracking`. (#820)
- Update feature flag description to remind the user of the need for page refresh to apply settings. (#823)
- Fix experiment tracking not showing run details bug on Windows. (#809)
- Fix rendering of React component instance with custom routes. (#838)
- Improve performance when many datasets are missing (requires `kedro>=0.18.1`). (#832)
- Fix flowchart not showing on initial load for static data inputs. (#843)

# Release 4.4.0

## Major features and improvements

- Set up a pop-up reminder to nudge users to upgrade Kedro-Viz when a new version is released. (#746)
- Set up the 'export run' button to allow exporting of selected run data into a csv file for download. (#757)
- Set up new display props to standalone React component. (#786)
- Set up 'expandAllPipelines' flag to allow the expanded display of all modular pipelines on initial load. (#786)

## Bug fixes and other changes

- Migrate Kedro-UI buttons to Kedro-Viz as Kedro-UI is now deprecated. (#716)
- Migrate Kedro-UI dropdown and menu-options to Kedro-Viz as Kedro-UI is now deprecated. (#721)
- Add a Husky pre-push hook. (#723)
- Create a `version` GraphQL query to get versions of Kedro-Viz. (#727)
- Fix Kedro-Viz to work with projects that have no `__default__` registered pipeline. This also fixes the `--pipeline` CLI option. (#729)
- Fix lazy pipelines loading causes `get_current_session` to throw an error. (#726, #727)
- Fix experiment tracking not showing all metrics. (#798)
- Fix experiment tracking not display the correct empty table cells. (#798)

# Release 4.3.1

## Bug fixes and other changes

- Fix websocket connection for deploying Kedro-Viz over HTTPS. (#719)
- Update demo deployment setup on CI. (#718)

# Release 4.3.0

## Major features and improvements

- Create the toggle-bookmark journey that allows bookmarking runs and displaying them as a separate list. (#689)
- Setup subscription for auto update of experiment runs list on new Kedro runs. (#703)
- Allow users to search through the runs list by title, notes, and Git SHA. (#709)
- Setup new demo deployment on CI. (#712)

## Bug fixes and other changes

- Bug fix to display the original function names when pretty name is turned off. (#686)
- Fix the order of the runs list in experiment tracking. (#691)
- Bug fix for Plotly JSONDataSet icon. (#684)
- Bug fix for when some flowchart nodes were being cut off by the sidebar. (#701)
- Bug fix empty metadata panel when clicking on modular pipeline nodes during search. (#704)
- Bug fix for datasets when params is used as a prefix. (#707)
- Bug fix for when the exported pipeline image was sometimes cutting off elements. (#705)

# Release 4.2.0

## Major features and improvements

- Build out 'Show Changes' user journey for experiment tracking. (#667)
- Return gitBranch data. (#657)
- Drop python 3.6 support. (#659)

## Bug fixes and other changes

- Bug fix for Plotly modal when escape button is pressed. (#654)
- Display Plotly JSONDataSet plot in metadata side-panel. (#660)
- Refactor Primary Toolbar setup. (#664)
- Upgrade @apollo/client from 3.4.16 to 3.5.3. (#661, #668)

# Release 4.1.1

## Bug fixes and other changes

- Fix display of boolean values on tracking dataset (#652)
- Fix node IDs in test data after Kedro updates its \_str_logic for node (#653)

# Release 4.1.0

## Major features and improvements

- Experiment Tracking Front End set of features, as well as GraphQL setup and API integration (#576, #582, #587, #604, #605, #619, #620, #623, #624, #625, #630, #636, #643, #647, #648, #649)

## Bug fixes and other changes

- Bug fix for display of JSON tracking data on metadata panel. (#618)
- Fix dependencies for e2e tests. (#637)
- Add extra -a click command for autoreload. (#626)
- Remove notice from PR template. (#632)
- Replace the QB favicon with the Kedro one. (#633)
- Update "Kedro Viz" to "Kedro-Viz". (#634)
- Update loader animation to match kedro branding (#639)
- Upgrade reselect from 4.0.0 to 4.1.0. (#627)
- Upgrade react-redux from 7.2.4 to 7.2.6. (#628)
- Upgrade react-redux from 7.2.4 to 7.2.6. (#628)
- Upgrade redux-thunk from 2.3.0 to 2.4.0. (#629)
- Upgrade redux from 4.1.0 to 4.1.2 (#641)
- Upgrade reselect from 4.1.0 to 4.1.1 (#642)
- Update prettier command and config. (#631)

# Release 4.0.1

## Bug fixes and other changes

- Display JSON tracking (`tracking.JSONDataSet`) on the metadata panel. (#608)
- Fix layers visualisation for transcoded datasets. (#614, #615)

# Release 4.0.0

## Major features and improvements

- Allow expand and collapse modular pipelines on the graph. (#600)

## Bug fixes and other changes

- Disable layers visualisation instead of throwing an error when there is a cycle in layers. (#383)
- Disable layers when their dependency cannot be established in a disjoint graph. (#584)
- Change syntax for session creation to fix improperly thrown No Active Session error. (#603)

# Release 3.17.1

## Bug fixes and other changes

- Relax pandas and Plotly versions.

# Release 3.17.0

## Major features and improvements

- Expose metrics data from the latest run as a dataset node. (#554)
- Visualize and compare metrics from last 10 runs on the metadata panel. (#554)
- Drop support for Python 3.6.

## Bug fixes and other changes

- Overwrite material UI selected row defaults. (#568)
- Fix URI param parsing for data source. (#578)
- Add a graphql test endpoint on Kedro-Viz server. (#570)
- Update the demo dataset on Kedro-Viz. (#574)
- Fix auto-reload for metrics run data. (#572)
- Refactor tests for metadata panel. (#580)
- Fix metrics tree to get latest metrics data. (#573)

# Release 3.16.0

## Major features and improvements

- Improve pretty-name algorithm. (#546)
- Setup CI for automatic deployment. (#555)
- Turn on/off pretty naming on the settings panel. (#542)

## Bug fixes and other changes

- Fix focus mode search (#549)
- Fix focus mode error when switching pipelines (#553)
- Pin dynaconf before Kedro is released. (#559)
- Refactor colors based on latest palette (#552)

# Release 3.15.0

## Major features and improvements

- Visualise related data nodes of a modular pipeline in focus mode. (#530)
- Show parameter names when hovering over parameters indicator in the flowchart. (#512)

## Bug fixes and other changes

- Fix the display of transcoded data nodes and their metadata. (#491, #525)
- Remove `newparams` flag. (#528)
- Add notice about Kedro-UI deprecation on the Styleguide. (#529)
- Add more eslint rule. (#532)
- Refactor `LazyList` component to fix eslint error. (#539)
- Update deprecated `highlight.js` call. (#540)
- Unify monospace fonts. (#540)

# Release 3.14.0

## Major features and improvements

- Implement first version of focus mode feature to allow selective display of modular pipelines on the flowchart. (#514)
- Add `--autoreload` to relaunch viz server on file change. (#498)
- Update demo data set to shuttle factory example. (#518)

## Bug fixes and other changes

- Remove build/api after running build. (#515)
- Fix path parsing for PartitionedDataSet (#516)
- Fix dev server port (#517)

# Release 3.13.1

## Bug fixes and other changes

- Fix running kedro viz with `--load-file`. (#509)

# Release 3.13.0

## Major features and improvements

- Implement new tree list with modular pipelines and search UI for new sidebar navigation. (#479)
- Implement element filters and further design updates to the filter panel for new sidebar navigation. (#454)
- Implement [`kedro-telemetry`](https://github.com/kedro-org/kedro-plugins/tree/main/kedro-telemetry) in production to enable Heap Analytics analysis for Kedro-Viz. (#481, #487)
- Show decorated function's source code on code panel. (#493)
- Enable the display of entire parameter object with react-json-viewer on the metadata panel. (#494)

## Bug fixes and other changes

- Remove the old dagre graphing logic and the 'oldgraph' flag. (#486)
- Delete 'modularpipeline' flag. (#495)
- Fix run command suggestion. (#497)

# Release 3.12.1

## Bug fixes and other changes

- Fix compatibility with `kedro==0.17.0`

# Release 3.12.0

## Major features and improvements

- Complete backend rewrite to be more modular and maintainable using FastAPI. (#432)
- Add layout engine documentation. (#436)
- Add split panel components and implement into the sidebar. (#448)
- Visualise Plotly charts if user defines them with `kedro.extra.datasets.plotly.PlotlyDataSet` in their Kedro project _(Note: This feature is only available in `kedro>=0.17.4`)._ (#455)

## Bug fixes and other changes

- Upgrade prettier to latest version (2.3.0) and reformat all JS in /src in line with prettier v2.3.0 (#461)
- Render the pipeline with warning of parameters missing from the catalog instead of showing an obfuscated error. (#466)
- Fix CLI `--pipeline` arg throws KedroContext attribute error. (#432)
- Fix glitch when the entire graph is collapsed during initial chart loading. (#467)

# Release 3.11.0

## Major features and improvements

- Allow the selection and filtering of nodes by modular pipeline on the flowchart via the sidebar under the categories section. This includes changes to both the server to include modualr pipeline data in the responses, as well as front end changes to enable the new modular pipeline data type. (#391, #394, #401, #402, #408, #410, #421)
- Add Architecture docs. (#382, #393)
- Add metadata to random data generator. (#397)
- Simplify layout algorithm, improve layout quality and performance. (#398)
- Improve layer solving approach when layers partially defined. (#407)
- Remove 'code' flag to enable the code panel feature by default. (#404)
- Remove 'lazy' flag to enable lazy loading of the sidebar by default. (#404)

## Bug fixes and other changes

- Remove 'id' reducer prop. (#396)
- Remove leftover visible layer reducer. (#399)
- Delete 'Description' field from metadata panel. (#403)
- Add Eslint curly lint rule. (#420)

# Release 3.10.1

## Bug fixes and other changes

- Fix %run_viz line magic for IPython notebook

# Release 3.10.0

## Major features and improvements

- Display a prompt before rendering very large graphs (#361, #376, #377, #381)

## Bug fixes and other changes

- Clean up SCSS tech debt (#380)
- Add Container component to simplify app/lib entrypoint (#379)
- Add stylelint 'rule-empty-line-before': 'always' (#378)

# Release 3.9.0

## Major features and improvements

- Add code panel (#346)
- Improve view panning behaviour when a node is selected (#356, #363, #370, #373, #374)
- Improve layout performance for large graphs (#343)
- Save tag state to localStorage (#353)

## Bug fixes and other changes

- Improve graph layout code quality, performance and docs (#347)
- Update docs to remind on compatibility of Kedro-Viz 3.8.0 with Kedro 0.17 (#367)
- Update dependencies (#360, #364, #369)
- Fix failing CircleCI build on Windows (#365, #366)
- Refactor node-list-row CSS, fixing hover and focus states (#355, #358, #362)
- Update iconography (#357, #359)
- Fix missing indicator Chrome zoom bug (#349)
- Fix sidebar border/box-shadow CSS rules (#351)
- Fix `server.py` to work with versions >0.17 and update contributing docs (#348)
- Fix errors when scrolling with empty pipeline (#342)
- Ignore coverage on some branches and fix e2e tests (#345)
- Fix icon-button tooltips on mobile (#344)
- Update SVG-Crowbar to fix errors (#339)
- Update contributing docs for new dev server (#341)

# Release 3.8.1

## Bug fixes and other changes

- Temporarily disable internal CSS in exported SVGs to fix CORS error when exporting images (#337)
- Fix tests for Kedro 0.17 (#338)

# Release 3.8.0

## Major features and improvements

Please note that release >=3.8.0 will not work with projects created with older versions of Kedro<=0.16.6. Please migrate your project to Kedro>=0.17.0 before you install the latest version of Kedro-Viz.

- Finish the new node metadata side panel. This feature is no longer hidden behind a flag, and the 'meta' flag has been removed. (#293, #309, #312, #320, #321, #326, #295, #329, #333)
- Enable the new graphing layout algorithm by default, and remove the 'newgraph' feature flag. If necessary, you can still revert back to the old layout algorithm by enabling the 'oldgraph' flag. (#334, #335)
- Add experimental flagged feature to allow lazy-loading of sidebar node-list rows on scroll. This improves performance by not forcing the app to render the entire node-list on larger graphs. This feature is disabled by default, but can be enabled using the 'lazy' feature flag. (#307)
- Use CSS custom properties for theme colours (#301, #319)

## Bug fixes and other changes

- Update Kedro-UI to v1.1.4. This enables us to improve webfont-loading detection, add a transition-out for closing the pipeline dropdown, add an active pipeline menu-option border-left colour, and improve accessibility when disabling the pipeline dropdown. (#325)
- Support launching a development server against a real pipeline. This is still a work-in-progress, and we will announce when it can be used. (#318, #327)
- Unify backend and frontend test data, to help prevent bugs appearing in future due to mismatched API schemas between frontend & backend (#298)
- Fix tag list icon hover state styling (#316)
- Update various dependency versions via Dependabot (#315, #330, #331)
- Fix linters (#323)
- Add default fallback response for non-main API calls (#328)
- Remove get_project_context(), now that we no longer support old versions of Kedro (<0.15) (#324)
- Add a 'private' flag prop, to hide flags for in-development features from the flags console announcement (#322)
- Investigate the root cause of nodes being undefined in Safari (#310)
- Fix bug that caused missed click on the flowchart (#317)
- Change demo.mock to a .json file and update tests (#314)
- Disable Python 3.6/3.7 jobs in daily CI workflow (#313)
- Batch tag actions to improve performance when toggling multiple tags (#308)

# Release 3.7.0

## Major features and improvements

- Finish and release the new pipeline selector, which allows you to switch between different modular pipelines (#286, #294, #296, #297, #302, #303)
- Add phase 1 of the new node metadata panel front-end - behind a feature flag, for now (#276, #303)
- Improve SVG rendering performance (#290)

## Bug fixes and other changes

- Fix JS bug in Safari (#306)
- Fix failing CI (#304, #305)
- Don't run eslint against .json files on pre-commit (#292)
- Use the same JSON mock data files for JS+Python end unit/e2e tests (#279)

# Release 3.6.0

## Major features and improvements

- Redesign main sidebar (#236, #283)
- Drop Kedro 0.14.\* support (#277)

## Bug fixes and other changes

- Continue work-in-progress on the multiple pipeline selection dropdown, which is still hidden behind a flag and disabled by default but is nearly complete. (#270, #273, #285, #289)
- Continue work on new metadata panel endpoints (#275)
- Fix chart rendering edge cases and hover styles (#288)
- Update Python unit tests using the same json file as front-end (#281)
- Improve lib-test docs (#278)
- Hide random seed message unless using random data (#280)
- Delete deprecated isParam and schema_id fields (#274)
- Fix bug caused by typo in saveStateToLocalStorage (#271)
- Fix interrupted chart transitions (#269)
- Refactor and optimise flowchart performance (#268)

# Release 3.5.1

## Bug fixes and other changes

- Fix pipeline selector so that it shows the correct default pipeline (#266)

# Release 3.5.0

## Major features and improvements

- **BREAKING CHANGE:** Rename default endpoint from `/api/nodes.json` to `/api/main`. This should only affect local JS development. (#239, #259)
- Add an interactive minimap to the toolbar (#203, #238, #247)
- Add web worker to make the expensive graph layout calculation into an asynchronous action, to prevent it from blocking other tasks on the main thread. (#217)
- Focus search bar with Cmd+F/Ctrl+F keyboard shortcuts (#261)
- Allow an argument to be passed to loadJsonData, for external use if needed (#215)
- Add support for multiple pipelines. This is a work-in-progress, and is currently disabled by default and hidden behind a flag. (#192, #215, #216, #221, #254)
- Begin adding individual node API endpoints, as a prelinary step towards full node metadata sidebars (#252)
- Save disabled state of individual nodes in localStorage (#220)
- Add automated testing for npm package import (#222)
- Rename master branch to main ✊🏿 and deprecate develop (#248)

## Bug fixes and other changes

- Fix prepublishOnly task by changing from parallel jobs to sequential (#264)
- Refactor layer visibility state (#253)
- Reduce toolbar-button height on smaller screens (#251)
- Delete duplicate icon-button component (#250)
- Fix mispelling in demo dataset (#249)
- Improve performance of `getLinkedNodes` (#235)
- Expose node and dataset metadata in "api/nodes/" endpoint (#231)
- Move react-redux from peerDependencies to regular dependencies, and move react-scripts from dependencies to devDependencies (#223)
- Refactor initial state setup (#220)
- Enable Windows CI (#218, #241)
- Increase width of layer rects (#209)
- Update various dependency versions via Snyk/Dependabot (#262, #258, #257, #219, #246, #245, #244, #243, #242, #240, #237, #234, #233, #232, #230, #228, #227, #226, #225, #224, #214, #213, #212, #211, #210, #208, #207, #206, #205, #204)

# Release 3.4.0

## Major features and improvements

- Add new graphing algorithm (#185)
- Add feature flags (#185)

## Bug fixes and other changes

- Protect URL constructor/searchParams where browser support is limited. (#201)
- Consolidate mock datasets and delete unnecessary ones (#200)
- Update SSH key fingerprint in CircleCI config (#199)
- Add layers to demo data (#198)
- Improve random generator variations (#187)

# Release 3.3.1:

## Bug fixes and other changes

- Apply the Black formatter to back-end Python code (#193)
- Bump websocket-extensions from 0.1.3 to 0.1.4 (#190)
- Autoformat Python code using Black (#188)
- Stop layout calculation from running twice on page-load, and optimise getNodeTextWidth selector performance (#186)
- Fix `%run_viz` line magic to display kedro viz inside Jupyter notebook, previously broken for kedro 0.16.0/0.16.1. Note that the fix needs `kedro>=0.16.2` to take effect. (#184)
- Fix three minor tooltip triangle styling bugs (#182)
- Update readme/contributing docs (#181, #196)
- Update the semver requirement version (#180)
- Seed randomly-generated data with UUIDs, to allow random layouts to be replicated for testing purposes (#178, #197)
- Update pipeline visualisation screenshot in Readme (#177)

# Release 3.3.0:

## Major features and improvements

- **BREAKING CHANGE:** Drop support for Python 3.5 (#138)
- Add support for Python 3.8 (#173)
- Add data engineering layers (#129, #145, #146, #148, #157, #161)
- Redesign sidebar node-list and node selected states (#144, #152, #153, #155, #162, #164, #171)
- Update overall colour scheme, and improve print/export styles (#169)
- Move icon stack column to right edge of the main sidebar (#167)
- Wrap tooltip names & invert tooltip in top half of screen (#158)
- Limit zoom scale/translate extent (#137, #174)

## Bug fixes and other changes

- Fix deprecation warnings when running kedro viz from Kedro 0.16 (#170)
- Remove the need to transition layer height on zoom (#166)
- Refactor config.js & move random-data import (#163)
- Fix bug where exported PNG was cut off (#151)
- Make dataPath relative again (#149)
- Remove dateutil hardpinning in requirements.txt (#143)
- Print the stack trace when encountering a generic exception (#142)
- Web browser will only be opened if the host corresponds to localhost (#136)
- Upgrade pylint to 2.4 (#135)
- Add bandit for security scanning as a pre-commit hook (#134)
- Add logger configuration when loading pipeline from JSON (#133)
- Update svg-crowbar to reduce exported SVG filesize (#127)
- Guard global window references to fix SSR (#126)
- Move visibleNav/navWidth calculations into Redux store (#124)
- Remove truffleHog pinned dependency (#122)

## Thanks for supporting contributions

[Ana Potje](https://github.com/ANA-POTJE)

# Release 3.2.0:

## Major features and improvements

- Dynamically allocate port number for the viz subprocess created by `%run_viz` if 4141 is taken (#109)
- Redesign sidebar list to group nodes by type (#96)
- Add `--pipeline` option to visualize modular pipeline (#93)
- Add `--env` option to pass configuration environment (#93)
- Fix backward-compatibility with Kedro 0.14.\* (#93)
- Promote Kedro-Viz commands from project specific to global commands (#91)
- Allow users to run `kedro viz --load-file` outside of a Kedro project (#91)

## Bug fixes and other changes

- Fix PNG exports (#117)
- Refactor JS actions (#115)
- Update & move CODEOWNERS (#116)
- Update year in license header (#114)
- Refactor JS reducers and state shape (#113)
- Fix Trufflehog secret scan by pinning gitdb2 (#112)
- Add "upcoming release" header back in RELEASE.md (#110)
- Fix Jest+CircleCI test memory errors (#108)
- Improve JavaScript test coverage (#107)
- Refactor JS store (#106)
- Update README to list all available CLI options (#105)
- Use mocker instead of mock in Python unit tests (#104)
- Lint and format Sass with Stylelint (#103)
- Add e2e-tests to check backward-compatibility for Kedro 0.15.0 and latest (#99)
- Add secret scan CircleCI step (#98)
- Update CLI screenshot in README (#95)
- Increase Python test coverage to 100% (#94)
- Update CI config for daily run (#90)
- Snyk fix for vulnerabilities (#87, #92, #101)
- Update the PR template (#46, #111)

# Release 3.1.0:

## Major features and improvements

- **BREAKING CHANGE:** Kedro<0.15.0 no longer works with this version of Kedro-Viz (#72)
- Allow users to export graph as a transparent SVG/PNG image (#82)
- Add theme prop and icon button visibility prop (#80)
- Rename `get_data_from_kedro` to `format_pipeline_data` (#72)
- Add pipeline and catalog arguments to `format_pipeline_data` (#72)

## Bug fixes and other changes

- Remove Appveyor config file + readme badge (#86)
- Add explicit dependency on `psutil` (#85)
- Improve json file-loading error message (#81)
- Update kedro-ui/react-scripts/dagre/snyk dependencies (#83, #84, #88)
- Remove leftover traces of the created_ts and message data properties (#80)
- Change relative links to absolute, to fix docs on npmjs.org (#79)

# Release 3.0.1:

## Bug fixes and other changes

- Add python-dateutil==2.8.0 to resolve CI errors (#78)
- Add data-id attributes on nodes and edges (#76)
- Fix issues with SVG imports when embedded (#75)
- Allow chart to resize with parent container when embedded (#74)

# Release 3.0.0:

## Major features and improvements

- **BREAKING CHANGE:** Deprecate and remove Snapshots/History feature (#42)
- **BREAKING CHANGE:** Make 'parameters' a distinct node type from 'data' (#53)
- Add new data/task/parameters icons (#62, #53)
- Add icons to node labels (#65)
- Enable Kedro-Viz to be run in Jupyter Notebook (#59)
- Change task full names to be the underlying function name, and use them in tooltips (#53, #61)
- Replace node IDs with shorter hashes (#53)
- Redesign the theme colour schemes to make them simpler and more consistent, and refactor active/highlight/hover/click state CSS for nodes & edges (#52)
- Sort nodes by their x/y position to improve tabbing order (#51)
- Move the theme and label toggle switches into icon buttons (#47)
- Add new demo data (#44)
- Allow Python users to load/save pipeline data to/from a JSON file via the CLI (#43)

## Bug fixes and other changes

- Change git address protocol in package-lock (#71)
- Update Kedro-UI to v1.1.1 (#70)
- Fix sidebar show/hide transitions in Safari (#68)
- Improve tabbing order (#67)
- Fix webfont text-width chart layout bug (#65)
- Desaturate the background colour a touch (#64)
- Move drawChart method to its own JS file (#63)
- Update Snyk to 1.234.2 and patch issue (#60)
- Set the 'show sidebar' button to hidden when open (#57)
- Snyk fix for 1 vulnerability (#56)
- Various CSS tweaks and bugfixes (#54)
- Remove getEdgeDisabledView selector (#49)
- Update Kedro-UI to v1.1.0 (#48)
- Fix badge URL typos in Readme (#45)

## Migration guide from Kedro-Viz 2.\*.\* to Kedro-Viz 3.0.0

If you are just using Kedro-Viz with Kedro as a Python package, you won't need to do anything. The breaking changes in this release only affect the few users who are working on the application locally, or importing it from [npm](https://www.npmjs.com/package/@quantumblack/kedro-viz) and consuming it as a React component.

- The format for data passed to Kedro-Viz has changed. You can see examples of the new data format in the [`src/utils/data`](./src/utils/data) directory. The main change is that the format no longer supports multiple snapshots in a single dataset. Instead of [this](https://github.com/kedro-org/kedro-viz/blob/243fd1bb513023086e77bca9f8469e00d1182437/src/utils/data.mock.js):
  ```
  {
    snapshots: [
      {
        schema_id: '310750827599783',
        nodes: [...],
        edges: [...],
        tags: [...],
      },
      ...
    ]
  }
  ```
  You can now use something like [this](https://github.com/kedro-org/kedro-viz/blob/c75c499507617a01fb327c366b9d639229f1d921/src/utils/data/demo.mock.js):
  ```
  {
    nodes: [...],
    edges: [...],
    tags: [...],
  }
  ```
- The `showHistory`, `allowHistoryDeletion`, and `onDeleteSnapshot` props on the main App component have been deprecated. These no longer do anything, and can be removed.
- A new `parameters` value for the node `type` property has been created. This replaces the previous `is_parameters` Boolean property. To migrate previous data, find any nodes where `is_parameters: true`, and change the `type` value from `data` to `parameters`. e.g. from this:
  ```
  {
    tags: ['Nulla', 'pulvinar', 'enim', 'consectetur', 'volutpat'],
    id: 'task/consectetur',
    is_parameters: false,
    type: 'task',
    full_name: 'consectetur',
    name: 'consectetur'
  }
  ```
  to this:
  ```
  {
    tags: ['Nulla', 'pulvinar', 'enim', 'consectetur', 'volutpat'],
    id: 'task/consectetur',
    type: 'parameters',
    full_name: 'consectetur',
    name: 'consectetur'
  }
  ```

# Release 2.1.1:

## Bug fixes and other changes

- Don't ignore gh-pages branch in CircleCI (#33)
- Document the React props and data format (#34)
- Fix closing of the navbar on smaller screens (#35)
- Use What Input? to set obvious keyboard focus state (#36)
- Add Konami code easter egg (#37)
- Extend snyk patch expiry duration to 1 year (#39)
- Fix react dependency issues (#40)

# Release 2.1.0:

## Major features and improvements

- Toggle linked-node active state on click (#20)

## Bug fixes and other changes

- Pin pip version to be less than 19.2 (#24)
- Unpin pip version (#25)
- Fix infosec vulnerability in LoDash (#16)
- Remove license checkers (#28)
- Make Viz backwards-compatible with Kedro 0.14.0 (#30)
- Automatically deploy demo builds to Github Pages (#26)

# Release 2.0.0:

## Major features and improvements

- **BREAKING CHANGE:** Refactor the JSON data input API. The new format is more verbose, but is very extensible, and will allow us to add more metadata about each node, edge and tag in future (#2, #8, #21, #23)
- Calculate transitive links when a chart is rendered, rather than when the initial data is formatted (#8)

## Bug fixes and other changes

- Run extra checks (e.g. tests, linter, build & lib) before publishing to npm (#12)
- Document the --host command line flag in the readme (#14)
- Add a CODEOWNERS file (#15)
- Update Flask caching so that only static assets are cached forever (#17)
- Fix buggy edge change animation for cases where the SVG path length changes, using d3-interpolate-path (#22)
- Fix broken Python version badge in Readme (#18)
- Add CI status badges in Readme (#19)
- Add Appveyor configuration (#19)

## Migration guide from Kedro-Viz 1.\*.\* to Kedro-Viz 2.0.0

- The data input format has been significantly changed. This will only affect users of the JavaScript package - regular Kedro users will not be affected. To see examples of the old API format compares to the new one, see the changes to `data.mock.js` in [this commit](https://github.com/kedro-org/kedro-viz/pull/8/files#diff-837826676eaada9374ec654c892af095).

## Thanks for supporting contributions

[Yusuke Minami](https://github.com/Minyus)

# Release 1.0.2:

## Bug fixes and other changes

- Fix a minor bug in how zoom centering was handled when the sidebar is open (#10)
- Make the Makefile easier to read (#9)
- Fix some minor issues with Readme images and badges (#11)

# Release 1.0.1:

## Major features and improvements

- Add a Make script to automate version updates and tagging across both JS and Python files (#7)
- Add tool to automatically check whether legal headers are present on Python scripts (#5)

## Bug fixes and other changes

- Fix broken CSS in the Tags drop-down menu (#6)
- Remove smart quotes and replace them with regular quotes, to avoid "Non-ASCII character" errors when building the Sphinx docs. (#4)

# Release 1.0.0:

The initial release of Kedro-Viz.

## Thanks to our main contributors

[Richard Westenra](https://github.com/richardwestenra), [Nasef Khan](https://github.com/nakhan98), [Ivan Danov](https://github.com/idanov), [Gordon Wrigley](https://github.com/tolomea), [Huong Nguyen](https://github.com/Huongg), [Ottis Kelleghan](https://github.com/ottis), [Yetunde Dada](https://github.com/yetudada), [Kiyohito Kunii](https://github.com/921kiyo), [Dmitrii Deriabin](https://github.com/DmitryDeryabin), [Peteris Erins](https://github.com/Pet3ris), [Jo Stichbury](https://github.com/stichbury)

We are also grateful to everyone who advised and supported us, filed issues or helped resolve them, asked and answered questions and were part of inspiring discussions.<|MERGE_RESOLUTION|>--- conflicted
+++ resolved
@@ -15,12 +15,8 @@
 - Conditionally move session store and stats file to .viz directory. (#1915)
 - Introduce `metadataPanel` in `display` prop in Kedro-Viz react component. (#1965)
 - Refactor namespace pipelines. (#1897)
-<<<<<<< HEAD
 - Expose the internal Redux state through `options` prop while using Kedro-Viz as a React component. (#1969)
-
-=======
 - Enhance documentation for the Kedro-Viz standalone React component. (#1954)
->>>>>>> b8bb9515
 
 ## Bug fixes and other changes
 
