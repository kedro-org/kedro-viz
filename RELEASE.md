--- conflicted
+++ resolved
@@ -19,11 +19,9 @@
 - Fix the order of the runs list in experiment tracking. (#691)
 - Bug fix for Plotly JSONDataSet icon. (#684)
 - Bug fix for when some flowchart nodes were being cut off by the sidebar. (#701)
-<<<<<<< HEAD
 - Bug fix for datasets when params is used as a prefix. (#707)
-=======
 - Bug fix for when the exported pipeline image was sometimes cutting off elements. (#705)
->>>>>>> 159bdd22
+
 
 # Release 4.2.0
 
