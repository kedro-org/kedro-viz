<!--
Use the sections below to add notes for the next release.
Please follow the established format:
- Keep each note concise - ideally commit title length
- Use present tense (e.g. 'Add new feature')
- Include the ID number for the related PR (or PRs) in parentheses
-->

# Release 6.4.1

## Major features and improvements

- Add support for Python 3.11 (#1502)

## Bug fixes and other changes

- Fix to search for a '<lambda' Python function in the sidebar. (#1497)
<<<<<<< HEAD
- Favicon added to Kedro-viz Demo site. (#1509)
=======
- Remove python upper-bound requirements and add KedroVizPythonVersion warning. (#1506)
>>>>>>> 45705c11

# Release 6.4.0

## Major features and improvements

- Add feature hint cards to illuminate features of the app. (#1454)
- Add support for displaying dataset statistics in the metadata panel. (#1472)

## Bug fixes and other changes

- Fix dataset and global toolbar error with standalone React component (#1351)
- Fix incorrect rendering of datasets in modular pipelines. (#1439)
- Fix broken SVG/PNG exports in light theme. (#1463)
- Fix `ImportError` as kedro-datasets is now lazily loaded (#1481).
- Fix Sidebar search result based on Pretty name setting (#1485)
- Fix issue of encountering a blank page in Safari when interacting with modular pipelines. (#1488)

# Release 6.3.4

## Bug fixes and other changes

- Ensure URL parameters and parameter nodes are in sync and enable caching in the filter panel for task, data, and parameter nodes set by the user. (#1449)
- Relax `semver` requirement bound. (#1452)
- Improve the code block spacing and width. (#1455)

# Release 6.3.3

## Bug fixes and other changes

- Bump `strawberry-graphql` to at least version 0.192 to support the new
  `strawberry.union` syntax. (#1441)
- Resolve the incompatibility between Kedro-Viz and Kedro versions prior to 0.18.11. (#1445)

# Release 6.3.2

## Bug fixes and other changes

- Add validation for layers in transcoding datasets.(#1406)
- Fix bug where flowchart wasn't updating on back/forward clicks after selecting a registered pipeline. (#1422)
- Fix bug in layout for large pipeline warning message. (#1428)

# Release 6.3.1

## Bug fixes and other changes

- Fix broken URL link between experiment tracking and flowchart when the pipeline is not the default one. (#1388)
- Update UI font to match updated Kedro branding. (#1414)

# Release 6.3.0

## Major features and improvements

- Update UI with new Kedro rebrand look and feel. (#1359)
- Add support for new layer configuration in kedro-datasets version >=1.3.0. (#1373)
- Add support for new `preview_args` configuration in kedro-datasets version >=1.3.0. (#1374)

## Bug fixes and other changes

- Fix bug where git caused a Kedro-Viz panic. (#1380)
- Show original node input and output names in metadata panel. (#1381)

# Release 6.2.0

## Major features and improvements

- Enable collaborative experiment tracking on Kedro-viz. (#1286)

# Release 6.1.1

## Bug fixes and other changes

- Update API response headers for added application security. (#1355)

# Release 6.1.0

## Major features and improvements

- Allow showing and hiding of metrics visualisations in experiment tracking. (#1313)

## Bug fixes and other changes

- Fix SQLAlchemy QueuePool Overflow Error. (#1301)
- Bug fix for where some elements on the flowchart weren't clickable. (#1322)
- Fixed link to Kedro experiment tracking docs. (#1325)
- Bug fix for pretty name option in settings panel being updated even when clicking on cancel button. (#1341)

## Community contributions

Many thanks to the following Kedroids for contributing PRs to this release:

- [MattRossetti](https://github.com/MattRossetti)

# Release 6.0.1

## Bug fixes and other changes

- Fix SQLalchemy dependency conflict with Kedro. (#1300)

# Release 6.0.0

## Major features and improvements

- Link plot and JSON dataset names from experiment tracking to the flowchart. (#1165)
- Remove metrics plots from metadata panel and add link to the plots on experiment tracking. (#1268)
- Bump minimum version of React from 16.8.6 to 17.0.2. (#1282)
- Show preview of data in metadata panel. (#1288)

## Bug fixes and other changes

- Remove pandas and plotly dependencies from Kedro-viz. (#1268)

# Release 5.3.0

## Major features and improvements

- Enable the display of json objects with `react-json-viewer` in experiment tracking. (#1236)
- Always show pretty and original node names in the metadata panel. (#1254)
- Display delta value for metrics when comparing runs in experiment tracking. (#1257)

## Bug fixes and other changes

- Fix run command for task nodes on metadata panel. (#1245)
- Fix URL query params with expand all modular pipelines toggle. (#1256)

# Release 5.2.1

## Bug fixes and other changes

- Visual fixes for metrics plots in experiment tracking. (#1229)
- Fix bug that prevented Kedro-Viz from loading when a project contained undefined parameters. (#1231)
- Modify the implementation of `get_dataset_type` in the `models` package to improve safety. (#1232)

# Release 5.2.0

## Major features and improvements

- Allow users to hide modular pipelines on the flowchart. (#1046)
- Create URL parameters for each element/section in the flowchart. (#1138)
- Improve Kedro CLI loading time. (#1196)
- Make Kedro-Viz compatible with kedro-datasets. (#1214)
- Add time series and parallel coordinates metrics plots to experiment tracking. (#1102)

## Bug fixes and other changes

- Fix pretty naming for transcoded datasets. (#1062)
- Keep graph visible when switching pipelines. (#1063)
- Add a transition to run details in experiment tracking. (#1065)
- Remove Tags field from dataset and parameter nodes when viewed in metadata panel. (#1100)
- Fix keyboard support for exporting experiment runs. (#1103)
- Fix `MemoryDataSet` not displaying on metadata panel. (#1113)
- Enhance display of the flowchart when hovering over the FocusMode icon. (#1107)
- Make dotted datasets clickable and hoverable when in focus mode. (#1114)
- Fix a bug where tall Matplotlib images weren't displaying correctly. (#1145)
- Non-JSON serialisable YAML parameter values (`.nan` and `.inf`) are now rendered as `null`. (#1087)

# Release 5.1.1

## Bug fixes and other changes

- Fix the Python packaging build step. (#1053)

# Release 5.1.0

## Major features and improvements

- The `%run_viz` line magic can now be used in Databricks notebooks. (#1012)

## Bug fixes and other changes

- Upgrade to `dart-scss` and update the recommended Node version to v16. (#1026)
- Fix the export functionality of experiment tracking data. (#1033)
- Add lazy loading to experiment tracking. (#1041)

# Release 5.0.1

## Bug fixes and other changes

- Don't reset the zoom each time a node is selected. (#988)
- Improve the way runs animate in and out in experiment tracking. (#993)
- Fix for plots not showing on metadata panel. (#1014)
- Enhance the display of information in the metadata panel. (#1015)

# Release 5.0.0

## Major features and improvements

- Allow the visualisation of Matplotlib and Plotly plots in experiment tracking. (#984)
- Remove support for Kedro v16. (#998)

# Release 4.7.2

## Bug fixes and other changes

- General design-debt fixes. (#930, #955, #956, #959, #960, #961, #970, #977, #991)
- Improve grouping of experiment tracking dataset types. (#978)

# Release 4.7.1

## Bug fixes and other changes

- General design-debt fixes. (#933, #934, #936, #939, #940)
- Ensure `Created by` is set in experiment tracking metadata. (#937)
- Fix for running Kedro-Viz with a proxy server or different base paths. (#941)

# Release 4.7.0

## Major features and improvements

- Allow the display of Matplotlib images in the metadata panel and modal. (#887)

## Bug fixes and other changes

- Added warning message when filtered pipeline is empty. (#864)
- Improve telemetry to track flowchart events. (#865)
- Disable Uvicorn's logger so that log messages are no longer duplicated. (#870)
- Fix namespace collision when two different registered pipelines have a modular pipeline with the same name. (#871)
- Enhance _Apply and close_ behavior of modals. (#875)
- Enable clicks on the flowchart to expand modular pipelines. (#879)
- Add --params option to `kedro viz` CLI command. (#883)
- Improve bundle size of the JavaScript package. (#906)
- General design-debt fixes. (#896, #898, #899, #904, #908, #915, #944)

# Release 4.6.0

## Major features and improvements

- Added support for all Plotly chart types. (#853)

## Bug fixes and other changes

- Fix lambda and partial Python functions not rendering correctly on flowchart. (#851)
- Add tooltip label text to page-navigation links. (#846)
- Change `Type` naming on metadata Side Panel. (#852)
- Improve Heap event tracking. (#556)

# Release 4.5.0

## Major features and improvements

- Added support for Python 3.9 and 3.10. (#815)

## Bug fixes and other changes

- Change route name from `runsList` to `experiment-tracking`. (#820)
- Update feature flag description to remind the user of the need for page refresh to apply settings. (#823)
- Fix experiment tracking not showing run details bug on Windows. (#809)
- Fix rendering of React component instance with custom routes. (#838)
- Improve performance when many datasets are missing (requires `kedro>=0.18.1`). (#832)
- Fix flowchart not showing on initial load for static data inputs. (#843)

# Release 4.4.0

## Major features and improvements

- Set up a pop-up reminder to nudge users to upgrade Kedro-Viz when a new version is released. (#746)
- Set up the 'export run' button to allow exporting of selected run data into a csv file for download. (#757)
- Set up new display props to standalone React component. (#786)
- Set up 'expandAllPipelines' flag to allow the expanded display of all modular pipelines on initial load. (#786)

## Bug fixes and other changes

- Migrate Kedro-UI buttons to Kedro-Viz as Kedro-UI is now deprecated. (#716)
- Migrate Kedro-UI dropdown and menu-options to Kedro-Viz as Kedro-UI is now deprecated. (#721)
- Add a Husky pre-push hook. (#723)
- Create a `version` GraphQL query to get versions of Kedro-Viz. (#727)
- Fix Kedro-Viz to work with projects that have no `__default__` registered pipeline. This also fixes the `--pipeline` CLI option. (#729)
- Fix lazy pipelines loading causes `get_current_session` to throw an error. (#726, #727)
- Fix experiment tracking not showing all metrics. (#798)
- Fix experiment tracking not display the correct empty table cells. (#798)

# Release 4.3.1

## Bug fixes and other changes

- Fix websocket connection for deploying Kedro-Viz over HTTPS. (#719)
- Update demo deployment setup on CI. (#718)

# Release 4.3.0

## Major features and improvements

- Create the toggle-bookmark journey that allows bookmarking runs and displaying them as a separate list. (#689)
- Setup subscription for auto update of experiment runs list on new Kedro runs. (#703)
- Allow users to search through the runs list by title, notes, and Git SHA. (#709)
- Setup new demo deployment on CI. (#712)

## Bug fixes and other changes

- Bug fix to display the original function names when pretty name is turned off. (#686)
- Fix the order of the runs list in experiment tracking. (#691)
- Bug fix for Plotly JSONDataSet icon. (#684)
- Bug fix for when some flowchart nodes were being cut off by the sidebar. (#701)
- Bug fix empty metadata panel when clicking on modular pipeline nodes during search. (#704)
- Bug fix for datasets when params is used as a prefix. (#707)
- Bug fix for when the exported pipeline image was sometimes cutting off elements. (#705)

# Release 4.2.0

## Major features and improvements

- Build out 'Show Changes' user journey for experiment tracking. (#667)
- Return gitBranch data. (#657)
- Drop python 3.6 support. (#659)

## Bug fixes and other changes

- Bug fix for Plotly modal when escape button is pressed. (#654)
- Display Plotly JSONDataSet plot in metadata side-panel. (#660)
- Refactor Primary Toolbar setup. (#664)
- Upgrade @apollo/client from 3.4.16 to 3.5.3. (#661, #668)

# Release 4.1.1

## Bug fixes and other changes

- Fix display of boolean values on tracking dataset (#652)
- Fix node IDs in test data after Kedro updates its \_str_logic for node (#653)

# Release 4.1.0

## Major features and improvements

- Experiment Tracking Front End set of features, as well as GraphQL setup and API integration (#576, #582, #587, #604, #605, #619, #620, #623, #624, #625, #630, #636, #643, #647, #648, #649)

## Bug fixes and other changes

- Bug fix for display of JSON tracking data on metadata panel. (#618)
- Fix dependencies for e2e tests. (#637)
- Add extra -a click command for autoreload. (#626)
- Remove notice from PR template. (#632)
- Replace the QB favicon with the Kedro one. (#633)
- Update "Kedro Viz" to "Kedro-Viz". (#634)
- Update loader animation to match kedro branding (#639)
- Upgrade reselect from 4.0.0 to 4.1.0. (#627)
- Upgrade react-redux from 7.2.4 to 7.2.6. (#628)
- Upgrade react-redux from 7.2.4 to 7.2.6. (#628)
- Upgrade redux-thunk from 2.3.0 to 2.4.0. (#629)
- Upgrade redux from 4.1.0 to 4.1.2 (#641)
- Upgrade reselect from 4.1.0 to 4.1.1 (#642)
- Update prettier command and config. (#631)

# Release 4.0.1

## Bug fixes and other changes

- Display JSON tracking (`tracking.JSONDataSet`) on the metadata panel. (#608)
- Fix layers visualisation for transcoded datasets. (#614, #615)

# Release 4.0.0

## Major features and improvements

- Allow expand and collapse modular pipelines on the graph. (#600)

## Bug fixes and other changes

- Disable layers visualisation instead of throwing an error when there is a cycle in layers. (#383)
- Disable layers when their dependency cannot be established in a disjoint graph. (#584)
- Change syntax for session creation to fix improperly thrown No Active Session error. (#603)

# Release 3.17.1

## Bug fixes and other changes

- Relax pandas and Plotly versions.

# Release 3.17.0

## Major features and improvements

- Expose metrics data from the latest run as a dataset node. (#554)
- Visualize and compare metrics from last 10 runs on the metadata panel. (#554)
- Drop support for Python 3.6.

## Bug fixes and other changes

- Overwrite material UI selected row defaults. (#568)
- Fix URI param parsing for data source. (#578)
- Add a graphql test endpoint on Kedro-Viz server. (#570)
- Update the demo dataset on Kedro-Viz. (#574)
- Fix auto-reload for metrics run data. (#572)
- Refactor tests for metadata panel. (#580)
- Fix metrics tree to get latest metrics data. (#573)

# Release 3.16.0

## Major features and improvements

- Improve pretty-name algorithm. (#546)
- Setup CI for automatic deployment. (#555)
- Turn on/off pretty naming on the settings panel. (#542)

## Bug fixes and other changes

- Fix focus mode search (#549)
- Fix focus mode error when switching pipelines (#553)
- Pin dynaconf before Kedro is released. (#559)
- Refactor colors based on latest palette (#552)

# Release 3.15.0

## Major features and improvements

- Visualise related data nodes of a modular pipeline in focus mode. (#530)
- Show parameter names when hovering over parameters indicator in the flowchart. (#512)

## Bug fixes and other changes

- Fix the display of transcoded data nodes and their metadata. (#491, #525)
- Remove `newparams` flag. (#528)
- Add notice about Kedro-UI deprecation on the Styleguide. (#529)
- Add more eslint rule. (#532)
- Refactor `LazyList` component to fix eslint error. (#539)
- Update deprecated `highlight.js` call. (#540)
- Unify monospace fonts. (#540)

# Release 3.14.0

## Major features and improvements

- Implement first version of focus mode feature to allow selective display of modular pipelines on the flowchart. (#514)
- Add `--autoreload` to relaunch viz server on file change. (#498)
- Update demo data set to shuttle factory example. (#518)

## Bug fixes and other changes

- Remove build/api after running build. (#515)
- Fix path parsing for PartitionedDataSet (#516)
- Fix dev server port (#517)

# Release 3.13.1

## Bug fixes and other changes

- Fix running kedro viz with `--load-file`. (#509)

# Release 3.13.0

## Major features and improvements

- Implement new tree list with modular pipelines and search UI for new sidebar navigation. (#479)
- Implement element filters and further design updates to the filter panel for new sidebar navigation. (#454)
- Implement [`kedro-telemetry`](https://github.com/kedro-org/kedro-plugins/tree/main/kedro-telemetry) in production to enable Heap Analytics analysis for Kedro-Viz. (#481, #487)
- Show decorated function's source code on code panel. (#493)
- Enable the display of entire parameter object with react-json-viewer on the metadata panel. (#494)

## Bug fixes and other changes

- Remove the old dagre graphing logic and the 'oldgraph' flag. (#486)
- Delete 'modularpipeline' flag. (#495)
- Fix run command suggestion. (#497)

# Release 3.12.1

## Bug fixes and other changes

- Fix compatibility with `kedro==0.17.0`

# Release 3.12.0

## Major features and improvements

- Complete backend rewrite to be more modular and maintainable using FastAPI. (#432)
- Add layout engine documentation. (#436)
- Add split panel components and implement into the sidebar. (#448)
- Visualise Plotly charts if user defines them with `kedro.extra.datasets.plotly.PlotlyDataSet` in their Kedro project _(Note: This feature is only available in `kedro>=0.17.4`)._ (#455)

## Bug fixes and other changes

- Upgrade prettier to latest version (2.3.0) and reformat all JS in /src in line with prettier v2.3.0 (#461)
- Render the pipeline with warning of parameters missing from the catalog instead of showing an obfuscated error. (#466)
- Fix CLI `--pipeline` arg throws KedroContext attribute error. (#432)
- Fix glitch when the entire graph is collapsed during initial chart loading. (#467)

# Release 3.11.0

## Major features and improvements

- Allow the selection and filtering of nodes by modular pipeline on the flowchart via the sidebar under the categories section. This includes changes to both the server to include modualr pipeline data in the responses, as well as front end changes to enable the new modular pipeline data type. (#391, #394, #401, #402, #408, #410, #421)
- Add Architecture docs. (#382, #393)
- Add metadata to random data generator. (#397)
- Simplify layout algorithm, improve layout quality and performance. (#398)
- Improve layer solving approach when layers partially defined. (#407)
- Remove 'code' flag to enable the code panel feature by default. (#404)
- Remove 'lazy' flag to enable lazy loading of the sidebar by default. (#404)

## Bug fixes and other changes

- Remove 'id' reducer prop. (#396)
- Remove leftover visible layer reducer. (#399)
- Delete 'Description' field from metadata panel. (#403)
- Add Eslint curly lint rule. (#420)

# Release 3.10.1

## Bug fixes and other changes

- Fix %run_viz line magic for IPython notebook

# Release 3.10.0

## Major features and improvements

- Display a prompt before rendering very large graphs (#361, #376, #377, #381)

## Bug fixes and other changes

- Clean up SCSS tech debt (#380)
- Add Container component to simplify app/lib entrypoint (#379)
- Add stylelint 'rule-empty-line-before': 'always' (#378)

# Release 3.9.0

## Major features and improvements

- Add code panel (#346)
- Improve view panning behaviour when a node is selected (#356, #363, #370, #373, #374)
- Improve layout performance for large graphs (#343)
- Save tag state to localStorage (#353)

## Bug fixes and other changes

- Improve graph layout code quality, performance and docs (#347)
- Update docs to remind on compatibility of Kedro-Viz 3.8.0 with Kedro 0.17 (#367)
- Update dependencies (#360, #364, #369)
- Fix failing CircleCI build on Windows (#365, #366)
- Refactor node-list-row CSS, fixing hover and focus states (#355, #358, #362)
- Update iconography (#357, #359)
- Fix missing indicator Chrome zoom bug (#349)
- Fix sidebar border/box-shadow CSS rules (#351)
- Fix `server.py` to work with versions >0.17 and update contributing docs (#348)
- Fix errors when scrolling with empty pipeline (#342)
- Ignore coverage on some branches and fix e2e tests (#345)
- Fix icon-button tooltips on mobile (#344)
- Update SVG-Crowbar to fix errors (#339)
- Update contributing docs for new dev server (#341)

# Release 3.8.1

## Bug fixes and other changes

- Temporarily disable internal CSS in exported SVGs to fix CORS error when exporting images (#337)
- Fix tests for Kedro 0.17 (#338)

# Release 3.8.0

## Major features and improvements

Please note that release >=3.8.0 will not work with projects created with older versions of Kedro<=0.16.6. Please migrate your project to Kedro>=0.17.0 before you install the latest version of Kedro-Viz.

- Finish the new node metadata side panel. This feature is no longer hidden behind a flag, and the 'meta' flag has been removed. (#293, #309, #312, #320, #321, #326, #295, #329, #333)
- Enable the new graphing layout algorithm by default, and remove the 'newgraph' feature flag. If necessary, you can still revert back to the old layout algorithm by enabling the 'oldgraph' flag. (#334, #335)
- Add experimental flagged feature to allow lazy-loading of sidebar node-list rows on scroll. This improves performance by not forcing the app to render the entire node-list on larger graphs. This feature is disabled by default, but can be enabled using the 'lazy' feature flag. (#307)
- Use CSS custom properties for theme colours (#301, #319)

## Bug fixes and other changes

- Update Kedro-UI to v1.1.4. This enables us to improve webfont-loading detection, add a transition-out for closing the pipeline dropdown, add an active pipeline menu-option border-left colour, and improve accessibility when disabling the pipeline dropdown. (#325)
- Support launching a development server against a real pipeline. This is still a work-in-progress, and we will announce when it can be used. (#318, #327)
- Unify backend and frontend test data, to help prevent bugs appearing in future due to mismatched API schemas between frontend & backend (#298)
- Fix tag list icon hover state styling (#316)
- Update various dependency versions via Dependabot (#315, #330, #331)
- Fix linters (#323)
- Add default fallback response for non-main API calls (#328)
- Remove get_project_context(), now that we no longer support old versions of Kedro (<0.15) (#324)
- Add a 'private' flag prop, to hide flags for in-development features from the flags console announcement (#322)
- Investigate the root cause of nodes being undefined in Safari (#310)
- Fix bug that caused missed click on the flowchart (#317)
- Change demo.mock to a .json file and update tests (#314)
- Disable Python 3.6/3.7 jobs in daily CI workflow (#313)
- Batch tag actions to improve performance when toggling multiple tags (#308)

# Release 3.7.0

## Major features and improvements

- Finish and release the new pipeline selector, which allows you to switch between different modular pipelines (#286, #294, #296, #297, #302, #303)
- Add phase 1 of the new node metadata panel front-end - behind a feature flag, for now (#276, #303)
- Improve SVG rendering performance (#290)

## Bug fixes and other changes

- Fix JS bug in Safari (#306)
- Fix failing CI (#304, #305)
- Don't run eslint against .json files on pre-commit (#292)
- Use the same JSON mock data files for JS+Python end unit/e2e tests (#279)

# Release 3.6.0

## Major features and improvements

- Redesign main sidebar (#236, #283)
- Drop Kedro 0.14.\* support (#277)

## Bug fixes and other changes

- Continue work-in-progress on the multiple pipeline selection dropdown, which is still hidden behind a flag and disabled by default but is nearly complete. (#270, #273, #285, #289)
- Continue work on new metadata panel endpoints (#275)
- Fix chart rendering edge cases and hover styles (#288)
- Update Python unit tests using the same json file as front-end (#281)
- Improve lib-test docs (#278)
- Hide random seed message unless using random data (#280)
- Delete deprecated isParam and schema_id fields (#274)
- Fix bug caused by typo in saveStateToLocalStorage (#271)
- Fix interrupted chart transitions (#269)
- Refactor and optimise flowchart performance (#268)

# Release 3.5.1

## Bug fixes and other changes

- Fix pipeline selector so that it shows the correct default pipeline (#266)

# Release 3.5.0

## Major features and improvements

- **BREAKING CHANGE:** Rename default endpoint from `/api/nodes.json` to `/api/main`. This should only affect local JS development. (#239, #259)
- Add an interactive minimap to the toolbar (#203, #238, #247)
- Add web worker to make the expensive graph layout calculation into an asynchronous action, to prevent it from blocking other tasks on the main thread. (#217)
- Focus search bar with Cmd+F/Ctrl+F keyboard shortcuts (#261)
- Allow an argument to be passed to loadJsonData, for external use if needed (#215)
- Add support for multiple pipelines. This is a work-in-progress, and is currently disabled by default and hidden behind a flag. (#192, #215, #216, #221, #254)
- Begin adding individual node API endpoints, as a prelinary step towards full node metadata sidebars (#252)
- Save disabled state of individual nodes in localStorage (#220)
- Add automated testing for npm package import (#222)
- Rename master branch to main ✊🏿 and deprecate develop (#248)

## Bug fixes and other changes

- Fix prepublishOnly task by changing from parallel jobs to sequential (#264)
- Refactor layer visibility state (#253)
- Reduce toolbar-button height on smaller screens (#251)
- Delete duplicate icon-button component (#250)
- Fix mispelling in demo dataset (#249)
- Improve performance of `getLinkedNodes` (#235)
- Expose node and dataset metadata in "api/nodes/" endpoint (#231)
- Move react-redux from peerDependencies to regular dependencies, and move react-scripts from dependencies to devDependencies (#223)
- Refactor initial state setup (#220)
- Enable Windows CI (#218, #241)
- Increase width of layer rects (#209)
- Update various dependency versions via Snyk/Dependabot (#262, #258, #257, #219, #246, #245, #244, #243, #242, #240, #237, #234, #233, #232, #230, #228, #227, #226, #225, #224, #214, #213, #212, #211, #210, #208, #207, #206, #205, #204)

# Release 3.4.0

## Major features and improvements

- Add new graphing algorithm (#185)
- Add feature flags (#185)

## Bug fixes and other changes

- Protect URL constructor/searchParams where browser support is limited. (#201)
- Consolidate mock datasets and delete unnecessary ones (#200)
- Update SSH key fingerprint in CircleCI config (#199)
- Add layers to demo data (#198)
- Improve random generator variations (#187)

# Release 3.3.1:

## Bug fixes and other changes

- Apply the Black formatter to back-end Python code (#193)
- Bump websocket-extensions from 0.1.3 to 0.1.4 (#190)
- Autoformat Python code using Black (#188)
- Stop layout calculation from running twice on page-load, and optimise getNodeTextWidth selector performance (#186)
- Fix `%run_viz` line magic to display kedro viz inside Jupyter notebook, previously broken for kedro 0.16.0/0.16.1. Note that the fix needs `kedro>=0.16.2` to take effect. (#184)
- Fix three minor tooltip triangle styling bugs (#182)
- Update readme/contributing docs (#181, #196)
- Update the semver requirement version (#180)
- Seed randomly-generated data with UUIDs, to allow random layouts to be replicated for testing purposes (#178, #197)
- Update pipeline visualisation screenshot in Readme (#177)

# Release 3.3.0:

## Major features and improvements

- **BREAKING CHANGE:** Drop support for Python 3.5 (#138)
- Add support for Python 3.8 (#173)
- Add data engineering layers (#129, #145, #146, #148, #157, #161)
- Redesign sidebar node-list and node selected states (#144, #152, #153, #155, #162, #164, #171)
- Update overall colour scheme, and improve print/export styles (#169)
- Move icon stack column to right edge of the main sidebar (#167)
- Wrap tooltip names & invert tooltip in top half of screen (#158)
- Limit zoom scale/translate extent (#137, #174)

## Bug fixes and other changes

- Fix deprecation warnings when running kedro viz from Kedro 0.16 (#170)
- Remove the need to transition layer height on zoom (#166)
- Refactor config.js & move random-data import (#163)
- Fix bug where exported PNG was cut off (#151)
- Make dataPath relative again (#149)
- Remove dateutil hardpinning in requirements.txt (#143)
- Print the stack trace when encountering a generic exception (#142)
- Web browser will only be opened if the host corresponds to localhost (#136)
- Upgrade pylint to 2.4 (#135)
- Add bandit for security scanning as a pre-commit hook (#134)
- Add logger configuration when loading pipeline from JSON (#133)
- Update svg-crowbar to reduce exported SVG filesize (#127)
- Guard global window references to fix SSR (#126)
- Move visibleNav/navWidth calculations into Redux store (#124)
- Remove truffleHog pinned dependency (#122)

## Thanks for supporting contributions

[Ana Potje](https://github.com/ANA-POTJE)

# Release 3.2.0:

## Major features and improvements

- Dynamically allocate port number for the viz subprocess created by `%run_viz` if 4141 is taken (#109)
- Redesign sidebar list to group nodes by type (#96)
- Add `--pipeline` option to visualize modular pipeline (#93)
- Add `--env` option to pass configuration environment (#93)
- Fix backward-compatibility with Kedro 0.14.\* (#93)
- Promote Kedro-Viz commands from project specific to global commands (#91)
- Allow users to run `kedro viz --load-file` outside of a Kedro project (#91)

## Bug fixes and other changes

- Fix PNG exports (#117)
- Refactor JS actions (#115)
- Update & move CODEOWNERS (#116)
- Update year in license header (#114)
- Refactor JS reducers and state shape (#113)
- Fix Trufflehog secret scan by pinning gitdb2 (#112)
- Add "upcoming release" header back in RELEASE.md (#110)
- Fix Jest+CircleCI test memory errors (#108)
- Improve JavaScript test coverage (#107)
- Refactor JS store (#106)
- Update README to list all available CLI options (#105)
- Use mocker instead of mock in Python unit tests (#104)
- Lint and format Sass with Stylelint (#103)
- Add e2e-tests to check backward-compatibility for Kedro 0.15.0 and latest (#99)
- Add secret scan CircleCI step (#98)
- Update CLI screenshot in README (#95)
- Increase Python test coverage to 100% (#94)
- Update CI config for daily run (#90)
- Snyk fix for vulnerabilities (#87, #92, #101)
- Update the PR template (#46, #111)

# Release 3.1.0:

## Major features and improvements

- **BREAKING CHANGE:** Kedro<0.15.0 no longer works with this version of Kedro-Viz (#72)
- Allow users to export graph as a transparent SVG/PNG image (#82)
- Add theme prop and icon button visibility prop (#80)
- Rename `get_data_from_kedro` to `format_pipeline_data` (#72)
- Add pipeline and catalog arguments to `format_pipeline_data` (#72)

## Bug fixes and other changes

- Remove Appveyor config file + readme badge (#86)
- Add explicit dependency on `psutil` (#85)
- Improve json file-loading error message (#81)
- Update kedro-ui/react-scripts/dagre/snyk dependencies (#83, #84, #88)
- Remove leftover traces of the created_ts and message data properties (#80)
- Change relative links to absolute, to fix docs on npmjs.org (#79)

# Release 3.0.1:

## Bug fixes and other changes

- Add python-dateutil==2.8.0 to resolve CI errors (#78)
- Add data-id attributes on nodes and edges (#76)
- Fix issues with SVG imports when embedded (#75)
- Allow chart to resize with parent container when embedded (#74)

# Release 3.0.0:

## Major features and improvements

- **BREAKING CHANGE:** Deprecate and remove Snapshots/History feature (#42)
- **BREAKING CHANGE:** Make 'parameters' a distinct node type from 'data' (#53)
- Add new data/task/parameters icons (#62, #53)
- Add icons to node labels (#65)
- Enable Kedro-Viz to be run in Jupyter Notebook (#59)
- Change task full names to be the underlying function name, and use them in tooltips (#53, #61)
- Replace node IDs with shorter hashes (#53)
- Redesign the theme colour schemes to make them simpler and more consistent, and refactor active/highlight/hover/click state CSS for nodes & edges (#52)
- Sort nodes by their x/y position to improve tabbing order (#51)
- Move the theme and label toggle switches into icon buttons (#47)
- Add new demo data (#44)
- Allow Python users to load/save pipeline data to/from a JSON file via the CLI (#43)

## Bug fixes and other changes

- Change git address protocol in package-lock (#71)
- Update Kedro-UI to v1.1.1 (#70)
- Fix sidebar show/hide transitions in Safari (#68)
- Improve tabbing order (#67)
- Fix webfont text-width chart layout bug (#65)
- Desaturate the background colour a touch (#64)
- Move drawChart method to its own JS file (#63)
- Update Snyk to 1.234.2 and patch issue (#60)
- Set the 'show sidebar' button to hidden when open (#57)
- Snyk fix for 1 vulnerability (#56)
- Various CSS tweaks and bugfixes (#54)
- Remove getEdgeDisabledView selector (#49)
- Update Kedro-UI to v1.1.0 (#48)
- Fix badge URL typos in Readme (#45)

## Migration guide from Kedro-Viz 2.\*.\* to Kedro-Viz 3.0.0

If you are just using Kedro-Viz with Kedro as a Python package, you won't need to do anything. The breaking changes in this release only affect the few users who are working on the application locally, or importing it from [npm](https://www.npmjs.com/package/@quantumblack/kedro-viz) and consuming it as a React component.

- The format for data passed to Kedro-Viz has changed. You can see examples of the new data format in the [`src/utils/data`](./src/utils/data) directory. The main change is that the format no longer supports multiple snapshots in a single dataset. Instead of [this](https://github.com/kedro-org/kedro-viz/blob/243fd1bb513023086e77bca9f8469e00d1182437/src/utils/data.mock.js):
  ```
  {
    snapshots: [
      {
        schema_id: '310750827599783',
        nodes: [...],
        edges: [...],
        tags: [...],
      },
      ...
    ]
  }
  ```
  You can now use something like [this](https://github.com/kedro-org/kedro-viz/blob/c75c499507617a01fb327c366b9d639229f1d921/src/utils/data/demo.mock.js):
  ```
  {
    nodes: [...],
    edges: [...],
    tags: [...],
  }
  ```
- The `showHistory`, `allowHistoryDeletion`, and `onDeleteSnapshot` props on the main App component have been deprecated. These no longer do anything, and can be removed.
- A new `parameters` value for the node `type` property has been created. This replaces the previous `is_parameters` Boolean property. To migrate previous data, find any nodes where `is_parameters: true`, and change the `type` value from `data` to `parameters`. e.g. from this:
  ```
  {
    tags: ['Nulla', 'pulvinar', 'enim', 'consectetur', 'volutpat'],
    id: 'task/consectetur',
    is_parameters: false,
    type: 'task',
    full_name: 'consectetur',
    name: 'consectetur'
  }
  ```
  to this:
  ```
  {
    tags: ['Nulla', 'pulvinar', 'enim', 'consectetur', 'volutpat'],
    id: 'task/consectetur',
    type: 'parameters',
    full_name: 'consectetur',
    name: 'consectetur'
  }
  ```

# Release 2.1.1:

## Bug fixes and other changes

- Don't ignore gh-pages branch in CircleCI (#33)
- Document the React props and data format (#34)
- Fix closing of the navbar on smaller screens (#35)
- Use What Input? to set obvious keyboard focus state (#36)
- Add Konami code easter egg (#37)
- Extend snyk patch expiry duration to 1 year (#39)
- Fix react dependency issues (#40)

# Release 2.1.0:

## Major features and improvements

- Toggle linked-node active state on click (#20)

## Bug fixes and other changes

- Pin pip version to be less than 19.2 (#24)
- Unpin pip version (#25)
- Fix infosec vulnerability in LoDash (#16)
- Remove license checkers (#28)
- Make Viz backwards-compatible with Kedro 0.14.0 (#30)
- Automatically deploy demo builds to Github Pages (#26)

# Release 2.0.0:

## Major features and improvements

- **BREAKING CHANGE:** Refactor the JSON data input API. The new format is more verbose, but is very extensible, and will allow us to add more metadata about each node, edge and tag in future (#2, #8, #21, #23)
- Calculate transitive links when a chart is rendered, rather than when the initial data is formatted (#8)

## Bug fixes and other changes

- Run extra checks (e.g. tests, linter, build & lib) before publishing to npm (#12)
- Document the --host command line flag in the readme (#14)
- Add a CODEOWNERS file (#15)
- Update Flask caching so that only static assets are cached forever (#17)
- Fix buggy edge change animation for cases where the SVG path length changes, using d3-interpolate-path (#22)
- Fix broken Python version badge in Readme (#18)
- Add CI status badges in Readme (#19)
- Add Appveyor configuration (#19)

## Migration guide from Kedro-Viz 1.\*.\* to Kedro-Viz 2.0.0

- The data input format has been significantly changed. This will only affect users of the JavaScript package - regular Kedro users will not be affected. To see examples of the old API format compares to the new one, see the changes to `data.mock.js` in [this commit](https://github.com/kedro-org/kedro-viz/pull/8/files#diff-837826676eaada9374ec654c892af095).

## Thanks for supporting contributions

[Yusuke Minami](https://github.com/Minyus)

# Release 1.0.2:

## Bug fixes and other changes

- Fix a minor bug in how zoom centering was handled when the sidebar is open (#10)
- Make the Makefile easier to read (#9)
- Fix some minor issues with Readme images and badges (#11)

# Release 1.0.1:

## Major features and improvements

- Add a Make script to automate version updates and tagging across both JS and Python files (#7)
- Add tool to automatically check whether legal headers are present on Python scripts (#5)

## Bug fixes and other changes

- Fix broken CSS in the Tags drop-down menu (#6)
- Remove smart quotes and replace them with regular quotes, to avoid "Non-ASCII character" errors when building the Sphinx docs. (#4)

# Release 1.0.0:

The initial release of Kedro-Viz.

## Thanks to our main contributors

[Richard Westenra](https://github.com/richardwestenra), [Nasef Khan](https://github.com/nakhan98), [Ivan Danov](https://github.com/idanov), [Gordon Wrigley](https://github.com/tolomea), [Huong Nguyen](https://github.com/Huongg), [Ottis Kelleghan](https://github.com/ottis), [Yetunde Dada](https://github.com/yetudada), [Kiyohito Kunii](https://github.com/921kiyo), [Dmitrii Deriabin](https://github.com/DmitryDeryabin), [Peteris Erins](https://github.com/Pet3ris), [Jo Stichbury](https://github.com/stichbury)

We are also grateful to everyone who advised and supported us, filed issues or helped resolve them, asked and answered questions and were part of inspiring discussions.<|MERGE_RESOLUTION|>--- conflicted
+++ resolved
@@ -15,11 +15,9 @@
 ## Bug fixes and other changes
 
 - Fix to search for a '<lambda' Python function in the sidebar. (#1497)
-<<<<<<< HEAD
 - Favicon added to Kedro-viz Demo site. (#1509)
-=======
 - Remove python upper-bound requirements and add KedroVizPythonVersion warning. (#1506)
->>>>>>> 45705c11
+
 
 # Release 6.4.0
 
