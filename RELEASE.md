# Upcoming release:

<!--
Use the sections below to add notes for the next release.

Please follow the established format:
- Keep each note concise - ideally commit title length
- Use present tense (e.g. 'Add new feature')
- Include the ID number for the related PR (or PRs) in parentheses
-->

## Major features and improvements

<!-- Add release notes for the upcoming release here -->

## Bug fixes and other changes

<<<<<<< HEAD
* Fix `%run_viz` line magic to display kedro viz inside Jupyter notebook, previously broken for kedro 0.16.0/0.16.1. Note that the fix needs `kedro>=0.16.2` to take effect.
* Expose information for multiple pipelines in "nodes.json" (#192)
=======
<!-- Add release notes for the upcoming release here -->

# Release 3.4.0

## Major features and improvements

- Add new graphing algorithm (#185)
- Add feature flags (#185)

## Bug fixes and other changes

- Protect URL constructor/searchParams where browser support is limited. (#201)
- Consolidate mock datasets and delete unnecessary ones (#200)
- Update SSH key fingerprint in CircleCI config (#199)
- Add layers to demo data (#198)
- Improve random generator variations (#187)

# Release 3.3.1:

## Bug fixes and other changes

- Apply the Black formatter to back-end Python code  (#193)
- Bump websocket-extensions from 0.1.3 to 0.1.4 (#190)
- Autoformat Python code using Black (#188)
- Stop layout calculation from running twice on page-load, and optimise getNodeTextWidth selector performance (#186)
- Fix `%run_viz` line magic to display kedro viz inside Jupyter notebook, previously broken for kedro 0.16.0/0.16.1. Note that the fix needs `kedro>=0.16.2` to take effect. (#184)
- Fix three minor tooltip triangle styling bugs (#182)
- Update readme/contributing docs (#181, #196)
- Update the semver requirement version (#180)
- Seed randomly-generated data with UUIDs, to allow random layouts to be replicated for testing purposes (#178, #197)
- Update pipeline visualisation screenshot in Readme (#177)
>>>>>>> d10fc2fe

# Release 3.3.0:

## Major features and improvements

- **BREAKING CHANGE:** Drop support for Python 3.5 (#138)
- Add support for Python 3.8 (#173)
- Add data engineering layers (#129, #145, #146, #148, #157, #161)
- Redesign sidebar node-list and node selected states (#144, #152, #153, #155, #162, #164, #171)
- Update overall colour scheme, and improve print/export styles (#169)
- Move icon stack column to right edge of the main sidebar (#167)
- Wrap tooltip names & invert tooltip in top half of screen (#158)
- Limit zoom scale/translate extent (#137, #174)

## Bug fixes and other changes

- Fix deprecation warnings when running kedro viz from Kedro 0.16 (#170)
- Remove the need to transition layer height on zoom (#166)
- Refactor config.js & move random-data import (#163)
- Fix bug where exported PNG was cut off (#151)
- Make dataPath relative again (#149)
- Remove dateutil hardpinning in requirements.txt (#143)
- Print the stack trace when encountering a generic exception (#142)
- Web browser will only be opened if the host corresponds to localhost (#136)
- Upgrade pylint to 2.4 (#135)
- Add bandit for security scanning as a pre-commit hook (#134)
- Add logger configuration when loading pipeline from JSON (#133)
- Update svg-crowbar to reduce exported SVG filesize (#127)
- Guard global window references to fix SSR (#126)
- Move visibleNav/navWidth calculations into Redux store (#124)
- Remove truffleHog pinned dependency (#122)

## Thanks for supporting contributions

[Ana Potje](https://github.com/ANA-POTJE)

# Release 3.2.0:

## Major features and improvements

- Dynamically allocate port number for the viz subprocess created by `%run_viz` if 4141 is taken (#109)
- Redesign sidebar list to group nodes by type (#96)
- Add `--pipeline` option to visualize modular pipeline (#93)
- Add `--env` option to pass configuration environment (#93)
- Fix backward-compatibility with Kedro 0.14.* (#93)
- Promote Kedro Viz commands from project specific to global commands (#91)
- Allow users to run `kedro viz --load-file` outside of a Kedro project (#91)

## Bug fixes and other changes

- Fix PNG exports (#117)
- Refactor JS actions (#115)
- Update & move CODEOWNERS (#116)
- Update year in license header (#114)
- Refactor JS reducers and state shape (#113)
- Fix Trufflehog secret scan by pinning gitdb2 (#112)
- Add "upcoming release" header back in RELEASE.md (#110)
- Fix Jest+CircleCI test memory errors (#108)
- Improve JavaScript test coverage (#107)
- Refactor JS store (#106)
- Update README to list all available CLI options (#105)
- Use mocker instead of mock in Python unit tests (#104)
- Lint and format Sass with Stylelint (#103)
- Add e2e-tests to check backward-compatibility for Kedro 0.15.0 and latest (#99)
- Add secret scan CircleCI step (#98)
- Update CLI screenshot in README (#95)
- Increase Python test coverage to 100% (#94)
- Update CI config for daily run (#90)
- Snyk fix for vulnerabilities (#87, #92, #101)
- Update the PR template (#46, #111)

# Release 3.1.0:

## Major features and improvements

- **BREAKING CHANGE:** Kedro<0.15.0 no longer works with this version of Kedro-Viz (#72)
- Allow users to export graph as a transparent SVG/PNG image (#82)
- Add theme prop and icon button visibility prop (#80)
- Rename `get_data_from_kedro` to `format_pipeline_data` (#72)
- Add pipeline and catalog arguments to `format_pipeline_data` (#72)

## Bug fixes and other changes

- Remove Appveyor config file + readme badge (#86)
- Add explicit dependency on `psutil` (#85)
- Improve json file-loading error message (#81)
- Update kedro-ui/react-scripts/dagre/snyk dependencies (#83, #84, #88)
- Remove leftover traces of the created_ts and message data properties (#80)
- Change relative links to absolute, to fix docs on npmjs.org (#79)

# Release 3.0.1:

## Bug fixes and other changes

- Add python-dateutil==2.8.0 to resolve CI errors (#78)
- Add data-id attributes on nodes and edges (#76)
- Fix issues with SVG imports when embedded (#75)
- Allow chart to resize with parent container when embedded (#74)

# Release 3.0.0:

## Major features and improvements

- **BREAKING CHANGE:** Deprecate and remove Snapshots/History feature (#42)
- **BREAKING CHANGE:** Make 'parameters' a distinct node type from 'data' (#53)
- Add new data/task/parameters icons (#62, #53)
- Add icons to node labels (#65)
- Enable Kedro-Viz to be run in Jupyter Notebook (#59)
- Change task full names to be the underlying function name, and use them in tooltips (#53, #61)
- Replace node IDs with shorter hashes (#53)
- Redesign the theme colour schemes to make them simpler and more consistent, and refactor active/highlight/hover/click state CSS for nodes & edges (#52)
- Sort nodes by their x/y position to improve tabbing order (#51)
- Move the theme and label toggle switches into icon buttons (#47)
- Add new demo data (#44)
- Allow Python users to load/save pipeline data to/from a JSON file via the CLI (#43)

## Bug fixes and other changes

- Change git address protocol in package-lock (#71)
- Update Kedro-UI to v1.1.1 (#70)
- Fix sidebar show/hide transitions in Safari (#68)
- Improve tabbing order (#67)
- Fix webfont text-width chart layout bug (#65)
- Desaturate the background colour a touch (#64)
- Move drawChart method to its own JS file (#63)
- Update Snyk to 1.234.2 and patch issue  (#60)
- Set the 'show sidebar' button to hidden when open (#57)
- Snyk fix for 1 vulnerability (#56)
- Various CSS tweaks and bugfixes (#54)
- Remove getEdgeDisabledView selector (#49)
- Update Kedro-UI to v1.1.0 (#48)
- Fix badge URL typos in Readme (#45)

## Migration guide from Kedro-Viz 2.\*.\* to Kedro-Viz 3.0.0

If you are just using Kedro-Viz with Kedro as a Python package, you won't need to do anything. The breaking changes in this release only affect the few users who are working on the application locally, or importing it from [npm](https://www.npmjs.com/package/@quantumblack/kedro-viz) and consuming it as a React component.

- The format for data passed to Kedro-Viz has changed. You can see examples of the new data format in the [`src/utils/data`](./src/utils/data) directory. The main change is that the format no longer supports multiple snapshots in a single dataset. Instead of [this](https://github.com/quantumblacklabs/kedro-viz/blob/243fd1bb513023086e77bca9f8469e00d1182437/src/utils/data.mock.js):
  ```
  {
    snapshots: [
      {
        schema_id: '310750827599783',
        nodes: [...],
        edges: [...],
        tags: [...],
      },
      ...
    ]
  }
  ```
  You can now use something like [this](https://github.com/quantumblacklabs/kedro-viz/blob/c75c499507617a01fb327c366b9d639229f1d921/src/utils/data/demo.mock.js):
  ```
  {
    nodes: [...],
    edges: [...],
    tags: [...],
  }
  ```
- The `showHistory`, `allowHistoryDeletion`, and `onDeleteSnapshot` props on the main App component have been deprecated. These no longer do anything, and can be removed.
- A new `parameters` value for the node `type` property has been created. This replaces the previous `is_parameters` Boolean property. To migrate previous data, find any nodes where `is_parameters: true`, and change the `type` value from `data` to `parameters`. e.g. from this:
  ```
  {
    tags: ['Nulla', 'pulvinar', 'enim', 'consectetur', 'volutpat'],
    id: 'task/consectetur',
    is_parameters: false,
    type: 'task',
    full_name: 'consectetur',
    name: 'consectetur'
  }
  ```
  to this:
  ```
  {
    tags: ['Nulla', 'pulvinar', 'enim', 'consectetur', 'volutpat'],
    id: 'task/consectetur',
    type: 'parameters',
    full_name: 'consectetur',
    name: 'consectetur'
  }
  ```


# Release 2.1.1:

## Bug fixes and other changes
- Don't ignore gh-pages branch in CircleCI (#33)
- Document the React props and data format (#34)
- Fix closing of the navbar on smaller screens (#35)
- Use What Input? to set obvious keyboard focus state (#36)
- Add Konami code easter egg (#37)
- Extend snyk patch expiry duration to 1 year (#39)
- Fix react dependency issues (#40)

# Release 2.1.0:

## Major features and improvements

- Toggle linked-node active state on click (#20)

## Bug fixes and other changes

- Pin pip version to be less than 19.2 (#24)
- Unpin pip version (#25)
- Fix infosec vulnerability in LoDash (#16)
- Remove license checkers (#28)
- Make Viz backwards-compatible with Kedro 0.14.0 (#30)
- Automatically deploy demo builds to Github Pages (#26)

# Release 2.0.0:

## Major features and improvements

- **BREAKING CHANGE:** Refactor the JSON data input API. The new format is more verbose, but is very extensible, and will allow us to add more metadata about each node, edge and tag in future (#2, #8, #21, #23)
- Calculate transitive links when a chart is rendered, rather than when the initial data is formatted (#8)

## Bug fixes and other changes

- Run extra checks (e.g. tests, linter, build & lib) before publishing to npm (#12)
- Document the --host command line flag in the readme (#14)
- Add a CODEOWNERS file (#15)
- Update Flask caching so that only static assets are cached forever (#17)
- Fix buggy edge change animation for cases where the SVG path length changes, using d3-interpolate-path (#22)
- Fix broken Python version badge in Readme (#18)
- Add CI status badges in Readme (#19)
- Add Appveyor configuration (#19)

## Migration guide from Kedro-Viz 1.\*.\* to Kedro-Viz 2.0.0

- The data input format has been significantly changed. This will only affect users of the JavaScript package - regular Kedro users will not be affected. To see examples of the old API format compares to the new one, see the changes to `data.mock.js` in [this commit](https://github.com/quantumblacklabs/kedro-viz/pull/8/files#diff-837826676eaada9374ec654c892af095).

## Thanks for supporting contributions

[Yusuke Minami](https://github.com/Minyus)

# Release 1.0.2:

## Bug fixes and other changes

- Fix a minor bug in how zoom centering was handled when the sidebar is open (#10)
- Make the Makefile easier to read (#9)
- Fix some minor issues with Readme images and badges (#11)

# Release 1.0.1:

## Major features and improvements

- Add a Make script to automate version updates and tagging across both JS and Python files (#7)
- Add tool to automatically check whether legal headers are present on Python scripts (#5)

## Bug fixes and other changes

- Fix broken CSS in the Tags drop-down menu (#6)
- Remove smart quotes and replace them with regular quotes, to avoid "Non-ASCII character" errors when building the Sphinx docs. (#4)

# Release 1.0.0:

The initial release of Kedro-Viz.

## Thanks to our main contributors

[Richard Westenra](https://github.com/richardwestenra), [Nasef Khan](https://github.com/nakhan98), [Ivan Danov](https://github.com/idanov), [Gordon Wrigley](https://github.com/tolomea), [Huong Nguyen](https://github.com/Huongg), [Ottis Kelleghan](https://github.com/ottis), [Yetunde Dada](https://github.com/yetudada), [Kiyohito Kunii](https://github.com/921kiyo), [Dmitrii Deriabin](https://github.com/DmitryDeryabin), [Peteris Erins](https://github.com/Pet3ris), [Jo Stichbury](https://github.com/stichbury)

We are also grateful to everyone who advised and supported us, filed issues or helped resolve them, asked and answered questions and were part of inspiring discussions.<|MERGE_RESOLUTION|>--- conflicted
+++ resolved
@@ -14,12 +14,8 @@
 <!-- Add release notes for the upcoming release here -->
 
 ## Bug fixes and other changes
-
-<<<<<<< HEAD
-* Fix `%run_viz` line magic to display kedro viz inside Jupyter notebook, previously broken for kedro 0.16.0/0.16.1. Note that the fix needs `kedro>=0.16.2` to take effect.
-* Expose information for multiple pipelines in "nodes.json" (#192)
-=======
 <!-- Add release notes for the upcoming release here -->
+* Expose information for multiple pipelines in `nodes.json` (#192)
 
 # Release 3.4.0
 
@@ -50,7 +46,6 @@
 - Update the semver requirement version (#180)
 - Seed randomly-generated data with UUIDs, to allow random layouts to be replicated for testing purposes (#178, #197)
 - Update pipeline visualisation screenshot in Readme (#177)
->>>>>>> d10fc2fe
 
 # Release 3.3.0:
 
