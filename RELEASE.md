--- conflicted
+++ resolved
@@ -20,11 +20,8 @@
 - Remove Tags field from dataset and parameter nodes when viewed in metadata panel. (#1100)
 - Fix keyboard support for exporting experiment runs. (#1103)
 - Fix `MemoryDataSet` not displaying on metadata panel. (#1113)
-<<<<<<< HEAD
+- Enhance display of the flowchart when hovering over the FocusMode icon. (#1107)
 - Make dotted datasets clickable and hoverable when in focus mode. (#1114)
-=======
-- Enhance display of the flowchart when hovering over the FocusMode icon. (#1107)
->>>>>>> fe3137b0
 
 # Release 5.1.1
 
