--- conflicted
+++ resolved
@@ -24,11 +24,8 @@
 - Refactor `DatasetStatsHook` to avoid showing error when dataset doesn't have file size info (#2174)
 - Fix 404 error when accessing the experiment tracking page on the demo site (#2179)
 - Add check for port availability before starting Kedro Viz to prevent unintended browser redirects when the port is already in use (#2176)
-<<<<<<< HEAD
 - Update kedro-viz lite banner icon and message. (#2196)
-=======
 - Include Kedro Viz version in telemetry.. (#2194)
->>>>>>> ca734e43
 
 
 # Release 10.0.0
