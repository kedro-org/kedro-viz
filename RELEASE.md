<!--
Use the sections below to add notes for the next release.
Please follow the established format:
- Keep each note concise - ideally commit title length
- Use present tense (e.g. 'Add new feature')
- Include the ID number for the related PR (or PRs) in parentheses
-->

## Bug fixes and other changes

<<<<<<< HEAD
- General design-debt fixes. (#933)
- Ensure `Created by` is set in experiment tracking metadata. (#937)
=======
- General design-debt fixes. (#933, #934)
>>>>>>> de8cdb88

# Release 4.7.0

## Major features and improvements

- Allow the display of Matplotlib images in the metadata panel and modal. (#887)

## Bug fixes and other changes

- Added warning message when filtered pipeline is empty. (#864)
- Improve telemetry to track flowchart events. (#865)
- Disable Uvicorn's logger so that log messages are no longer duplicated. (#870)
- Fix namespace collision when two different registered pipelines have a modular pipeline with the same name. (#871)
- Enhance _Apply and close_ behavior of modals. (#875)
- Enable clicks on the flowchart to expand modular pipelines. (#879)
- Add --params option to `kedro viz` CLI command. (#883)
- Improve bundle size of the JavaScript package. (#906)
- General design-debt fixes. (#896, #898, #899, #904, #908, #915)

# Release 4.6.0

## Major features and improvements

- Added support for all Plotly chart types. (#853)

## Bug fixes and other changes

- Fix lambda and partial Python functions not rendering correctly on flowchart. (#851)
- Add tooltip label text to page-navigation links. (#846)
- Change `Type` naming on Metadata Side Panel. (#852)
- Improve Heap event tracking. (#556)

# Release 4.5.0

## Major features and improvements

- Added support for Python 3.9 and 3.10. (#815)

## Bug fixes and other changes

- Change route name from `runsList` to `experiment-tracking`. (#820)
- Update feature flag description to remind the user of the need for page refresh to apply settings. (#823)
- Fix experiment tracking not showing run details bug on Windows. (#809)
- Fix rendering of React component instance with custom routes. (#838)
- Improve performance when many datasets are missing (requires `kedro>=0.18.1`). (#832)
- Fix flowchart not showing on initial load for static data inputs. (#843)

# Release 4.4.0

## Major features and improvements

- Set up a pop-up reminder to nudge users to upgrade Kedro-Viz when a new version is released. (#746)
- Set up the 'export run' button to allow exporting of selected run data into a csv file for download. (#757)
- Set up new display props to standalone React component. (#786)
- Set up 'expandAllPipelines' flag to allow the expanded display of all modular pipelines on initial load. (#786)

## Bug fixes and other changes

- Migrate Kedro-UI buttons to Kedro-Viz as Kedro-UI is now deprecated. (#716)
- Migrate Kedro-UI dropdown and menu-options to Kedro-Viz as Kedro-UI is now deprecated. (#721)
- Add a Husky pre-push hook. (#723)
- Create a `version` GraphQL query to get versions of Kedro-Viz. (#727)
- Fix Kedro-Viz to work with projects that have no `__default__` registered pipeline. This also fixes the `--pipeline` CLI option. (#729)
- Fix lazy pipelines loading causes `get_current_session` to throw an error. (#726, #727)
- Fix experiment tracking not showing all metrics. (#798)
- Fix experiment tracking not display the correct empty table cells. (#798)

# Release 4.3.1

## Bug fixes and other changes

- Fix websocket connection for deploying Kedro-Viz over HTTPS. (#719)
- Update demo deployment setup on CI. (#718)

# Release 4.3.0

## Major features and improvements

- Create the toggle-bookmark journey that allows bookmarking runs and displaying them as a separate list. (#689)
- Setup subscription for auto update of experiment runs list on new Kedro runs. (#703)
- Allow users to search through the runs list by title, notes, and Git SHA. (#709)
- Setup new demo deployment on CI. (#712)

## Bug fixes and other changes

- Bug fix to display the original function names when pretty name is turned off. (#686)
- Fix the order of the runs list in experiment tracking. (#691)
- Bug fix for Plotly JSONDataSet icon. (#684)
- Bug fix for when some flowchart nodes were being cut off by the sidebar. (#701)
- Bug fix empty metadata panel when clicking on modular pipeline nodes during search. (#704)
- Bug fix for datasets when params is used as a prefix. (#707)
- Bug fix for when the exported pipeline image was sometimes cutting off elements. (#705)

# Release 4.2.0

## Major features and improvements

- Build out 'Show Changes' user journey for experiment tracking. (#667)
- Return gitBranch data. (#657)
- Drop python 3.6 support. (#659)

## Bug fixes and other changes

- Bug fix for Plotly modal when escape button is pressed. (#654)
- Display Plotly JSONDataSet plot in metadata side-panel. (#660)
- Refactor Primary Toolbar setup. (#664)
- Upgrade @apollo/client from 3.4.16 to 3.5.3. (#661, #668)

# Release 4.1.1

## Bug fixes and other changes

- Fix display of boolean values on tracking dataset (#652)
- Fix node IDs in test data after Kedro updates its \_str_logic for node (#653)

# Release 4.1.0

## Major features and improvements

- Experiment Tracking Front End set of features, as well as GraphQL setup and API integration (#576, #582, #587, #604, #605, #619, #620, #623, #624, #625, #630, #636, #643, #647, #648, #649)

## Bug fixes and other changes

- Bug fix for display of JSON tracking data on metadata panel. (#618)
- Fix dependencies for e2e tests. (#637)
- Add extra -a click command for autoreload. (#626)
- Remove notice from PR template. (#632)
- Replace the QB favicon with the Kedro one. (#633)
- Update "Kedro Viz" to "Kedro-Viz". (#634)
- Update loader animation to match kedro branding (#639)
- Upgrade reselect from 4.0.0 to 4.1.0. (#627)
- Upgrade react-redux from 7.2.4 to 7.2.6. (#628)
- Upgrade react-redux from 7.2.4 to 7.2.6. (#628)
- Upgrade redux-thunk from 2.3.0 to 2.4.0. (#629)
- Upgrade redux from 4.1.0 to 4.1.2 (#641)
- Upgrade reselect from 4.1.0 to 4.1.1 (#642)
- Update prettier command and config. (#631)

# Release 4.0.1

## Bug fixes and other changes

- Display JSON tracking (`tracking.JSONDataSet`) on the metadata panel. (#608)
- Fix layers visualisation for transcoded datasets. (#614, #615)

# Release 4.0.0

## Major features and improvements

- Allow expand and collapse modular pipelines on the graph. (#600)

## Bug fixes and other changes

- Disable layers visualisation instead of throwing an error when there is a cycle in layers. (#383)
- Disable layers when their dependency cannot be established in a disjoint graph. (#584)
- Change syntax for session creation to fix improperly thrown No Active Session error. (#603)

# Release 3.17.1

## Bug fixes and other changes

- Relax pandas and Plotly versions.

# Release 3.17.0

## Major features and improvements

- Expose metrics data from the latest run as a dataset node. (#554)
- Visualize and compare metrics from last 10 runs on the metadata panel. (#554)
- Drop support for Python 3.6.

## Bug fixes and other changes

- Overwrite material UI selected row defaults. (#568)
- Fix URI param parsing for data source. (#578)
- Add a graphql test endpoint on Kedro-Viz server. (#570)
- Update the demo dataset on Kedro-Viz. (#574)
- Fix auto-reload for metrics run data. (#572)
- Refactor tests for metadata panel. (#580)
- Fix metrics tree to get latest metrics data. (#573)

# Release 3.16.0

## Major features and improvements

- Improve pretty-name algorithm. (#546)
- Setup CI for automatic deployment. (#555)
- Turn on/off pretty naming on the settings panel. (#542)

## Bug fixes and other changes

- Fix focus mode search (#549)
- Fix focus mode error when switching pipelines (#553)
- Pin dynaconf before Kedro is released. (#559)
- Refactor colors based on latest palette (#552)

# Release 3.15.0

## Major features and improvements

- Visualise related data nodes of a modular pipeline in focus mode. (#530)
- Show parameter names when hovering over parameters indicator in the flowchart. (#512)

## Bug fixes and other changes

- Fix the display of transcoded data nodes and their metadata. (#491, #525)
- Remove `newparams` flag. (#528)
- Add notice about Kedro-UI deprecation on the Styleguide. (#529)
- Add more eslint rule. (#532)
- Refactor `LazyList` component to fix eslint error. (#539)
- Update deprecated `highlight.js` call. (#540)
- Unify monospace fonts. (#540)

# Release 3.14.0

## Major features and improvements

- Implement first version of focus mode feature to allow selective display of modular pipelines on the flowchart. (#514)
- Add `--autoreload` to relaunch viz server on file change. (#498)
- Update demo data set to shuttle factory example. (#518)

## Bug fixes and other changes

- Remove build/api after running build. (#515)
- Fix path parsing for PartitionedDataSet (#516)
- Fix dev server port (#517)

# Release 3.13.1

## Bug fixes and other changes

- Fix running kedro viz with `--load-file`. (#509)

# Release 3.13.0

## Major features and improvements

- Implement new tree list with modular pipelines and search UI for new sidebar navigation. (#479)
- Implement element filters and further design updates to the filter panel for new sidebar navigation. (#454)
- Implement [`kedro-telemetry`](https://github.com/kedro-org/kedro-plugins/tree/main/kedro-telemetry) in production to enable Heap Analytics analysis for Kedro-Viz. (#481, #487)
- Show decorated function's source code on code panel. (#493)
- Enable the display of entire parameter object with react-json-viewer on the metadata panel. (#494)

## Bug fixes and other changes

- Remove the old dagre graphing logic and the 'oldgraph' flag. (#486)
- Delete 'modularpipeline' flag. (#495)
- Fix run command suggestion. (#497)

# Release 3.12.1

## Bug fixes and other changes

- Fix compatibility with `kedro==0.17.0`

# Release 3.12.0

## Major features and improvements

- Complete backend rewrite to be more modular and maintainable using FastAPI. (#432)
- Add layout engine documentation. (#436)
- Add split panel components and implement into the sidebar. (#448)
- Visualise Plotly charts if user defines them with `kedro.extra.datasets.plotly.PlotlyDataSet` in their Kedro project _(Note: This feature is only available in `kedro>=0.17.4`)._ (#455)

## Bug fixes and other changes

- Upgrade prettier to latest version (2.3.0) and reformat all JS in /src in line with prettier v2.3.0 (#461)
- Render the pipeline with warning of parameters missing from the catalog instead of showing an obfuscated error. (#466)
- Fix CLI `--pipeline` arg throws KedroContext attribute error. (#432)
- Fix glitch when the entire graph is collapsed during initial chart loading. (#467)

# Release 3.11.0

## Major features and improvements

- Allow the selection and filtering of nodes by modular pipeline on the flowchart via the sidebar under the categories section. This includes changes to both the server to include modualr pipeline data in the responses, as well as front end changes to enable the new modular pipeline data type. (#391, #394, #401, #402, #408, #410, #421)
- Add Architecture docs. (#382, #393)
- Add metadata to random data generator. (#397)
- Simplify layout algorithm, improve layout quality and performance. (#398)
- Improve layer solving approach when layers partially defined. (#407)
- Remove 'code' flag to enable the code panel feature by default. (#404)
- Remove 'lazy' flag to enable lazy loading of the sidebar by default. (#404)

## Bug fixes and other changes

- Remove 'id' reducer prop. (#396)
- Remove leftover visible layer reducer. (#399)
- Delete 'Description' field from metadata panel. (#403)
- Add Eslint curly lint rule. (#420)

# Release 3.10.1

## Bug fixes and other changes

- Fix %run_viz line magic for IPython notebook

# Release 3.10.0

## Major features and improvements

- Display a prompt before rendering very large graphs (#361, #376, #377, #381)

## Bug fixes and other changes

- Clean up SCSS tech debt (#380)
- Add Container component to simplify app/lib entrypoint (#379)
- Add stylelint 'rule-empty-line-before': 'always' (#378)

# Release 3.9.0

## Major features and improvements

- Add code panel (#346)
- Improve view panning behaviour when a node is selected (#356, #363, #370, #373, #374)
- Improve layout performance for large graphs (#343)
- Save tag state to localStorage (#353)

## Bug fixes and other changes

- Improve graph layout code quality, performance and docs (#347)
- Update docs to remind on compatibility of Kedro-Viz 3.8.0 with Kedro 0.17 (#367)
- Update dependencies (#360, #364, #369)
- Fix failing CircleCI build on Windows (#365, #366)
- Refactor node-list-row CSS, fixing hover and focus states (#355, #358, #362)
- Update iconography (#357, #359)
- Fix missing indicator Chrome zoom bug (#349)
- Fix sidebar border/box-shadow CSS rules (#351)
- Fix `server.py` to work with versions >0.17 and update contributing docs (#348)
- Fix errors when scrolling with empty pipeline (#342)
- Ignore coverage on some branches and fix e2e tests (#345)
- Fix icon-button tooltips on mobile (#344)
- Update SVG-Crowbar to fix errors (#339)
- Update contributing docs for new dev server (#341)

# Release 3.8.1

## Bug fixes and other changes

- Temporarily disable internal CSS in exported SVGs to fix CORS error when exporting images (#337)
- Fix tests for Kedro 0.17 (#338)

# Release 3.8.0

## Major features and improvements

Please note that release >=3.8.0 will not work with projects created with older versions of Kedro<=0.16.6. Please migrate your project to Kedro>=0.17.0 before you install the latest version of Kedro-Viz.

- Finish the new node metadata side panel. This feature is no longer hidden behind a flag, and the 'meta' flag has been removed. (#293, #309, #312, #320, #321, #326, #295, #329, #333)
- Enable the new graphing layout algorithm by default, and remove the 'newgraph' feature flag. If necessary, you can still revert back to the old layout algorithm by enabling the 'oldgraph' flag. (#334, #335)
- Add experimental flagged feature to allow lazy-loading of sidebar node-list rows on scroll. This improves performance by not forcing the app to render the entire node-list on larger graphs. This feature is disabled by default, but can be enabled using the 'lazy' feature flag. (#307)
- Use CSS custom properties for theme colours (#301, #319)

## Bug fixes and other changes

- Update Kedro-UI to v1.1.4. This enables us to improve webfont-loading detection, add a transition-out for closing the pipeline dropdown, add an active pipeline menu-option border-left colour, and improve accessibility when disabling the pipeline dropdown. (#325)
- Support launching a development server against a real pipeline. This is still a work-in-progress, and we will announce when it can be used. (#318, #327)
- Unify backend and frontend test data, to help prevent bugs appearing in future due to mismatched API schemas between frontend & backend (#298)
- Fix tag list icon hover state styling (#316)
- Update various dependency versions via Dependabot (#315, #330, #331)
- Fix linters (#323)
- Add default fallback response for non-main API calls (#328)
- Remove get_project_context(), now that we no longer support old versions of Kedro (<0.15) (#324)
- Add a 'private' flag prop, to hide flags for in-development features from the flags console announcement (#322)
- Investigate the root cause of nodes being undefined in Safari (#310)
- Fix bug that caused missed click on the flowchart (#317)
- Change demo.mock to a .json file and update tests (#314)
- Disable Python 3.6/3.7 jobs in daily CI workflow (#313)
- Batch tag actions to improve performance when toggling multiple tags (#308)

# Release 3.7.0

## Major features and improvements

- Finish and release the new pipeline selector, which allows you to switch between different modular pipelines (#286, #294, #296, #297, #302, #303)
- Add phase 1 of the new node metadata panel front-end - behind a feature flag, for now (#276, #303)
- Improve SVG rendering performance (#290)

## Bug fixes and other changes

- Fix JS bug in Safari (#306)
- Fix failing CI (#304, #305)
- Don't run eslint against .json files on pre-commit (#292)
- Use the same JSON mock data files for JS+Python end unit/e2e tests (#279)

# Release 3.6.0

## Major features and improvements

- Redesign main sidebar (#236, #283)
- Drop Kedro 0.14.\* support (#277)

## Bug fixes and other changes

- Continue work-in-progress on the multiple pipeline selection dropdown, which is still hidden behind a flag and disabled by default but is nearly complete. (#270, #273, #285, #289)
- Continue work on new metadata panel endpoints (#275)
- Fix chart rendering edge cases and hover styles (#288)
- Update Python unit tests using the same json file as front-end (#281)
- Improve lib-test docs (#278)
- Hide random seed message unless using random data (#280)
- Delete deprecated isParam and schema_id fields (#274)
- Fix bug caused by typo in saveStateToLocalStorage (#271)
- Fix interrupted chart transitions (#269)
- Refactor and optimise flowchart performance (#268)

# Release 3.5.1

## Bug fixes and other changes

- Fix pipeline selector so that it shows the correct default pipeline (#266)

# Release 3.5.0

## Major features and improvements

- **BREAKING CHANGE:** Rename default endpoint from `/api/nodes.json` to `/api/main`. This should only affect local JS development. (#239, #259)
- Add an interactive minimap to the toolbar (#203, #238, #247)
- Add web worker to make the expensive graph layout calculation into an asynchronous action, to prevent it from blocking other tasks on the main thread. (#217)
- Focus search bar with Cmd+F/Ctrl+F keyboard shortcuts (#261)
- Allow an argument to be passed to loadJsonData, for external use if needed (#215)
- Add support for multiple pipelines. This is a work-in-progress, and is currently disabled by default and hidden behind a flag. (#192, #215, #216, #221, #254)
- Begin adding individual node API endpoints, as a prelinary step towards full node metadata sidebars (#252)
- Save disabled state of individual nodes in localStorage (#220)
- Add automated testing for npm package import (#222)
- Rename master branch to main ✊🏿 and deprecate develop (#248)

## Bug fixes and other changes

- Fix prepublishOnly task by changing from parallel jobs to sequential (#264)
- Refactor layer visibility state (#253)
- Reduce toolbar-button height on smaller screens (#251)
- Delete duplicate icon-button component (#250)
- Fix mispelling in demo dataset (#249)
- Improve performance of `getLinkedNodes` (#235)
- Expose node and dataset metadata in "api/nodes/" endpoint (#231)
- Move react-redux from peerDependencies to regular dependencies, and move react-scripts from dependencies to devDependencies (#223)
- Refactor initial state setup (#220)
- Enable Windows CI (#218, #241)
- Increase width of layer rects (#209)
- Update various dependency versions via Snyk/Dependabot (#262, #258, #257, #219, #246, #245, #244, #243, #242, #240, #237, #234, #233, #232, #230, #228, #227, #226, #225, #224, #214, #213, #212, #211, #210, #208, #207, #206, #205, #204)

# Release 3.4.0

## Major features and improvements

- Add new graphing algorithm (#185)
- Add feature flags (#185)

## Bug fixes and other changes

- Protect URL constructor/searchParams where browser support is limited. (#201)
- Consolidate mock datasets and delete unnecessary ones (#200)
- Update SSH key fingerprint in CircleCI config (#199)
- Add layers to demo data (#198)
- Improve random generator variations (#187)

# Release 3.3.1:

## Bug fixes and other changes

- Apply the Black formatter to back-end Python code (#193)
- Bump websocket-extensions from 0.1.3 to 0.1.4 (#190)
- Autoformat Python code using Black (#188)
- Stop layout calculation from running twice on page-load, and optimise getNodeTextWidth selector performance (#186)
- Fix `%run_viz` line magic to display kedro viz inside Jupyter notebook, previously broken for kedro 0.16.0/0.16.1. Note that the fix needs `kedro>=0.16.2` to take effect. (#184)
- Fix three minor tooltip triangle styling bugs (#182)
- Update readme/contributing docs (#181, #196)
- Update the semver requirement version (#180)
- Seed randomly-generated data with UUIDs, to allow random layouts to be replicated for testing purposes (#178, #197)
- Update pipeline visualisation screenshot in Readme (#177)

# Release 3.3.0:

## Major features and improvements

- **BREAKING CHANGE:** Drop support for Python 3.5 (#138)
- Add support for Python 3.8 (#173)
- Add data engineering layers (#129, #145, #146, #148, #157, #161)
- Redesign sidebar node-list and node selected states (#144, #152, #153, #155, #162, #164, #171)
- Update overall colour scheme, and improve print/export styles (#169)
- Move icon stack column to right edge of the main sidebar (#167)
- Wrap tooltip names & invert tooltip in top half of screen (#158)
- Limit zoom scale/translate extent (#137, #174)

## Bug fixes and other changes

- Fix deprecation warnings when running kedro viz from Kedro 0.16 (#170)
- Remove the need to transition layer height on zoom (#166)
- Refactor config.js & move random-data import (#163)
- Fix bug where exported PNG was cut off (#151)
- Make dataPath relative again (#149)
- Remove dateutil hardpinning in requirements.txt (#143)
- Print the stack trace when encountering a generic exception (#142)
- Web browser will only be opened if the host corresponds to localhost (#136)
- Upgrade pylint to 2.4 (#135)
- Add bandit for security scanning as a pre-commit hook (#134)
- Add logger configuration when loading pipeline from JSON (#133)
- Update svg-crowbar to reduce exported SVG filesize (#127)
- Guard global window references to fix SSR (#126)
- Move visibleNav/navWidth calculations into Redux store (#124)
- Remove truffleHog pinned dependency (#122)

## Thanks for supporting contributions

[Ana Potje](https://github.com/ANA-POTJE)

# Release 3.2.0:

## Major features and improvements

- Dynamically allocate port number for the viz subprocess created by `%run_viz` if 4141 is taken (#109)
- Redesign sidebar list to group nodes by type (#96)
- Add `--pipeline` option to visualize modular pipeline (#93)
- Add `--env` option to pass configuration environment (#93)
- Fix backward-compatibility with Kedro 0.14.\* (#93)
- Promote Kedro-Viz commands from project specific to global commands (#91)
- Allow users to run `kedro viz --load-file` outside of a Kedro project (#91)

## Bug fixes and other changes

- Fix PNG exports (#117)
- Refactor JS actions (#115)
- Update & move CODEOWNERS (#116)
- Update year in license header (#114)
- Refactor JS reducers and state shape (#113)
- Fix Trufflehog secret scan by pinning gitdb2 (#112)
- Add "upcoming release" header back in RELEASE.md (#110)
- Fix Jest+CircleCI test memory errors (#108)
- Improve JavaScript test coverage (#107)
- Refactor JS store (#106)
- Update README to list all available CLI options (#105)
- Use mocker instead of mock in Python unit tests (#104)
- Lint and format Sass with Stylelint (#103)
- Add e2e-tests to check backward-compatibility for Kedro 0.15.0 and latest (#99)
- Add secret scan CircleCI step (#98)
- Update CLI screenshot in README (#95)
- Increase Python test coverage to 100% (#94)
- Update CI config for daily run (#90)
- Snyk fix for vulnerabilities (#87, #92, #101)
- Update the PR template (#46, #111)

# Release 3.1.0:

## Major features and improvements

- **BREAKING CHANGE:** Kedro<0.15.0 no longer works with this version of Kedro-Viz (#72)
- Allow users to export graph as a transparent SVG/PNG image (#82)
- Add theme prop and icon button visibility prop (#80)
- Rename `get_data_from_kedro` to `format_pipeline_data` (#72)
- Add pipeline and catalog arguments to `format_pipeline_data` (#72)

## Bug fixes and other changes

- Remove Appveyor config file + readme badge (#86)
- Add explicit dependency on `psutil` (#85)
- Improve json file-loading error message (#81)
- Update kedro-ui/react-scripts/dagre/snyk dependencies (#83, #84, #88)
- Remove leftover traces of the created_ts and message data properties (#80)
- Change relative links to absolute, to fix docs on npmjs.org (#79)

# Release 3.0.1:

## Bug fixes and other changes

- Add python-dateutil==2.8.0 to resolve CI errors (#78)
- Add data-id attributes on nodes and edges (#76)
- Fix issues with SVG imports when embedded (#75)
- Allow chart to resize with parent container when embedded (#74)

# Release 3.0.0:

## Major features and improvements

- **BREAKING CHANGE:** Deprecate and remove Snapshots/History feature (#42)
- **BREAKING CHANGE:** Make 'parameters' a distinct node type from 'data' (#53)
- Add new data/task/parameters icons (#62, #53)
- Add icons to node labels (#65)
- Enable Kedro-Viz to be run in Jupyter Notebook (#59)
- Change task full names to be the underlying function name, and use them in tooltips (#53, #61)
- Replace node IDs with shorter hashes (#53)
- Redesign the theme colour schemes to make them simpler and more consistent, and refactor active/highlight/hover/click state CSS for nodes & edges (#52)
- Sort nodes by their x/y position to improve tabbing order (#51)
- Move the theme and label toggle switches into icon buttons (#47)
- Add new demo data (#44)
- Allow Python users to load/save pipeline data to/from a JSON file via the CLI (#43)

## Bug fixes and other changes

- Change git address protocol in package-lock (#71)
- Update Kedro-UI to v1.1.1 (#70)
- Fix sidebar show/hide transitions in Safari (#68)
- Improve tabbing order (#67)
- Fix webfont text-width chart layout bug (#65)
- Desaturate the background colour a touch (#64)
- Move drawChart method to its own JS file (#63)
- Update Snyk to 1.234.2 and patch issue (#60)
- Set the 'show sidebar' button to hidden when open (#57)
- Snyk fix for 1 vulnerability (#56)
- Various CSS tweaks and bugfixes (#54)
- Remove getEdgeDisabledView selector (#49)
- Update Kedro-UI to v1.1.0 (#48)
- Fix badge URL typos in Readme (#45)

## Migration guide from Kedro-Viz 2.\*.\* to Kedro-Viz 3.0.0

If you are just using Kedro-Viz with Kedro as a Python package, you won't need to do anything. The breaking changes in this release only affect the few users who are working on the application locally, or importing it from [npm](https://www.npmjs.com/package/@quantumblack/kedro-viz) and consuming it as a React component.

- The format for data passed to Kedro-Viz has changed. You can see examples of the new data format in the [`src/utils/data`](./src/utils/data) directory. The main change is that the format no longer supports multiple snapshots in a single dataset. Instead of [this](https://github.com/kedro-org/kedro-viz/blob/243fd1bb513023086e77bca9f8469e00d1182437/src/utils/data.mock.js):
  ```
  {
    snapshots: [
      {
        schema_id: '310750827599783',
        nodes: [...],
        edges: [...],
        tags: [...],
      },
      ...
    ]
  }
  ```
  You can now use something like [this](https://github.com/kedro-org/kedro-viz/blob/c75c499507617a01fb327c366b9d639229f1d921/src/utils/data/demo.mock.js):
  ```
  {
    nodes: [...],
    edges: [...],
    tags: [...],
  }
  ```
- The `showHistory`, `allowHistoryDeletion`, and `onDeleteSnapshot` props on the main App component have been deprecated. These no longer do anything, and can be removed.
- A new `parameters` value for the node `type` property has been created. This replaces the previous `is_parameters` Boolean property. To migrate previous data, find any nodes where `is_parameters: true`, and change the `type` value from `data` to `parameters`. e.g. from this:
  ```
  {
    tags: ['Nulla', 'pulvinar', 'enim', 'consectetur', 'volutpat'],
    id: 'task/consectetur',
    is_parameters: false,
    type: 'task',
    full_name: 'consectetur',
    name: 'consectetur'
  }
  ```
  to this:
  ```
  {
    tags: ['Nulla', 'pulvinar', 'enim', 'consectetur', 'volutpat'],
    id: 'task/consectetur',
    type: 'parameters',
    full_name: 'consectetur',
    name: 'consectetur'
  }
  ```

# Release 2.1.1:

## Bug fixes and other changes

- Don't ignore gh-pages branch in CircleCI (#33)
- Document the React props and data format (#34)
- Fix closing of the navbar on smaller screens (#35)
- Use What Input? to set obvious keyboard focus state (#36)
- Add Konami code easter egg (#37)
- Extend snyk patch expiry duration to 1 year (#39)
- Fix react dependency issues (#40)

# Release 2.1.0:

## Major features and improvements

- Toggle linked-node active state on click (#20)

## Bug fixes and other changes

- Pin pip version to be less than 19.2 (#24)
- Unpin pip version (#25)
- Fix infosec vulnerability in LoDash (#16)
- Remove license checkers (#28)
- Make Viz backwards-compatible with Kedro 0.14.0 (#30)
- Automatically deploy demo builds to Github Pages (#26)

# Release 2.0.0:

## Major features and improvements

- **BREAKING CHANGE:** Refactor the JSON data input API. The new format is more verbose, but is very extensible, and will allow us to add more metadata about each node, edge and tag in future (#2, #8, #21, #23)
- Calculate transitive links when a chart is rendered, rather than when the initial data is formatted (#8)

## Bug fixes and other changes

- Run extra checks (e.g. tests, linter, build & lib) before publishing to npm (#12)
- Document the --host command line flag in the readme (#14)
- Add a CODEOWNERS file (#15)
- Update Flask caching so that only static assets are cached forever (#17)
- Fix buggy edge change animation for cases where the SVG path length changes, using d3-interpolate-path (#22)
- Fix broken Python version badge in Readme (#18)
- Add CI status badges in Readme (#19)
- Add Appveyor configuration (#19)

## Migration guide from Kedro-Viz 1.\*.\* to Kedro-Viz 2.0.0

- The data input format has been significantly changed. This will only affect users of the JavaScript package - regular Kedro users will not be affected. To see examples of the old API format compares to the new one, see the changes to `data.mock.js` in [this commit](https://github.com/kedro-org/kedro-viz/pull/8/files#diff-837826676eaada9374ec654c892af095).

## Thanks for supporting contributions

[Yusuke Minami](https://github.com/Minyus)

# Release 1.0.2:

## Bug fixes and other changes

- Fix a minor bug in how zoom centering was handled when the sidebar is open (#10)
- Make the Makefile easier to read (#9)
- Fix some minor issues with Readme images and badges (#11)

# Release 1.0.1:

## Major features and improvements

- Add a Make script to automate version updates and tagging across both JS and Python files (#7)
- Add tool to automatically check whether legal headers are present on Python scripts (#5)

## Bug fixes and other changes

- Fix broken CSS in the Tags drop-down menu (#6)
- Remove smart quotes and replace them with regular quotes, to avoid "Non-ASCII character" errors when building the Sphinx docs. (#4)

# Release 1.0.0:

The initial release of Kedro-Viz.

## Thanks to our main contributors

[Richard Westenra](https://github.com/richardwestenra), [Nasef Khan](https://github.com/nakhan98), [Ivan Danov](https://github.com/idanov), [Gordon Wrigley](https://github.com/tolomea), [Huong Nguyen](https://github.com/Huongg), [Ottis Kelleghan](https://github.com/ottis), [Yetunde Dada](https://github.com/yetudada), [Kiyohito Kunii](https://github.com/921kiyo), [Dmitrii Deriabin](https://github.com/DmitryDeryabin), [Peteris Erins](https://github.com/Pet3ris), [Jo Stichbury](https://github.com/stichbury)

We are also grateful to everyone who advised and supported us, filed issues or helped resolve them, asked and answered questions and were part of inspiring discussions.<|MERGE_RESOLUTION|>--- conflicted
+++ resolved
@@ -8,12 +8,8 @@
 
 ## Bug fixes and other changes
 
-<<<<<<< HEAD
-- General design-debt fixes. (#933)
+- General design-debt fixes. (#933, #934)
 - Ensure `Created by` is set in experiment tracking metadata. (#937)
-=======
-- General design-debt fixes. (#933, #934)
->>>>>>> de8cdb88
 
 # Release 4.7.0
 
