--- conflicted
+++ resolved
@@ -5,20 +5,20 @@
 - Use present tense (e.g. 'Add new feature')
 - Include the ID number for the related PR (or PRs) in parentheses
 -->
-<<<<<<< HEAD
 # Upcoming Release
 
 ## Major features and improvements
 
-- Extend support for 'Publishing and sharing Kedro-viz' to Azure and GCP. (#1708, #1711)
-=======
+## Bug fixes and other changes
+
+- Update Compatibility/Support Matrix in README. (#1774)
+
 # Release 8.0.0
 
 ## Major features and improvements
 
 - Extend support for 'Publishing and sharing Kedro-Viz' on Azure and GCP. (#1708, #1711)
 - Migrate Kedro-Viz to use `pydantic>=2`. (#1743)
->>>>>>> 6efbf439
 - Drop support for `python=3.8`. (#1747)
 - Introduce new changes to the `preview` functionality on Kedro-viz (#1757)
 - Refactor Kedro-Viz and Kedro-datasets dependencies. (#1698)
@@ -27,15 +27,10 @@
 
 - Enable search-as-you-type on Kedro-Viz docs. (#1727)
 - Change the `%run_viz` line magic to open Kedro-viz in a new browser tab. (#1722)
-<<<<<<< HEAD
-- Update Compatibility/Support Matrix in README. (#1774)
-
-=======
 - Enable `%run_viz` line magic to use the arguments that Kedro-Viz supports on the command line. (#1733)
 - Make `kedro viz build` compatible with Kedro 18. (#1716)
 - Add `kedro-datasets` compatibility warning for Experiment Tracking. (#1767)
 - Fix bug on `preview` length in metadata modal. (#1767)
->>>>>>> 6efbf439
 
 # Release 7.1.0
 
