--- conflicted
+++ resolved
@@ -15,11 +15,8 @@
 - Refactor backend integration with Kedro by replacing bootstrap_project with configure_project. (#1796)
 - Enhance kedro-viz doc integration. (#1874)
 - Fix Kedro-Viz waiting for valid Kedro project. (#1871)
-<<<<<<< HEAD
 - Include expandAllPipelines flag in initial state. (#1896)
-=======
 - Enhance Kedro-Viz documentation by using Kedro-sphinx-theme. (#1898)
->>>>>>> cb100c7e
 
 # Release 9.0.0
 
