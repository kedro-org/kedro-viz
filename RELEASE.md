--- conflicted
+++ resolved
@@ -8,13 +8,10 @@
 # Upcoming Release
 
 ## Major features and improvements
-<<<<<<< HEAD
-- Upgrade to Node 18. (#1811)
-=======
 
 - Introduce `--include-hooks` option and remove `--ignore-plugins` from cli commands. (#1818)
 - Add Dataset Factory Patterns to Experiment Tracking. (#1824)
->>>>>>> 2b0a0664
+- Upgrade to Node 18. (#1811)
 
 ## Bug fixes and other changes
 
