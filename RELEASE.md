<!--
Use the sections below to add notes for the next release.
Please follow the established format:
- Keep each note concise - ideally commit title length
- Use present tense (e.g. 'Add new feature')
- Include the ID number for the related PR (or PRs) in parentheses
-->

# Release 10.1.0

## Major features and improvements

<<<<<<< HEAD
- Add support for Python 3.12, 3.13
=======
- Add support for Python 3.12
>>>>>>> e91d156e
- Update Kedro-Viz telemetry for opt-out model (#2022)
- Introduce `behaviour` prop object with `reFocus` prop (#2161)

## Bug fixes and other changes
- Improve `kedro viz build` usage documentation (#2126)
- Fix unserializable parameters value (#2122)
- Replace `watchgod` library with `watchfiles` and improve autoreload file watching filter (#2134)
- Display full dataset type with library prefix in metadata panel (#2136)
- Enable SQLite WAL mode for Azure ML to fix database locking issues (#2131)
- Replace `flake8`, `isort`, `pylint` and `black` by `ruff` (#2149)
- Refactor `DatasetStatsHook` to avoid showing error when dataset doesn't have file size info (#2174)
- Refactor `node-list-tree` component. (#2193)
- Fix 404 error when accessing the experiment tracking page on the demo site (#2179)
- Add check for port availability before starting Kedro Viz to prevent unintended browser redirects when the port is already in use (#2176)
- Include Kedro Viz version in telemetry.. (#2194)


# Release 10.0.0

## Major features and improvements

- Add `kedro viz --lite`, allowing users to run Kedro-Viz without installing Kedro project dependencies. (#1966, #2077, #2093)
- Enable visual slicing of a Kedro pipeline in Kedro-viz. (#2036)
- Improve Kedro-Viz CLI startup time with lazy subcommands and deferring imports (#1920)
- Add documentation for Kedro-viz in VSCode Extension. (#2078)


## Bug fixes and other changes

- Introduce `onActionCallback` prop in Kedro-Viz React component. (#2022)
- Enhance documentation for Dataset previews on Kedro-viz. (#2074)
- Add documentation for Kedro-viz CLI Commands. (#2044)
- Fix design issues in metadata panel. (#2009)
- Fix bug where reloading the page reset to the default pipeline instead of retaining the selected one. (#2041)
- Add feedback component for slicing pipeline. (#2085)
- Add `kedro viz --lite` user warning banner component. (#2092)
- Add `UnavailableDataset` as a default dataset for `--lite` mode. (#2083)
- Fix missing run command in metadata panel for task nodes. (#2055)
- Fix highlight width inconsistency in the Nodelist component.(#2004)
- Migrate `demo.kedro.org` from AWS Lightsail to Github Pages. (#2034, #2084)
- Refactor disable preview feature to run entirely on the frontend without backend calls. (#2067)
- Implement a method to send JSON data to the VSCode integration without running the Kedro-Viz server. (#2049)


# Release 9.2.0

## Major features and improvements

- Enable/disable preview for all the datasets when publishing Kedro-Viz from CLI. (#1894)
- Enable/disable preview for all the datasets when publishing Kedro-Viz from UI. (#1895)
- Display published URLs. (#1907)
- Conditionally move session store and stats file to .viz directory. (#1915)
- Introduce `metadataPanel` in `display` prop in Kedro-Viz react component. (#1965)
- Refactor namespace pipelines. (#1897)
- Expose the internal Redux state through `options` prop while using Kedro-Viz as a React component. (#1969)
- Enhance documentation for the Kedro-Viz standalone React component. (#1954)
- Add Datasets preview toggle in the settings panel. (#1977)

## Bug fixes and other changes

- Relax `packaging` pin in requirements. (#1947)
- Add favicon to kedro-viz documentation. (#1959)
- Add "-p" flag to kedro-viz to match kedro run. (#1960)
- Fix bug related to nested namespace pipelines. (#1897)
- Migrate from `toposort` to `graphlib`. (#1942)
- Fix packaging. (#1766)
- Adjust requirements file and dependabot versioning strategy. (#1978)
- Refactor CommandCopier component. (#1998)
- Set `isPrettyName` toggle to False by Default. (#1958)
- Add `-p` argument option for `kedro viz` to align with kedro pipeline options. (#1961)
- Replace `data-heap-event` with standardised `data-test` for Cypress and Telemetry. (#1995)

## Community contributions

Many thanks to the following Kedroids for contributing PR to this release:
* [Vlad Cozma](https://github.com/VladCozma)

# Release 9.1.0

## Major features and improvements
- Introduce the toggle to expand and collapse all pipelines button in the utility bar. (#1858)
- Allow Kedro-Viz commands to run from any sub directory within Kedro project. (#1871)

## Bug fixes and other changes
- Fix broken URL when active pipeline name changes on initial load. (#1914)
- Fix bug related to tag filtering and sharing with stateful URL. (#1878)
- Update settings panel design (#1875)
- Migrate from CircleCi to GitHub Actions. (#1876)
- Include expandAllPipelines in initial state. (#1896)
- Refactor backend integration with Kedro by replacing bootstrap_project with configure_project. (#1796)
- Enhance kedro-viz doc integration. (#1874)
- Enhance Kedro-Viz documentation by using Kedro-sphinx-theme. (#1898)
- Remove default props from functional components. (#1906)
- Fix for schema change in strawberry-graphql JSON scalar. (#1903)
- Fix messaging level when package compatibility is not satisfied. (#1904)
- Upgrade GitPod to include Node 18 and Python 3.11. (#1862)
- Add utility functions related to Transcoding to Kedro viz. (#1928)
- Include JSON dataset in the demo-project. (#1930)
- Update intersphinx_mapping of kedro-datasets. (#1911)
- Add GitPod to the local hosts list. (#1923)

# Release 9.0.0

## Major features and improvements

- Extending stateful URLs with node filters and expand/collapse modular pipelines. (#1799)
- Introduce `--include-hooks` option and remove `--ignore-plugins` from cli commands. (#1818)
- Add Dataset Factory Patterns to Experiment Tracking. (#1824)
- Add support for `JSONDataset` preview. (#1800)
- Upgrade to Node 18. (#1848)

## Bug fixes and other changes

- Increase Kedro-Viz timeout. (#1803)
- Remove demo data source and update feature hints. (#1804)
- Add markdown support for backticks in the pop-up reminder. (#1826)
- Fix posix path conversion on Windows in DatasetStatsHook. (#1843)
- Add `pydantic` pin to requirements. (#1861)
- Fix TRANSCODING_SEPARATOR import error. (#1866)
- Fix CircleCI build failure due to secret scan and missing toposort dependency. (#1819)
- Support Deferred Type Annotations in Dataset Previews. (#1798)  

## Community contributions

Many thanks to the following Kedroids for contributing PR to this release:
* [Pascal Brokmeier](https://github.com/pascalwhoop)

# Release 8.0.1 

## Bug fixes and other changes

- Fix a bug on metadata panel when preview data is unavailable. (#1794)
- Update Compatibility/Support Matrix in README. (#1774)
- Update CLI command to support both `kedro viz run` and `kedro viz`. (#1790)

# Release 8.0.0

## Major features and improvements

- Extend support for 'Publishing and sharing Kedro-Viz' on Azure and GCP. (#1708, #1711)
- Migrate Kedro-Viz to use `pydantic>=2`. (#1743)
- Drop support for `python=3.8`. (#1747)
- Introduce new changes to the `preview` functionality on Kedro-viz (#1757)
- Refactor Kedro-Viz and Kedro-datasets dependencies. (#1698)

## Bug fixes and other changes

- Enable search-as-you-type on Kedro-Viz docs. (#1727)
- Change the `%run_viz` line magic to open Kedro-viz in a new browser tab. (#1722)
- Enable `%run_viz` line magic to use the arguments that Kedro-Viz supports on the command line. (#1733)
- Make `kedro viz build` compatible with Kedro 18. (#1716)
- Add `kedro-datasets` compatibility warning for Experiment Tracking. (#1767)
- Fix bug on `preview` length in metadata modal. (#1767)

# Release 7.1.0

## Major features and improvements
- Add build command `kedro viz build` to the CLI to allow users to create a build directory of local Kedro Viz instance with Kedro project data. (#1697)

## Bug fixes and other changes

- Set Kedro Viz start method to spawn process while launching it from Jupyter Notebook. (#1696)
- Fix bug on Plotly graph rendering. (#1701)

# Release 7.0.0

## Major features and improvements

- Upgrade to `React 18`. (#1652)
- Change CLI command to run Kedro-viz to`kedro viz run`. (#1671)
- Add deploy command to the CLI using `kedro viz deploy` for sharing Kedro-viz on AWS. (#1661)
- Add support for `kedro==0.19`and `kedro-datasets==2.0`. (#1677)
- Drop support for `python=3.7`. (#1660)
- Drop support for `kedro==0.17.x`. (#1669)

## Bug fixes and other changes
- Fix modular pipelines breaking when collapsed on the flowchart. (#1651)
- Display hosted URL in CLI while launching Kedro viz. (#1644)
- Fix Kedro-viz display on Jupyter notebooks. (#1658)
- Fix zoom issues on the flowchart. (#1672)
- Fix bug on `kedro-viz run --load-file`. (#1677)
- Fix bug on adding timestamps to shareable-viz. (#1679)

# Release 6.7.0 

## Bug fixes and other changes

- Refactor flowchart dataclasses to pydantic base models. (#1565)
- Fix dataset factory patterns in Experiment Tracking. (#1588)
- Update demo-project to use `OmegaConfigLoader`. (#1590)
- Improve feedback for copy to clipboard feature. (#1614)
- Ensure Kedro-Viz works when hosted on a URL subpath. (#1621)
- Bump `fastapi` upper bounds. (#1634)
- Fix shareable URL modal to appear across the app. (#1639)
- Add Kedro-Viz CLI command deprecation warning. (#1641)

# Release 6.6.1

## Major features and improvements

- Skip all plugins while running Kedro-Viz using the `--ignore-plugins` option. (#1544)

## Bug fixes and other changes

- Fix improper display of 'run-command' inside the metadata panel. (#1569)
- Replace semver with packaging. (#1578)
- Fix a bug in Kedro-Viz experiment tracking to ensure compatibility with `kedro-datasets>=1.7.1`. (#1600)

# Release 6.6.0

## Major features and improvements

- Make Kedro-Viz shareable via a hosted URL. (#1487)

## Bug fixes and other changes

- Updated dependencies to ensure compatibility with Vite and Next.js environments; combine CSS into a single file when used as a React component. (#1510)
- Fix for Kedro Viz Connection Error. (#1507)
- Fix display of modular pipeline nodes that are associated with tags. (#1542)
- Remove GraphQL subscription. (#1554)

# Release 6.5.0

## Major features and improvements

- Add support for Python 3.11 (#1502)

## Bug fixes and other changes

- Fix to search for a '<lambda' Python function in the sidebar. (#1497)
- Add favicon to Kedro-Viz. (#1509)
- Remove python upper-bound requirements and add KedroVizPythonVersion warning. (#1506)

# Release 6.4.0

## Major features and improvements

- Add feature hint cards to illuminate features of the app. (#1454)
- Add support for displaying dataset statistics in the metadata panel. (#1472)

## Bug fixes and other changes

- Fix dataset and global toolbar error with standalone React component (#1351)
- Fix incorrect rendering of datasets in modular pipelines. (#1439)
- Fix broken SVG/PNG exports in light theme. (#1463)
- Fix `ImportError` as kedro-datasets is now lazily loaded (#1481).
- Fix Sidebar search result based on Pretty name setting (#1485)
- Fix issue of encountering a blank page in Safari when interacting with modular pipelines. (#1488)

# Release 6.3.4

## Bug fixes and other changes

- Ensure URL parameters and parameter nodes are in sync and enable caching in the filter panel for task, data, and parameter nodes set by the user. (#1449)
- Relax `semver` requirement bound. (#1452)
- Improve the code block spacing and width. (#1455)

# Release 6.3.3

## Bug fixes and other changes

- Bump `strawberry-graphql` to at least version 0.192 to support the new
  `strawberry.union` syntax. (#1441)
- Resolve the incompatibility between Kedro-Viz and Kedro versions prior to 0.18.11. (#1445)

# Release 6.3.2

## Bug fixes and other changes

- Add validation for layers in transcoding datasets.(#1406)
- Fix bug where flowchart wasn't updating on back/forward clicks after selecting a registered pipeline. (#1422)
- Fix bug in layout for large pipeline warning message. (#1428)

# Release 6.3.1

## Bug fixes and other changes

- Fix broken URL link between experiment tracking and flowchart when the pipeline is not the default one. (#1388)
- Update UI font to match updated Kedro branding. (#1414)

# Release 6.3.0

## Major features and improvements

- Update UI with new Kedro rebrand look and feel. (#1359)
- Add support for new layer configuration in kedro-datasets version >=1.3.0. (#1373)
- Add support for new `preview_args` configuration in kedro-datasets version >=1.3.0. (#1374)

## Bug fixes and other changes

- Fix bug where git caused a Kedro-Viz panic. (#1380)
- Show original node input and output names in metadata panel. (#1381)

# Release 6.2.0

## Major features and improvements

- Enable collaborative experiment tracking on Kedro-viz. (#1286)

# Release 6.1.1

## Bug fixes and other changes

- Update API response headers for added application security. (#1355)

# Release 6.1.0

## Major features and improvements

- Allow showing and hiding of metrics visualisations in experiment tracking. (#1313)

## Bug fixes and other changes

- Fix SQLAlchemy QueuePool Overflow Error. (#1301)
- Bug fix for where some elements on the flowchart weren't clickable. (#1322)
- Fixed link to Kedro experiment tracking docs. (#1325)
- Bug fix for pretty name option in settings panel being updated even when clicking on cancel button. (#1341)

## Community contributions

Many thanks to the following Kedroids for contributing PRs to this release:

- [MattRossetti](https://github.com/MattRossetti)

# Release 6.0.1

## Bug fixes and other changes

- Fix SQLalchemy dependency conflict with Kedro. (#1300)

# Release 6.0.0

## Major features and improvements

- Link plot and JSON dataset names from experiment tracking to the flowchart. (#1165)
- Remove metrics plots from metadata panel and add link to the plots on experiment tracking. (#1268)
- Bump minimum version of React from 16.8.6 to 17.0.2. (#1282)
- Show preview of data in metadata panel. (#1288)

## Bug fixes and other changes

- Remove pandas and plotly dependencies from Kedro-viz. (#1268)

# Release 5.3.0

## Major features and improvements

- Enable the display of json objects with `react-json-viewer` in experiment tracking. (#1236)
- Always show pretty and original node names in the metadata panel. (#1254)
- Display delta value for metrics when comparing runs in experiment tracking. (#1257)

## Bug fixes and other changes

- Fix run command for task nodes on metadata panel. (#1245)
- Fix URL query params with expand all modular pipelines toggle. (#1256)

# Release 5.2.1

## Bug fixes and other changes

- Visual fixes for metrics plots in experiment tracking. (#1229)
- Fix bug that prevented Kedro-Viz from loading when a project contained undefined parameters. (#1231)
- Modify the implementation of `get_dataset_type` in the `models` package to improve safety. (#1232)

# Release 5.2.0

## Major features and improvements

- Allow users to hide modular pipelines on the flowchart. (#1046)
- Create URL parameters for each element/section in the flowchart. (#1138)
- Improve Kedro CLI loading time. (#1196)
- Make Kedro-Viz compatible with kedro-datasets. (#1214)
- Add time series and parallel coordinates metrics plots to experiment tracking. (#1102)

## Bug fixes and other changes

- Fix pretty naming for transcoded datasets. (#1062)
- Keep graph visible when switching pipelines. (#1063)
- Add a transition to run details in experiment tracking. (#1065)
- Remove Tags field from dataset and parameter nodes when viewed in metadata panel. (#1100)
- Fix keyboard support for exporting experiment runs. (#1103)
- Fix `MemoryDataSet` not displaying on metadata panel. (#1113)
- Enhance display of the flowchart when hovering over the FocusMode icon. (#1107)
- Make dotted datasets clickable and hoverable when in focus mode. (#1114)
- Fix a bug where tall Matplotlib images weren't displaying correctly. (#1145)
- Non-JSON serialisable YAML parameter values (`.nan` and `.inf`) are now rendered as `null`. (#1087)

# Release 5.1.1

## Bug fixes and other changes

- Fix the Python packaging build step. (#1053)

# Release 5.1.0

## Major features and improvements

- The `%run_viz` line magic can now be used in Databricks notebooks. (#1012)

## Bug fixes and other changes

- Upgrade to `dart-scss` and update the recommended Node version to v16. (#1026)
- Fix the export functionality of experiment tracking data. (#1033)
- Add lazy loading to experiment tracking. (#1041)

# Release 5.0.1

## Bug fixes and other changes

- Don't reset the zoom each time a node is selected. (#988)
- Improve the way runs animate in and out in experiment tracking. (#993)
- Fix for plots not showing on metadata panel. (#1014)
- Enhance the display of information in the metadata panel. (#1015)

# Release 5.0.0

## Major features and improvements

- Allow the visualisation of Matplotlib and Plotly plots in experiment tracking. (#984)
- Remove support for Kedro v16. (#998)

# Release 4.7.2

## Bug fixes and other changes

- General design-debt fixes. (#930, #955, #956, #959, #960, #961, #970, #977, #991)
- Improve grouping of experiment tracking dataset types. (#978)

# Release 4.7.1

## Bug fixes and other changes

- General design-debt fixes. (#933, #934, #936, #939, #940)
- Ensure `Created by` is set in experiment tracking metadata. (#937)
- Fix for running Kedro-Viz with a proxy server or different base paths. (#941)

# Release 4.7.0

## Major features and improvements

- Allow the display of Matplotlib images in the metadata panel and modal. (#887)

## Bug fixes and other changes

- Added warning message when filtered pipeline is empty. (#864)
- Improve telemetry to track flowchart events. (#865)
- Disable Uvicorn's logger so that log messages are no longer duplicated. (#870)
- Fix namespace collision when two different registered pipelines have a modular pipeline with the same name. (#871)
- Enhance _Apply and close_ behavior of modals. (#875)
- Enable clicks on the flowchart to expand modular pipelines. (#879)
- Add --params option to `kedro viz` CLI command. (#883)
- Improve bundle size of the JavaScript package. (#906)
- General design-debt fixes. (#896, #898, #899, #904, #908, #915, #944)

# Release 4.6.0

## Major features and improvements

- Added support for all Plotly chart types. (#853)

## Bug fixes and other changes

- Fix lambda and partial Python functions not rendering correctly on flowchart. (#851)
- Add tooltip label text to page-navigation links. (#846)
- Change `Type` naming on metadata Side Panel. (#852)
- Improve Heap event tracking. (#556)

# Release 4.5.0

## Major features and improvements

- Added support for Python 3.9 and 3.10. (#815)

## Bug fixes and other changes

- Change route name from `runsList` to `experiment-tracking`. (#820)
- Update feature flag description to remind the user of the need for page refresh to apply settings. (#823)
- Fix experiment tracking not showing run details bug on Windows. (#809)
- Fix rendering of React component instance with custom routes. (#838)
- Improve performance when many datasets are missing (requires `kedro>=0.18.1`). (#832)
- Fix flowchart not showing on initial load for static data inputs. (#843)

# Release 4.4.0

## Major features and improvements

- Set up a pop-up reminder to nudge users to upgrade Kedro-Viz when a new version is released. (#746)
- Set up the 'export run' button to allow exporting of selected run data into a csv file for download. (#757)
- Set up new display props to standalone React component. (#786)
- Set up 'expandAllPipelines' flag to allow the expanded display of all modular pipelines on initial load. (#786)

## Bug fixes and other changes

- Migrate Kedro-UI buttons to Kedro-Viz as Kedro-UI is now deprecated. (#716)
- Migrate Kedro-UI dropdown and menu-options to Kedro-Viz as Kedro-UI is now deprecated. (#721)
- Add a Husky pre-push hook. (#723)
- Create a `version` GraphQL query to get versions of Kedro-Viz. (#727)
- Fix Kedro-Viz to work with projects that have no `__default__` registered pipeline. This also fixes the `--pipeline` CLI option. (#729)
- Fix lazy pipelines loading causes `get_current_session` to throw an error. (#726, #727)
- Fix experiment tracking not showing all metrics. (#798)
- Fix experiment tracking not display the correct empty table cells. (#798)

# Release 4.3.1

## Bug fixes and other changes

- Fix websocket connection for deploying Kedro-Viz over HTTPS. (#719)
- Update demo deployment setup on CI. (#718)

# Release 4.3.0

## Major features and improvements

- Create the toggle-bookmark journey that allows bookmarking runs and displaying them as a separate list. (#689)
- Setup subscription for auto update of experiment runs list on new Kedro runs. (#703)
- Allow users to search through the runs list by title, notes, and Git SHA. (#709)
- Setup new demo deployment on CI. (#712)

## Bug fixes and other changes

- Bug fix to display the original function names when pretty name is turned off. (#686)
- Fix the order of the runs list in experiment tracking. (#691)
- Bug fix for Plotly JSONDataSet icon. (#684)
- Bug fix for when some flowchart nodes were being cut off by the sidebar. (#701)
- Bug fix empty metadata panel when clicking on modular pipeline nodes during search. (#704)
- Bug fix for datasets when params is used as a prefix. (#707)
- Bug fix for when the exported pipeline image was sometimes cutting off elements. (#705)

# Release 4.2.0

## Major features and improvements

- Build out 'Show Changes' user journey for experiment tracking. (#667)
- Return gitBranch data. (#657)
- Drop python 3.6 support. (#659)

## Bug fixes and other changes

- Bug fix for Plotly modal when escape button is pressed. (#654)
- Display Plotly JSONDataSet plot in metadata side-panel. (#660)
- Refactor Primary Toolbar setup. (#664)
- Upgrade @apollo/client from 3.4.16 to 3.5.3. (#661, #668)

# Release 4.1.1

## Bug fixes and other changes

- Fix display of boolean values on tracking dataset (#652)
- Fix node IDs in test data after Kedro updates its \_str_logic for node (#653)

# Release 4.1.0

## Major features and improvements

- Experiment Tracking Front End set of features, as well as GraphQL setup and API integration (#576, #582, #587, #604, #605, #619, #620, #623, #624, #625, #630, #636, #643, #647, #648, #649)

## Bug fixes and other changes

- Bug fix for display of JSON tracking data on metadata panel. (#618)
- Fix dependencies for e2e tests. (#637)
- Add extra -a click command for autoreload. (#626)
- Remove notice from PR template. (#632)
- Replace the QB favicon with the Kedro one. (#633)
- Update "Kedro Viz" to "Kedro-Viz". (#634)
- Update loader animation to match kedro branding (#639)
- Upgrade reselect from 4.0.0 to 4.1.0. (#627)
- Upgrade react-redux from 7.2.4 to 7.2.6. (#628)
- Upgrade react-redux from 7.2.4 to 7.2.6. (#628)
- Upgrade redux-thunk from 2.3.0 to 2.4.0. (#629)
- Upgrade redux from 4.1.0 to 4.1.2 (#641)
- Upgrade reselect from 4.1.0 to 4.1.1 (#642)
- Update prettier command and config. (#631)

# Release 4.0.1

## Bug fixes and other changes

- Display JSON tracking (`tracking.JSONDataSet`) on the metadata panel. (#608)
- Fix layers visualisation for transcoded datasets. (#614, #615)

# Release 4.0.0

## Major features and improvements

- Allow expand and collapse modular pipelines on the graph. (#600)

## Bug fixes and other changes

- Disable layers visualisation instead of throwing an error when there is a cycle in layers. (#383)
- Disable layers when their dependency cannot be established in a disjoint graph. (#584)
- Change syntax for session creation to fix improperly thrown No Active Session error. (#603)

# Release 3.17.1

## Bug fixes and other changes

- Relax pandas and Plotly versions.

# Release 3.17.0

## Major features and improvements

- Expose metrics data from the latest run as a dataset node. (#554)
- Visualize and compare metrics from last 10 runs on the metadata panel. (#554)
- Drop support for Python 3.6.

## Bug fixes and other changes

- Overwrite material UI selected row defaults. (#568)
- Fix URI param parsing for data source. (#578)
- Add a graphql test endpoint on Kedro-Viz server. (#570)
- Update the demo dataset on Kedro-Viz. (#574)
- Fix auto-reload for metrics run data. (#572)
- Refactor tests for metadata panel. (#580)
- Fix metrics tree to get latest metrics data. (#573)

# Release 3.16.0

## Major features and improvements

- Improve pretty-name algorithm. (#546)
- Setup CI for automatic deployment. (#555)
- Turn on/off pretty naming on the settings panel. (#542)

## Bug fixes and other changes

- Fix focus mode search (#549)
- Fix focus mode error when switching pipelines (#553)
- Pin dynaconf before Kedro is released. (#559)
- Refactor colors based on latest palette (#552)

# Release 3.15.0

## Major features and improvements

- Visualise related data nodes of a modular pipeline in focus mode. (#530)
- Show parameter names when hovering over parameters indicator in the flowchart. (#512)

## Bug fixes and other changes

- Fix the display of transcoded data nodes and their metadata. (#491, #525)
- Remove `newparams` flag. (#528)
- Add notice about Kedro-UI deprecation on the Styleguide. (#529)
- Add more eslint rule. (#532)
- Refactor `LazyList` component to fix eslint error. (#539)
- Update deprecated `highlight.js` call. (#540)
- Unify monospace fonts. (#540)

# Release 3.14.0

## Major features and improvements

- Implement first version of focus mode feature to allow selective display of modular pipelines on the flowchart. (#514)
- Add `--autoreload` to relaunch viz server on file change. (#498)
- Update demo data set to shuttle factory example. (#518)

## Bug fixes and other changes

- Remove build/api after running build. (#515)
- Fix path parsing for PartitionedDataSet (#516)
- Fix dev server port (#517)

# Release 3.13.1

## Bug fixes and other changes

- Fix running kedro viz with `--load-file`. (#509)

# Release 3.13.0

## Major features and improvements

- Implement new tree list with modular pipelines and search UI for new sidebar navigation. (#479)
- Implement element filters and further design updates to the filter panel for new sidebar navigation. (#454)
- Implement [`kedro-telemetry`](https://github.com/kedro-org/kedro-plugins/tree/main/kedro-telemetry) in production to enable Heap Analytics analysis for Kedro-Viz. (#481, #487)
- Show decorated function's source code on code panel. (#493)
- Enable the display of entire parameter object with react-json-viewer on the metadata panel. (#494)

## Bug fixes and other changes

- Remove the old dagre graphing logic and the 'oldgraph' flag. (#486)
- Delete 'modularpipeline' flag. (#495)
- Fix run command suggestion. (#497)

# Release 3.12.1

## Bug fixes and other changes

- Fix compatibility with `kedro==0.17.0`

# Release 3.12.0

## Major features and improvements

- Complete backend rewrite to be more modular and maintainable using FastAPI. (#432)
- Add layout engine documentation. (#436)
- Add split panel components and implement into the sidebar. (#448)
- Visualise Plotly charts if user defines them with `kedro.extra.datasets.plotly.PlotlyDataSet` in their Kedro project _(Note: This feature is only available in `kedro>=0.17.4`)._ (#455)

## Bug fixes and other changes

- Upgrade prettier to latest version (2.3.0) and reformat all JS in /src in line with prettier v2.3.0 (#461)
- Render the pipeline with warning of parameters missing from the catalog instead of showing an obfuscated error. (#466)
- Fix CLI `--pipeline` arg throws KedroContext attribute error. (#432)
- Fix glitch when the entire graph is collapsed during initial chart loading. (#467)

# Release 3.11.0

## Major features and improvements

- Allow the selection and filtering of nodes by modular pipeline on the flowchart via the sidebar under the categories section. This includes changes to both the server to include modualr pipeline data in the responses, as well as front end changes to enable the new modular pipeline data type. (#391, #394, #401, #402, #408, #410, #421)
- Add Architecture docs. (#382, #393)
- Add metadata to random data generator. (#397)
- Simplify layout algorithm, improve layout quality and performance. (#398)
- Improve layer solving approach when layers partially defined. (#407)
- Remove 'code' flag to enable the code panel feature by default. (#404)
- Remove 'lazy' flag to enable lazy loading of the sidebar by default. (#404)

## Bug fixes and other changes

- Remove 'id' reducer prop. (#396)
- Remove leftover visible layer reducer. (#399)
- Delete 'Description' field from metadata panel. (#403)
- Add Eslint curly lint rule. (#420)

# Release 3.10.1

## Bug fixes and other changes

- Fix %run_viz line magic for IPython notebook

# Release 3.10.0

## Major features and improvements

- Display a prompt before rendering very large graphs (#361, #376, #377, #381)

## Bug fixes and other changes

- Clean up SCSS tech debt (#380)
- Add Container component to simplify app/lib entrypoint (#379)
- Add stylelint 'rule-empty-line-before': 'always' (#378)

# Release 3.9.0

## Major features and improvements

- Add code panel (#346)
- Improve view panning behaviour when a node is selected (#356, #363, #370, #373, #374)
- Improve layout performance for large graphs (#343)
- Save tag state to localStorage (#353)

## Bug fixes and other changes

- Improve graph layout code quality, performance and docs (#347)
- Update docs to remind on compatibility of Kedro-Viz 3.8.0 with Kedro 0.17 (#367)
- Update dependencies (#360, #364, #369)
- Fix failing CircleCI build on Windows (#365, #366)
- Refactor node-list-row CSS, fixing hover and focus states (#355, #358, #362)
- Update iconography (#357, #359)
- Fix missing indicator Chrome zoom bug (#349)
- Fix sidebar border/box-shadow CSS rules (#351)
- Fix `server.py` to work with versions >0.17 and update contributing docs (#348)
- Fix errors when scrolling with empty pipeline (#342)
- Ignore coverage on some branches and fix e2e tests (#345)
- Fix icon-button tooltips on mobile (#344)
- Update SVG-Crowbar to fix errors (#339)
- Update contributing docs for new dev server (#341)

# Release 3.8.1

## Bug fixes and other changes

- Temporarily disable internal CSS in exported SVGs to fix CORS error when exporting images (#337)
- Fix tests for Kedro 0.17 (#338)

# Release 3.8.0

## Major features and improvements

Please note that release >=3.8.0 will not work with projects created with older versions of Kedro<=0.16.6. Please migrate your project to Kedro>=0.17.0 before you install the latest version of Kedro-Viz.

- Finish the new node metadata side panel. This feature is no longer hidden behind a flag, and the 'meta' flag has been removed. (#293, #309, #312, #320, #321, #326, #295, #329, #333)
- Enable the new graphing layout algorithm by default, and remove the 'newgraph' feature flag. If necessary, you can still revert back to the old layout algorithm by enabling the 'oldgraph' flag. (#334, #335)
- Add experimental flagged feature to allow lazy-loading of sidebar node-list rows on scroll. This improves performance by not forcing the app to render the entire node-list on larger graphs. This feature is disabled by default, but can be enabled using the 'lazy' feature flag. (#307)
- Use CSS custom properties for theme colours (#301, #319)

## Bug fixes and other changes

- Update Kedro-UI to v1.1.4. This enables us to improve webfont-loading detection, add a transition-out for closing the pipeline dropdown, add an active pipeline menu-option border-left colour, and improve accessibility when disabling the pipeline dropdown. (#325)
- Support launching a development server against a real pipeline. This is still a work-in-progress, and we will announce when it can be used. (#318, #327)
- Unify backend and frontend test data, to help prevent bugs appearing in future due to mismatched API schemas between frontend & backend (#298)
- Fix tag list icon hover state styling (#316)
- Update various dependency versions via Dependabot (#315, #330, #331)
- Fix linters (#323)
- Add default fallback response for non-main API calls (#328)
- Remove get_project_context(), now that we no longer support old versions of Kedro (<0.15) (#324)
- Add a 'private' flag prop, to hide flags for in-development features from the flags console announcement (#322)
- Investigate the root cause of nodes being undefined in Safari (#310)
- Fix bug that caused missed click on the flowchart (#317)
- Change demo.mock to a .json file and update tests (#314)
- Disable Python 3.6/3.7 jobs in daily CI workflow (#313)
- Batch tag actions to improve performance when toggling multiple tags (#308)

# Release 3.7.0

## Major features and improvements

- Finish and release the new pipeline selector, which allows you to switch between different modular pipelines (#286, #294, #296, #297, #302, #303)
- Add phase 1 of the new node metadata panel front-end - behind a feature flag, for now (#276, #303)
- Improve SVG rendering performance (#290)

## Bug fixes and other changes

- Fix JS bug in Safari (#306)
- Fix failing CI (#304, #305)
- Don't run eslint against .json files on pre-commit (#292)
- Use the same JSON mock data files for JS+Python end unit/e2e tests (#279)

# Release 3.6.0

## Major features and improvements

- Redesign main sidebar (#236, #283)
- Drop Kedro 0.14.\* support (#277)

## Bug fixes and other changes

- Continue work-in-progress on the multiple pipeline selection dropdown, which is still hidden behind a flag and disabled by default but is nearly complete. (#270, #273, #285, #289)
- Continue work on new metadata panel endpoints (#275)
- Fix chart rendering edge cases and hover styles (#288)
- Update Python unit tests using the same json file as front-end (#281)
- Improve lib-test docs (#278)
- Hide random seed message unless using random data (#280)
- Delete deprecated isParam and schema_id fields (#274)
- Fix bug caused by typo in saveStateToLocalStorage (#271)
- Fix interrupted chart transitions (#269)
- Refactor and optimise flowchart performance (#268)

# Release 3.5.1

## Bug fixes and other changes

- Fix pipeline selector so that it shows the correct default pipeline (#266)

# Release 3.5.0

## Major features and improvements

- **BREAKING CHANGE:** Rename default endpoint from `/api/nodes.json` to `/api/main`. This should only affect local JS development. (#239, #259)
- Add an interactive minimap to the toolbar (#203, #238, #247)
- Add web worker to make the expensive graph layout calculation into an asynchronous action, to prevent it from blocking other tasks on the main thread. (#217)
- Focus search bar with Cmd+F/Ctrl+F keyboard shortcuts (#261)
- Allow an argument to be passed to loadJsonData, for external use if needed (#215)
- Add support for multiple pipelines. This is a work-in-progress, and is currently disabled by default and hidden behind a flag. (#192, #215, #216, #221, #254)
- Begin adding individual node API endpoints, as a prelinary step towards full node metadata sidebars (#252)
- Save disabled state of individual nodes in localStorage (#220)
- Add automated testing for npm package import (#222)
- Rename master branch to main ✊🏿 and deprecate develop (#248)

## Bug fixes and other changes

- Fix prepublishOnly task by changing from parallel jobs to sequential (#264)
- Refactor layer visibility state (#253)
- Reduce toolbar-button height on smaller screens (#251)
- Delete duplicate icon-button component (#250)
- Fix mispelling in demo dataset (#249)
- Improve performance of `getLinkedNodes` (#235)
- Expose node and dataset metadata in "api/nodes/" endpoint (#231)
- Move react-redux from peerDependencies to regular dependencies, and move react-scripts from dependencies to devDependencies (#223)
- Refactor initial state setup (#220)
- Enable Windows CI (#218, #241)
- Increase width of layer rects (#209)
- Update various dependency versions via Snyk/Dependabot (#262, #258, #257, #219, #246, #245, #244, #243, #242, #240, #237, #234, #233, #232, #230, #228, #227, #226, #225, #224, #214, #213, #212, #211, #210, #208, #207, #206, #205, #204)

# Release 3.4.0

## Major features and improvements

- Add new graphing algorithm (#185)
- Add feature flags (#185)

## Bug fixes and other changes

- Protect URL constructor/searchParams where browser support is limited. (#201)
- Consolidate mock datasets and delete unnecessary ones (#200)
- Update SSH key fingerprint in CircleCI config (#199)
- Add layers to demo data (#198)
- Improve random generator variations (#187)

# Release 3.3.1:

## Bug fixes and other changes

- Apply the Black formatter to back-end Python code (#193)
- Bump websocket-extensions from 0.1.3 to 0.1.4 (#190)
- Autoformat Python code using Black (#188)
- Stop layout calculation from running twice on page-load, and optimise getNodeTextWidth selector performance (#186)
- Fix `%run_viz` line magic to display kedro viz inside Jupyter notebook, previously broken for kedro 0.16.0/0.16.1. Note that the fix needs `kedro>=0.16.2` to take effect. (#184)
- Fix three minor tooltip triangle styling bugs (#182)
- Update readme/contributing docs (#181, #196)
- Update the semver requirement version (#180)
- Seed randomly-generated data with UUIDs, to allow random layouts to be replicated for testing purposes (#178, #197)
- Update pipeline visualisation screenshot in Readme (#177)

# Release 3.3.0:

## Major features and improvements

- **BREAKING CHANGE:** Drop support for Python 3.5 (#138)
- Add support for Python 3.8 (#173)
- Add data engineering layers (#129, #145, #146, #148, #157, #161)
- Redesign sidebar node-list and node selected states (#144, #152, #153, #155, #162, #164, #171)
- Update overall colour scheme, and improve print/export styles (#169)
- Move icon stack column to right edge of the main sidebar (#167)
- Wrap tooltip names & invert tooltip in top half of screen (#158)
- Limit zoom scale/translate extent (#137, #174)

## Bug fixes and other changes

- Fix deprecation warnings when running kedro viz from Kedro 0.16 (#170)
- Remove the need to transition layer height on zoom (#166)
- Refactor config.js & move random-data import (#163)
- Fix bug where exported PNG was cut off (#151)
- Make dataPath relative again (#149)
- Remove dateutil hardpinning in requirements.txt (#143)
- Print the stack trace when encountering a generic exception (#142)
- Web browser will only be opened if the host corresponds to localhost (#136)
- Upgrade pylint to 2.4 (#135)
- Add bandit for security scanning as a pre-commit hook (#134)
- Add logger configuration when loading pipeline from JSON (#133)
- Update svg-crowbar to reduce exported SVG filesize (#127)
- Guard global window references to fix SSR (#126)
- Move visibleNav/navWidth calculations into Redux store (#124)
- Remove truffleHog pinned dependency (#122)

## Thanks for supporting contributions

[Ana Potje](https://github.com/ANA-POTJE)

# Release 3.2.0:

## Major features and improvements

- Dynamically allocate port number for the viz subprocess created by `%run_viz` if 4141 is taken (#109)
- Redesign sidebar list to group nodes by type (#96)
- Add `--pipeline` option to visualize modular pipeline (#93)
- Add `--env` option to pass configuration environment (#93)
- Fix backward-compatibility with Kedro 0.14.\* (#93)
- Promote Kedro-Viz commands from project specific to global commands (#91)
- Allow users to run `kedro viz --load-file` outside of a Kedro project (#91)

## Bug fixes and other changes

- Fix PNG exports (#117)
- Refactor JS actions (#115)
- Update & move CODEOWNERS (#116)
- Update year in license header (#114)
- Refactor JS reducers and state shape (#113)
- Fix Trufflehog secret scan by pinning gitdb2 (#112)
- Add "upcoming release" header back in RELEASE.md (#110)
- Fix Jest+CircleCI test memory errors (#108)
- Improve JavaScript test coverage (#107)
- Refactor JS store (#106)
- Update README to list all available CLI options (#105)
- Use mocker instead of mock in Python unit tests (#104)
- Lint and format Sass with Stylelint (#103)
- Add e2e-tests to check backward-compatibility for Kedro 0.15.0 and latest (#99)
- Add secret scan CircleCI step (#98)
- Update CLI screenshot in README (#95)
- Increase Python test coverage to 100% (#94)
- Update CI config for daily run (#90)
- Snyk fix for vulnerabilities (#87, #92, #101)
- Update the PR template (#46, #111)

# Release 3.1.0:

## Major features and improvements

- **BREAKING CHANGE:** Kedro<0.15.0 no longer works with this version of Kedro-Viz (#72)
- Allow users to export graph as a transparent SVG/PNG image (#82)
- Add theme prop and icon button visibility prop (#80)
- Rename `get_data_from_kedro` to `format_pipeline_data` (#72)
- Add pipeline and catalog arguments to `format_pipeline_data` (#72)

## Bug fixes and other changes

- Remove Appveyor config file + readme badge (#86)
- Add explicit dependency on `psutil` (#85)
- Improve json file-loading error message (#81)
- Update kedro-ui/react-scripts/dagre/snyk dependencies (#83, #84, #88)
- Remove leftover traces of the created_ts and message data properties (#80)
- Change relative links to absolute, to fix docs on npmjs.org (#79)

# Release 3.0.1:

## Bug fixes and other changes

- Add python-dateutil==2.8.0 to resolve CI errors (#78)
- Add data-id attributes on nodes and edges (#76)
- Fix issues with SVG imports when embedded (#75)
- Allow chart to resize with parent container when embedded (#74)

# Release 3.0.0:

## Major features and improvements

- **BREAKING CHANGE:** Deprecate and remove Snapshots/History feature (#42)
- **BREAKING CHANGE:** Make 'parameters' a distinct node type from 'data' (#53)
- Add new data/task/parameters icons (#62, #53)
- Add icons to node labels (#65)
- Enable Kedro-Viz to be run in Jupyter Notebook (#59)
- Change task full names to be the underlying function name, and use them in tooltips (#53, #61)
- Replace node IDs with shorter hashes (#53)
- Redesign the theme colour schemes to make them simpler and more consistent, and refactor active/highlight/hover/click state CSS for nodes & edges (#52)
- Sort nodes by their x/y position to improve tabbing order (#51)
- Move the theme and label toggle switches into icon buttons (#47)
- Add new demo data (#44)
- Allow Python users to load/save pipeline data to/from a JSON file via the CLI (#43)

## Bug fixes and other changes

- Change git address protocol in package-lock (#71)
- Update Kedro-UI to v1.1.1 (#70)
- Fix sidebar show/hide transitions in Safari (#68)
- Improve tabbing order (#67)
- Fix webfont text-width chart layout bug (#65)
- Desaturate the background colour a touch (#64)
- Move drawChart method to its own JS file (#63)
- Update Snyk to 1.234.2 and patch issue (#60)
- Set the 'show sidebar' button to hidden when open (#57)
- Snyk fix for 1 vulnerability (#56)
- Various CSS tweaks and bugfixes (#54)
- Remove getEdgeDisabledView selector (#49)
- Update Kedro-UI to v1.1.0 (#48)
- Fix badge URL typos in Readme (#45)

## Migration guide from Kedro-Viz 2.\*.\* to Kedro-Viz 3.0.0

If you are just using Kedro-Viz with Kedro as a Python package, you won't need to do anything. The breaking changes in this release only affect the few users who are working on the application locally, or importing it from [npm](https://www.npmjs.com/package/@quantumblack/kedro-viz) and consuming it as a React component.

- The format for data passed to Kedro-Viz has changed. You can see examples of the new data format in the [`src/utils/data`](./src/utils/data) directory. The main change is that the format no longer supports multiple snapshots in a single dataset. Instead of [this](https://github.com/kedro-org/kedro-viz/blob/243fd1bb513023086e77bca9f8469e00d1182437/src/utils/data.mock.js):
  ```
  {
    snapshots: [
      {
        schema_id: '310750827599783',
        nodes: [...],
        edges: [...],
        tags: [...],
      },
      ...
    ]
  }
  ```
  You can now use something like [this](https://github.com/kedro-org/kedro-viz/blob/c75c499507617a01fb327c366b9d639229f1d921/src/utils/data/demo.mock.js):
  ```
  {
    nodes: [...],
    edges: [...],
    tags: [...],
  }
  ```
- The `showHistory`, `allowHistoryDeletion`, and `onDeleteSnapshot` props on the main App component have been deprecated. These no longer do anything, and can be removed.
- A new `parameters` value for the node `type` property has been created. This replaces the previous `is_parameters` Boolean property. To migrate previous data, find any nodes where `is_parameters: true`, and change the `type` value from `data` to `parameters`. e.g. from this:
  ```
  {
    tags: ['Nulla', 'pulvinar', 'enim', 'consectetur', 'volutpat'],
    id: 'task/consectetur',
    is_parameters: false,
    type: 'task',
    full_name: 'consectetur',
    name: 'consectetur'
  }
  ```
  to this:
  ```
  {
    tags: ['Nulla', 'pulvinar', 'enim', 'consectetur', 'volutpat'],
    id: 'task/consectetur',
    type: 'parameters',
    full_name: 'consectetur',
    name: 'consectetur'
  }
  ```

# Release 2.1.1:

## Bug fixes and other changes

- Don't ignore gh-pages branch in CircleCI (#33)
- Document the React props and data format (#34)
- Fix closing of the navbar on smaller screens (#35)
- Use What Input? to set obvious keyboard focus state (#36)
- Add Konami code easter egg (#37)
- Extend snyk patch expiry duration to 1 year (#39)
- Fix react dependency issues (#40)

# Release 2.1.0:

## Major features and improvements

- Toggle linked-node active state on click (#20)

## Bug fixes and other changes

- Pin pip version to be less than 19.2 (#24)
- Unpin pip version (#25)
- Fix infosec vulnerability in LoDash (#16)
- Remove license checkers (#28)
- Make Viz backwards-compatible with Kedro 0.14.0 (#30)
- Automatically deploy demo builds to Github Pages (#26)

# Release 2.0.0:

## Major features and improvements

- **BREAKING CHANGE:** Refactor the JSON data input API. The new format is more verbose, but is very extensible, and will allow us to add more metadata about each node, edge and tag in future (#2, #8, #21, #23)
- Calculate transitive links when a chart is rendered, rather than when the initial data is formatted (#8)

## Bug fixes and other changes

- Run extra checks (e.g. tests, linter, build & lib) before publishing to npm (#12)
- Document the --host command line flag in the readme (#14)
- Add a CODEOWNERS file (#15)
- Update Flask caching so that only static assets are cached forever (#17)
- Fix buggy edge change animation for cases where the SVG path length changes, using d3-interpolate-path (#22)
- Fix broken Python version badge in Readme (#18)
- Add CI status badges in Readme (#19)
- Add Appveyor configuration (#19)

## Migration guide from Kedro-Viz 1.\*.\* to Kedro-Viz 2.0.0

- The data input format has been significantly changed. This will only affect users of the JavaScript package - regular Kedro users will not be affected. To see examples of the old API format compares to the new one, see the changes to `data.mock.js` in [this commit](https://github.com/kedro-org/kedro-viz/pull/8/files#diff-837826676eaada9374ec654c892af095).

## Thanks for supporting contributions

[Yusuke Minami](https://github.com/Minyus)

# Release 1.0.2:

## Bug fixes and other changes

- Fix a minor bug in how zoom centering was handled when the sidebar is open (#10)
- Make the Makefile easier to read (#9)
- Fix some minor issues with Readme images and badges (#11)

# Release 1.0.1:

## Major features and improvements

- Add a Make script to automate version updates and tagging across both JS and Python files (#7)
- Add tool to automatically check whether legal headers are present on Python scripts (#5)

## Bug fixes and other changes

- Fix broken CSS in the Tags drop-down menu (#6)
- Remove smart quotes and replace them with regular quotes, to avoid "Non-ASCII character" errors when building the Sphinx docs. (#4)

# Release 1.0.0:

The initial release of Kedro-Viz.

## Thanks to our main contributors

[Richard Westenra](https://github.com/richardwestenra), [Nasef Khan](https://github.com/nakhan98), [Ivan Danov](https://github.com/idanov), [Gordon Wrigley](https://github.com/tolomea), [Huong Nguyen](https://github.com/Huongg), [Ottis Kelleghan](https://github.com/ottis), [Yetunde Dada](https://github.com/yetudada), [Kiyohito Kunii](https://github.com/921kiyo), [Dmitrii Deriabin](https://github.com/DmitryDeryabin), [Peteris Erins](https://github.com/Pet3ris), [Jo Stichbury](https://github.com/stichbury)

We are also grateful to everyone who advised and supported us, filed issues or helped resolve them, asked and answered questions and were part of inspiring discussions.<|MERGE_RESOLUTION|>--- conflicted
+++ resolved
@@ -10,11 +10,7 @@
 
 ## Major features and improvements
 
-<<<<<<< HEAD
 - Add support for Python 3.12, 3.13
-=======
-- Add support for Python 3.12
->>>>>>> e91d156e
 - Update Kedro-Viz telemetry for opt-out model (#2022)
 - Introduce `behaviour` prop object with `reFocus` prop (#2161)
 
