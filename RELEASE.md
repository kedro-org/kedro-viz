--- conflicted
+++ resolved
@@ -8,11 +8,7 @@
 
 ## Bug fixes and other changes
 
-<<<<<<< HEAD
-- General design-debt fixes. (#933, #934, #936)
-=======
 - General design-debt fixes. (#933, #934, #936, #939, #940)
->>>>>>> fd6c618d
 - Ensure `Created by` is set in experiment tracking metadata. (#937)
 - Fix for running Kedro-Viz with a proxy server or different base paths. (#941)
 
