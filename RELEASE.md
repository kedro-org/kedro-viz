--- conflicted
+++ resolved
@@ -15,11 +15,7 @@
 ## Bug fixes and other changes
 
 <!-- Add release notes for the upcoming release here -->
-<<<<<<< HEAD
-- Expose parameter metadata in "api/nodes/" endpoint  (#275)
-=======
 - Expose parameter metadata in "api/nodes/" endpoint (#275)
->>>>>>> 70736539
 
 # Release 3.5.1
 
