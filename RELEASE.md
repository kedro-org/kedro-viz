--- conflicted
+++ resolved
@@ -1,21 +1,12 @@
-# Upcoming release:
-<<<<<<< HEAD
-
-## Major features and improvements
-- Promoted viz from project specific commands to global commands (#91)
-- Enabled `kedro viz --load-file` outside of a Kedro project (#91)
+<!-- Add release notes for the upcoming release here, under the
+'Major features and improvements' and/or 'Bug fixes and other changes' headings: -->
+
+## Major features and improvements
+
+- Promote viz from project specific commands to global commands.
+- Enable `kedro viz --load-file` outside of a Kedro project.
 - Added `--pipeline` option to visualize modular pipeline (#93)
 - Added `--env` option to pass configuration environment (#93)
-=======
-
-<!-- Add release notes for the upcoming release here, under the
-'Major features and improvements' and/or 'Bug fixes and other changes' headings: -->
-
-## Major features and improvements
-
-- Promote viz from project specific commands to global commands.
-- Enable `kedro viz --load-file` outside of a Kedro project.
->>>>>>> b8966e00
 
 ## Bug fixes and other changes
 - Fixed the backward-compatibility with Kedro 0.14.* (#93)
