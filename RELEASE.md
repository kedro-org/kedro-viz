--- conflicted
+++ resolved
@@ -10,11 +10,8 @@
 
 ## Major features and improvements
 
-<<<<<<< HEAD
+- Create the toggle-bookmark journey that allows bookmarking runs and displaying them as a separate list. (#689)
 - Auto-update experiment runs list whenever user has a new Kedro run (#703)
-=======
-- Create the toggle-bookmark journey that allows bookmarking runs and displaying them as a separate list. (#689)
->>>>>>> f49d174d
 
 ## Bug fixes and other changes
 
