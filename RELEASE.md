<!--
Use the sections below to add notes for the next release.
Please follow the established format:
- Keep each note concise - ideally commit title length
- Use present tense (e.g. 'Add new feature')
- Include the ID number for the related PR (or PRs) in parentheses
-->

# Release 5.0.1

## Bug fixes and other changes

- Don't reset the zoom each time a node is selected. (#988)
- Improve the way runs animate in and out in experiment tracking. (#993)
<<<<<<< HEAD
- Enhance the display of information in the Metadata sidebar. (#1015)
=======
- Fix for plots not showing on Metadata panel. (#1014)
>>>>>>> 3b909915

# Release 5.0.0

## Major features and improvements

- Allow the visualisation of Matplotlib and Plotly plots in experiment tracking. (#984)
- Remove support for Kedro v16. (#998)

# Release 4.7.2

## Bug fixes and other changes

- General design-debt fixes. (#930, #955, #956, #959, #960, #961, #970, #977, #991)
- Improve grouping of experiment tracking dataset types. (#978)

# Release 4.7.1

## Bug fixes and other changes

- General design-debt fixes. (#933, #934, #936, #939, #940)
- Ensure `Created by` is set in experiment tracking metadata. (#937)
- Fix for running Kedro-Viz with a proxy server or different base paths. (#941)

# Release 4.7.0

## Major features and improvements

- Allow the display of Matplotlib images in the metadata panel and modal. (#887)

## Bug fixes and other changes

- Added warning message when filtered pipeline is empty. (#864)
- Improve telemetry to track flowchart events. (#865)
- Disable Uvicorn's logger so that log messages are no longer duplicated. (#870)
- Fix namespace collision when two different registered pipelines have a modular pipeline with the same name. (#871)
- Enhance _Apply and close_ behavior of modals. (#875)
- Enable clicks on the flowchart to expand modular pipelines. (#879)
- Add --params option to `kedro viz` CLI command. (#883)
- Improve bundle size of the JavaScript package. (#906)
- General design-debt fixes. (#896, #898, #899, #904, #908, #915, #944)

# Release 4.6.0

## Major features and improvements

- Added support for all Plotly chart types. (#853)

## Bug fixes and other changes

- Fix lambda and partial Python functions not rendering correctly on flowchart. (#851)
- Add tooltip label text to page-navigation links. (#846)
- Change `Type` naming on Metadata Side Panel. (#852)
- Improve Heap event tracking. (#556)

# Release 4.5.0

## Major features and improvements

- Added support for Python 3.9 and 3.10. (#815)

## Bug fixes and other changes

- Change route name from `runsList` to `experiment-tracking`. (#820)
- Update feature flag description to remind the user of the need for page refresh to apply settings. (#823)
- Fix experiment tracking not showing run details bug on Windows. (#809)
- Fix rendering of React component instance with custom routes. (#838)
- Improve performance when many datasets are missing (requires `kedro>=0.18.1`). (#832)
- Fix flowchart not showing on initial load for static data inputs. (#843)

# Release 4.4.0

## Major features and improvements

- Set up a pop-up reminder to nudge users to upgrade Kedro-Viz when a new version is released. (#746)
- Set up the 'export run' button to allow exporting of selected run data into a csv file for download. (#757)
- Set up new display props to standalone React component. (#786)
- Set up 'expandAllPipelines' flag to allow the expanded display of all modular pipelines on initial load. (#786)

## Bug fixes and other changes

- Migrate Kedro-UI buttons to Kedro-Viz as Kedro-UI is now deprecated. (#716)
- Migrate Kedro-UI dropdown and menu-options to Kedro-Viz as Kedro-UI is now deprecated. (#721)
- Add a Husky pre-push hook. (#723)
- Create a `version` GraphQL query to get versions of Kedro-Viz. (#727)
- Fix Kedro-Viz to work with projects that have no `__default__` registered pipeline. This also fixes the `--pipeline` CLI option. (#729)
- Fix lazy pipelines loading causes `get_current_session` to throw an error. (#726, #727)
- Fix experiment tracking not showing all metrics. (#798)
- Fix experiment tracking not display the correct empty table cells. (#798)

# Release 4.3.1

## Bug fixes and other changes

- Fix websocket connection for deploying Kedro-Viz over HTTPS. (#719)
- Update demo deployment setup on CI. (#718)

# Release 4.3.0

## Major features and improvements

- Create the toggle-bookmark journey that allows bookmarking runs and displaying them as a separate list. (#689)
- Setup subscription for auto update of experiment runs list on new Kedro runs. (#703)
- Allow users to search through the runs list by title, notes, and Git SHA. (#709)
- Setup new demo deployment on CI. (#712)

## Bug fixes and other changes

- Bug fix to display the original function names when pretty name is turned off. (#686)
- Fix the order of the runs list in experiment tracking. (#691)
- Bug fix for Plotly JSONDataSet icon. (#684)
- Bug fix for when some flowchart nodes were being cut off by the sidebar. (#701)
- Bug fix empty metadata panel when clicking on modular pipeline nodes during search. (#704)
- Bug fix for datasets when params is used as a prefix. (#707)
- Bug fix for when the exported pipeline image was sometimes cutting off elements. (#705)

# Release 4.2.0

## Major features and improvements

- Build out 'Show Changes' user journey for experiment tracking. (#667)
- Return gitBranch data. (#657)
- Drop python 3.6 support. (#659)

## Bug fixes and other changes

- Bug fix for Plotly modal when escape button is pressed. (#654)
- Display Plotly JSONDataSet plot in metadata side-panel. (#660)
- Refactor Primary Toolbar setup. (#664)
- Upgrade @apollo/client from 3.4.16 to 3.5.3. (#661, #668)

# Release 4.1.1

## Bug fixes and other changes

- Fix display of boolean values on tracking dataset (#652)
- Fix node IDs in test data after Kedro updates its \_str_logic for node (#653)

# Release 4.1.0

## Major features and improvements

- Experiment Tracking Front End set of features, as well as GraphQL setup and API integration (#576, #582, #587, #604, #605, #619, #620, #623, #624, #625, #630, #636, #643, #647, #648, #649)

## Bug fixes and other changes

- Bug fix for display of JSON tracking data on metadata panel. (#618)
- Fix dependencies for e2e tests. (#637)
- Add extra -a click command for autoreload. (#626)
- Remove notice from PR template. (#632)
- Replace the QB favicon with the Kedro one. (#633)
- Update "Kedro Viz" to "Kedro-Viz". (#634)
- Update loader animation to match kedro branding (#639)
- Upgrade reselect from 4.0.0 to 4.1.0. (#627)
- Upgrade react-redux from 7.2.4 to 7.2.6. (#628)
- Upgrade react-redux from 7.2.4 to 7.2.6. (#628)
- Upgrade redux-thunk from 2.3.0 to 2.4.0. (#629)
- Upgrade redux from 4.1.0 to 4.1.2 (#641)
- Upgrade reselect from 4.1.0 to 4.1.1 (#642)
- Update prettier command and config. (#631)

# Release 4.0.1

## Bug fixes and other changes

- Display JSON tracking (`tracking.JSONDataSet`) on the metadata panel. (#608)
- Fix layers visualisation for transcoded datasets. (#614, #615)

# Release 4.0.0

## Major features and improvements

- Allow expand and collapse modular pipelines on the graph. (#600)

## Bug fixes and other changes

- Disable layers visualisation instead of throwing an error when there is a cycle in layers. (#383)
- Disable layers when their dependency cannot be established in a disjoint graph. (#584)
- Change syntax for session creation to fix improperly thrown No Active Session error. (#603)

# Release 3.17.1

## Bug fixes and other changes

- Relax pandas and Plotly versions.

# Release 3.17.0

## Major features and improvements

- Expose metrics data from the latest run as a dataset node. (#554)
- Visualize and compare metrics from last 10 runs on the metadata panel. (#554)
- Drop support for Python 3.6.

## Bug fixes and other changes

- Overwrite material UI selected row defaults. (#568)
- Fix URI param parsing for data source. (#578)
- Add a graphql test endpoint on Kedro-Viz server. (#570)
- Update the demo dataset on Kedro-Viz. (#574)
- Fix auto-reload for metrics run data. (#572)
- Refactor tests for metadata panel. (#580)
- Fix metrics tree to get latest metrics data. (#573)

# Release 3.16.0

## Major features and improvements

- Improve pretty-name algorithm. (#546)
- Setup CI for automatic deployment. (#555)
- Turn on/off pretty naming on the settings panel. (#542)

## Bug fixes and other changes

- Fix focus mode search (#549)
- Fix focus mode error when switching pipelines (#553)
- Pin dynaconf before Kedro is released. (#559)
- Refactor colors based on latest palette (#552)

# Release 3.15.0

## Major features and improvements

- Visualise related data nodes of a modular pipeline in focus mode. (#530)
- Show parameter names when hovering over parameters indicator in the flowchart. (#512)

## Bug fixes and other changes

- Fix the display of transcoded data nodes and their metadata. (#491, #525)
- Remove `newparams` flag. (#528)
- Add notice about Kedro-UI deprecation on the Styleguide. (#529)
- Add more eslint rule. (#532)
- Refactor `LazyList` component to fix eslint error. (#539)
- Update deprecated `highlight.js` call. (#540)
- Unify monospace fonts. (#540)

# Release 3.14.0

## Major features and improvements

- Implement first version of focus mode feature to allow selective display of modular pipelines on the flowchart. (#514)
- Add `--autoreload` to relaunch viz server on file change. (#498)
- Update demo data set to shuttle factory example. (#518)

## Bug fixes and other changes

- Remove build/api after running build. (#515)
- Fix path parsing for PartitionedDataSet (#516)
- Fix dev server port (#517)

# Release 3.13.1

## Bug fixes and other changes

- Fix running kedro viz with `--load-file`. (#509)

# Release 3.13.0

## Major features and improvements

- Implement new tree list with modular pipelines and search UI for new sidebar navigation. (#479)
- Implement element filters and further design updates to the filter panel for new sidebar navigation. (#454)
- Implement [`kedro-telemetry`](https://github.com/kedro-org/kedro-plugins/tree/main/kedro-telemetry) in production to enable Heap Analytics analysis for Kedro-Viz. (#481, #487)
- Show decorated function's source code on code panel. (#493)
- Enable the display of entire parameter object with react-json-viewer on the metadata panel. (#494)

## Bug fixes and other changes

- Remove the old dagre graphing logic and the 'oldgraph' flag. (#486)
- Delete 'modularpipeline' flag. (#495)
- Fix run command suggestion. (#497)

# Release 3.12.1

## Bug fixes and other changes

- Fix compatibility with `kedro==0.17.0`

# Release 3.12.0

## Major features and improvements

- Complete backend rewrite to be more modular and maintainable using FastAPI. (#432)
- Add layout engine documentation. (#436)
- Add split panel components and implement into the sidebar. (#448)
- Visualise Plotly charts if user defines them with `kedro.extra.datasets.plotly.PlotlyDataSet` in their Kedro project _(Note: This feature is only available in `kedro>=0.17.4`)._ (#455)

## Bug fixes and other changes

- Upgrade prettier to latest version (2.3.0) and reformat all JS in /src in line with prettier v2.3.0 (#461)
- Render the pipeline with warning of parameters missing from the catalog instead of showing an obfuscated error. (#466)
- Fix CLI `--pipeline` arg throws KedroContext attribute error. (#432)
- Fix glitch when the entire graph is collapsed during initial chart loading. (#467)

# Release 3.11.0

## Major features and improvements

- Allow the selection and filtering of nodes by modular pipeline on the flowchart via the sidebar under the categories section. This includes changes to both the server to include modualr pipeline data in the responses, as well as front end changes to enable the new modular pipeline data type. (#391, #394, #401, #402, #408, #410, #421)
- Add Architecture docs. (#382, #393)
- Add metadata to random data generator. (#397)
- Simplify layout algorithm, improve layout quality and performance. (#398)
- Improve layer solving approach when layers partially defined. (#407)
- Remove 'code' flag to enable the code panel feature by default. (#404)
- Remove 'lazy' flag to enable lazy loading of the sidebar by default. (#404)

## Bug fixes and other changes

- Remove 'id' reducer prop. (#396)
- Remove leftover visible layer reducer. (#399)
- Delete 'Description' field from metadata panel. (#403)
- Add Eslint curly lint rule. (#420)

# Release 3.10.1

## Bug fixes and other changes

- Fix %run_viz line magic for IPython notebook

# Release 3.10.0

## Major features and improvements

- Display a prompt before rendering very large graphs (#361, #376, #377, #381)

## Bug fixes and other changes

- Clean up SCSS tech debt (#380)
- Add Container component to simplify app/lib entrypoint (#379)
- Add stylelint 'rule-empty-line-before': 'always' (#378)

# Release 3.9.0

## Major features and improvements

- Add code panel (#346)
- Improve view panning behaviour when a node is selected (#356, #363, #370, #373, #374)
- Improve layout performance for large graphs (#343)
- Save tag state to localStorage (#353)

## Bug fixes and other changes

- Improve graph layout code quality, performance and docs (#347)
- Update docs to remind on compatibility of Kedro-Viz 3.8.0 with Kedro 0.17 (#367)
- Update dependencies (#360, #364, #369)
- Fix failing CircleCI build on Windows (#365, #366)
- Refactor node-list-row CSS, fixing hover and focus states (#355, #358, #362)
- Update iconography (#357, #359)
- Fix missing indicator Chrome zoom bug (#349)
- Fix sidebar border/box-shadow CSS rules (#351)
- Fix `server.py` to work with versions >0.17 and update contributing docs (#348)
- Fix errors when scrolling with empty pipeline (#342)
- Ignore coverage on some branches and fix e2e tests (#345)
- Fix icon-button tooltips on mobile (#344)
- Update SVG-Crowbar to fix errors (#339)
- Update contributing docs for new dev server (#341)

# Release 3.8.1

## Bug fixes and other changes

- Temporarily disable internal CSS in exported SVGs to fix CORS error when exporting images (#337)
- Fix tests for Kedro 0.17 (#338)

# Release 3.8.0

## Major features and improvements

Please note that release >=3.8.0 will not work with projects created with older versions of Kedro<=0.16.6. Please migrate your project to Kedro>=0.17.0 before you install the latest version of Kedro-Viz.

- Finish the new node metadata side panel. This feature is no longer hidden behind a flag, and the 'meta' flag has been removed. (#293, #309, #312, #320, #321, #326, #295, #329, #333)
- Enable the new graphing layout algorithm by default, and remove the 'newgraph' feature flag. If necessary, you can still revert back to the old layout algorithm by enabling the 'oldgraph' flag. (#334, #335)
- Add experimental flagged feature to allow lazy-loading of sidebar node-list rows on scroll. This improves performance by not forcing the app to render the entire node-list on larger graphs. This feature is disabled by default, but can be enabled using the 'lazy' feature flag. (#307)
- Use CSS custom properties for theme colours (#301, #319)

## Bug fixes and other changes

- Update Kedro-UI to v1.1.4. This enables us to improve webfont-loading detection, add a transition-out for closing the pipeline dropdown, add an active pipeline menu-option border-left colour, and improve accessibility when disabling the pipeline dropdown. (#325)
- Support launching a development server against a real pipeline. This is still a work-in-progress, and we will announce when it can be used. (#318, #327)
- Unify backend and frontend test data, to help prevent bugs appearing in future due to mismatched API schemas between frontend & backend (#298)
- Fix tag list icon hover state styling (#316)
- Update various dependency versions via Dependabot (#315, #330, #331)
- Fix linters (#323)
- Add default fallback response for non-main API calls (#328)
- Remove get_project_context(), now that we no longer support old versions of Kedro (<0.15) (#324)
- Add a 'private' flag prop, to hide flags for in-development features from the flags console announcement (#322)
- Investigate the root cause of nodes being undefined in Safari (#310)
- Fix bug that caused missed click on the flowchart (#317)
- Change demo.mock to a .json file and update tests (#314)
- Disable Python 3.6/3.7 jobs in daily CI workflow (#313)
- Batch tag actions to improve performance when toggling multiple tags (#308)

# Release 3.7.0

## Major features and improvements

- Finish and release the new pipeline selector, which allows you to switch between different modular pipelines (#286, #294, #296, #297, #302, #303)
- Add phase 1 of the new node metadata panel front-end - behind a feature flag, for now (#276, #303)
- Improve SVG rendering performance (#290)

## Bug fixes and other changes

- Fix JS bug in Safari (#306)
- Fix failing CI (#304, #305)
- Don't run eslint against .json files on pre-commit (#292)
- Use the same JSON mock data files for JS+Python end unit/e2e tests (#279)

# Release 3.6.0

## Major features and improvements

- Redesign main sidebar (#236, #283)
- Drop Kedro 0.14.\* support (#277)

## Bug fixes and other changes

- Continue work-in-progress on the multiple pipeline selection dropdown, which is still hidden behind a flag and disabled by default but is nearly complete. (#270, #273, #285, #289)
- Continue work on new metadata panel endpoints (#275)
- Fix chart rendering edge cases and hover styles (#288)
- Update Python unit tests using the same json file as front-end (#281)
- Improve lib-test docs (#278)
- Hide random seed message unless using random data (#280)
- Delete deprecated isParam and schema_id fields (#274)
- Fix bug caused by typo in saveStateToLocalStorage (#271)
- Fix interrupted chart transitions (#269)
- Refactor and optimise flowchart performance (#268)

# Release 3.5.1

## Bug fixes and other changes

- Fix pipeline selector so that it shows the correct default pipeline (#266)

# Release 3.5.0

## Major features and improvements

- **BREAKING CHANGE:** Rename default endpoint from `/api/nodes.json` to `/api/main`. This should only affect local JS development. (#239, #259)
- Add an interactive minimap to the toolbar (#203, #238, #247)
- Add web worker to make the expensive graph layout calculation into an asynchronous action, to prevent it from blocking other tasks on the main thread. (#217)
- Focus search bar with Cmd+F/Ctrl+F keyboard shortcuts (#261)
- Allow an argument to be passed to loadJsonData, for external use if needed (#215)
- Add support for multiple pipelines. This is a work-in-progress, and is currently disabled by default and hidden behind a flag. (#192, #215, #216, #221, #254)
- Begin adding individual node API endpoints, as a prelinary step towards full node metadata sidebars (#252)
- Save disabled state of individual nodes in localStorage (#220)
- Add automated testing for npm package import (#222)
- Rename master branch to main ✊🏿 and deprecate develop (#248)

## Bug fixes and other changes

- Fix prepublishOnly task by changing from parallel jobs to sequential (#264)
- Refactor layer visibility state (#253)
- Reduce toolbar-button height on smaller screens (#251)
- Delete duplicate icon-button component (#250)
- Fix mispelling in demo dataset (#249)
- Improve performance of `getLinkedNodes` (#235)
- Expose node and dataset metadata in "api/nodes/" endpoint (#231)
- Move react-redux from peerDependencies to regular dependencies, and move react-scripts from dependencies to devDependencies (#223)
- Refactor initial state setup (#220)
- Enable Windows CI (#218, #241)
- Increase width of layer rects (#209)
- Update various dependency versions via Snyk/Dependabot (#262, #258, #257, #219, #246, #245, #244, #243, #242, #240, #237, #234, #233, #232, #230, #228, #227, #226, #225, #224, #214, #213, #212, #211, #210, #208, #207, #206, #205, #204)

# Release 3.4.0

## Major features and improvements

- Add new graphing algorithm (#185)
- Add feature flags (#185)

## Bug fixes and other changes

- Protect URL constructor/searchParams where browser support is limited. (#201)
- Consolidate mock datasets and delete unnecessary ones (#200)
- Update SSH key fingerprint in CircleCI config (#199)
- Add layers to demo data (#198)
- Improve random generator variations (#187)

# Release 3.3.1:

## Bug fixes and other changes

- Apply the Black formatter to back-end Python code (#193)
- Bump websocket-extensions from 0.1.3 to 0.1.4 (#190)
- Autoformat Python code using Black (#188)
- Stop layout calculation from running twice on page-load, and optimise getNodeTextWidth selector performance (#186)
- Fix `%run_viz` line magic to display kedro viz inside Jupyter notebook, previously broken for kedro 0.16.0/0.16.1. Note that the fix needs `kedro>=0.16.2` to take effect. (#184)
- Fix three minor tooltip triangle styling bugs (#182)
- Update readme/contributing docs (#181, #196)
- Update the semver requirement version (#180)
- Seed randomly-generated data with UUIDs, to allow random layouts to be replicated for testing purposes (#178, #197)
- Update pipeline visualisation screenshot in Readme (#177)

# Release 3.3.0:

## Major features and improvements

- **BREAKING CHANGE:** Drop support for Python 3.5 (#138)
- Add support for Python 3.8 (#173)
- Add data engineering layers (#129, #145, #146, #148, #157, #161)
- Redesign sidebar node-list and node selected states (#144, #152, #153, #155, #162, #164, #171)
- Update overall colour scheme, and improve print/export styles (#169)
- Move icon stack column to right edge of the main sidebar (#167)
- Wrap tooltip names & invert tooltip in top half of screen (#158)
- Limit zoom scale/translate extent (#137, #174)

## Bug fixes and other changes

- Fix deprecation warnings when running kedro viz from Kedro 0.16 (#170)
- Remove the need to transition layer height on zoom (#166)
- Refactor config.js & move random-data import (#163)
- Fix bug where exported PNG was cut off (#151)
- Make dataPath relative again (#149)
- Remove dateutil hardpinning in requirements.txt (#143)
- Print the stack trace when encountering a generic exception (#142)
- Web browser will only be opened if the host corresponds to localhost (#136)
- Upgrade pylint to 2.4 (#135)
- Add bandit for security scanning as a pre-commit hook (#134)
- Add logger configuration when loading pipeline from JSON (#133)
- Update svg-crowbar to reduce exported SVG filesize (#127)
- Guard global window references to fix SSR (#126)
- Move visibleNav/navWidth calculations into Redux store (#124)
- Remove truffleHog pinned dependency (#122)

## Thanks for supporting contributions

[Ana Potje](https://github.com/ANA-POTJE)

# Release 3.2.0:

## Major features and improvements

- Dynamically allocate port number for the viz subprocess created by `%run_viz` if 4141 is taken (#109)
- Redesign sidebar list to group nodes by type (#96)
- Add `--pipeline` option to visualize modular pipeline (#93)
- Add `--env` option to pass configuration environment (#93)
- Fix backward-compatibility with Kedro 0.14.\* (#93)
- Promote Kedro-Viz commands from project specific to global commands (#91)
- Allow users to run `kedro viz --load-file` outside of a Kedro project (#91)

## Bug fixes and other changes

- Fix PNG exports (#117)
- Refactor JS actions (#115)
- Update & move CODEOWNERS (#116)
- Update year in license header (#114)
- Refactor JS reducers and state shape (#113)
- Fix Trufflehog secret scan by pinning gitdb2 (#112)
- Add "upcoming release" header back in RELEASE.md (#110)
- Fix Jest+CircleCI test memory errors (#108)
- Improve JavaScript test coverage (#107)
- Refactor JS store (#106)
- Update README to list all available CLI options (#105)
- Use mocker instead of mock in Python unit tests (#104)
- Lint and format Sass with Stylelint (#103)
- Add e2e-tests to check backward-compatibility for Kedro 0.15.0 and latest (#99)
- Add secret scan CircleCI step (#98)
- Update CLI screenshot in README (#95)
- Increase Python test coverage to 100% (#94)
- Update CI config for daily run (#90)
- Snyk fix for vulnerabilities (#87, #92, #101)
- Update the PR template (#46, #111)

# Release 3.1.0:

## Major features and improvements

- **BREAKING CHANGE:** Kedro<0.15.0 no longer works with this version of Kedro-Viz (#72)
- Allow users to export graph as a transparent SVG/PNG image (#82)
- Add theme prop and icon button visibility prop (#80)
- Rename `get_data_from_kedro` to `format_pipeline_data` (#72)
- Add pipeline and catalog arguments to `format_pipeline_data` (#72)

## Bug fixes and other changes

- Remove Appveyor config file + readme badge (#86)
- Add explicit dependency on `psutil` (#85)
- Improve json file-loading error message (#81)
- Update kedro-ui/react-scripts/dagre/snyk dependencies (#83, #84, #88)
- Remove leftover traces of the created_ts and message data properties (#80)
- Change relative links to absolute, to fix docs on npmjs.org (#79)

# Release 3.0.1:

## Bug fixes and other changes

- Add python-dateutil==2.8.0 to resolve CI errors (#78)
- Add data-id attributes on nodes and edges (#76)
- Fix issues with SVG imports when embedded (#75)
- Allow chart to resize with parent container when embedded (#74)

# Release 3.0.0:

## Major features and improvements

- **BREAKING CHANGE:** Deprecate and remove Snapshots/History feature (#42)
- **BREAKING CHANGE:** Make 'parameters' a distinct node type from 'data' (#53)
- Add new data/task/parameters icons (#62, #53)
- Add icons to node labels (#65)
- Enable Kedro-Viz to be run in Jupyter Notebook (#59)
- Change task full names to be the underlying function name, and use them in tooltips (#53, #61)
- Replace node IDs with shorter hashes (#53)
- Redesign the theme colour schemes to make them simpler and more consistent, and refactor active/highlight/hover/click state CSS for nodes & edges (#52)
- Sort nodes by their x/y position to improve tabbing order (#51)
- Move the theme and label toggle switches into icon buttons (#47)
- Add new demo data (#44)
- Allow Python users to load/save pipeline data to/from a JSON file via the CLI (#43)

## Bug fixes and other changes

- Change git address protocol in package-lock (#71)
- Update Kedro-UI to v1.1.1 (#70)
- Fix sidebar show/hide transitions in Safari (#68)
- Improve tabbing order (#67)
- Fix webfont text-width chart layout bug (#65)
- Desaturate the background colour a touch (#64)
- Move drawChart method to its own JS file (#63)
- Update Snyk to 1.234.2 and patch issue (#60)
- Set the 'show sidebar' button to hidden when open (#57)
- Snyk fix for 1 vulnerability (#56)
- Various CSS tweaks and bugfixes (#54)
- Remove getEdgeDisabledView selector (#49)
- Update Kedro-UI to v1.1.0 (#48)
- Fix badge URL typos in Readme (#45)

## Migration guide from Kedro-Viz 2.\*.\* to Kedro-Viz 3.0.0

If you are just using Kedro-Viz with Kedro as a Python package, you won't need to do anything. The breaking changes in this release only affect the few users who are working on the application locally, or importing it from [npm](https://www.npmjs.com/package/@quantumblack/kedro-viz) and consuming it as a React component.

- The format for data passed to Kedro-Viz has changed. You can see examples of the new data format in the [`src/utils/data`](./src/utils/data) directory. The main change is that the format no longer supports multiple snapshots in a single dataset. Instead of [this](https://github.com/kedro-org/kedro-viz/blob/243fd1bb513023086e77bca9f8469e00d1182437/src/utils/data.mock.js):
  ```
  {
    snapshots: [
      {
        schema_id: '310750827599783',
        nodes: [...],
        edges: [...],
        tags: [...],
      },
      ...
    ]
  }
  ```
  You can now use something like [this](https://github.com/kedro-org/kedro-viz/blob/c75c499507617a01fb327c366b9d639229f1d921/src/utils/data/demo.mock.js):
  ```
  {
    nodes: [...],
    edges: [...],
    tags: [...],
  }
  ```
- The `showHistory`, `allowHistoryDeletion`, and `onDeleteSnapshot` props on the main App component have been deprecated. These no longer do anything, and can be removed.
- A new `parameters` value for the node `type` property has been created. This replaces the previous `is_parameters` Boolean property. To migrate previous data, find any nodes where `is_parameters: true`, and change the `type` value from `data` to `parameters`. e.g. from this:
  ```
  {
    tags: ['Nulla', 'pulvinar', 'enim', 'consectetur', 'volutpat'],
    id: 'task/consectetur',
    is_parameters: false,
    type: 'task',
    full_name: 'consectetur',
    name: 'consectetur'
  }
  ```
  to this:
  ```
  {
    tags: ['Nulla', 'pulvinar', 'enim', 'consectetur', 'volutpat'],
    id: 'task/consectetur',
    type: 'parameters',
    full_name: 'consectetur',
    name: 'consectetur'
  }
  ```

# Release 2.1.1:

## Bug fixes and other changes

- Don't ignore gh-pages branch in CircleCI (#33)
- Document the React props and data format (#34)
- Fix closing of the navbar on smaller screens (#35)
- Use What Input? to set obvious keyboard focus state (#36)
- Add Konami code easter egg (#37)
- Extend snyk patch expiry duration to 1 year (#39)
- Fix react dependency issues (#40)

# Release 2.1.0:

## Major features and improvements

- Toggle linked-node active state on click (#20)

## Bug fixes and other changes

- Pin pip version to be less than 19.2 (#24)
- Unpin pip version (#25)
- Fix infosec vulnerability in LoDash (#16)
- Remove license checkers (#28)
- Make Viz backwards-compatible with Kedro 0.14.0 (#30)
- Automatically deploy demo builds to Github Pages (#26)

# Release 2.0.0:

## Major features and improvements

- **BREAKING CHANGE:** Refactor the JSON data input API. The new format is more verbose, but is very extensible, and will allow us to add more metadata about each node, edge and tag in future (#2, #8, #21, #23)
- Calculate transitive links when a chart is rendered, rather than when the initial data is formatted (#8)

## Bug fixes and other changes

- Run extra checks (e.g. tests, linter, build & lib) before publishing to npm (#12)
- Document the --host command line flag in the readme (#14)
- Add a CODEOWNERS file (#15)
- Update Flask caching so that only static assets are cached forever (#17)
- Fix buggy edge change animation for cases where the SVG path length changes, using d3-interpolate-path (#22)
- Fix broken Python version badge in Readme (#18)
- Add CI status badges in Readme (#19)
- Add Appveyor configuration (#19)

## Migration guide from Kedro-Viz 1.\*.\* to Kedro-Viz 2.0.0

- The data input format has been significantly changed. This will only affect users of the JavaScript package - regular Kedro users will not be affected. To see examples of the old API format compares to the new one, see the changes to `data.mock.js` in [this commit](https://github.com/kedro-org/kedro-viz/pull/8/files#diff-837826676eaada9374ec654c892af095).

## Thanks for supporting contributions

[Yusuke Minami](https://github.com/Minyus)

# Release 1.0.2:

## Bug fixes and other changes

- Fix a minor bug in how zoom centering was handled when the sidebar is open (#10)
- Make the Makefile easier to read (#9)
- Fix some minor issues with Readme images and badges (#11)

# Release 1.0.1:

## Major features and improvements

- Add a Make script to automate version updates and tagging across both JS and Python files (#7)
- Add tool to automatically check whether legal headers are present on Python scripts (#5)

## Bug fixes and other changes

- Fix broken CSS in the Tags drop-down menu (#6)
- Remove smart quotes and replace them with regular quotes, to avoid "Non-ASCII character" errors when building the Sphinx docs. (#4)

# Release 1.0.0:

The initial release of Kedro-Viz.

## Thanks to our main contributors

[Richard Westenra](https://github.com/richardwestenra), [Nasef Khan](https://github.com/nakhan98), [Ivan Danov](https://github.com/idanov), [Gordon Wrigley](https://github.com/tolomea), [Huong Nguyen](https://github.com/Huongg), [Ottis Kelleghan](https://github.com/ottis), [Yetunde Dada](https://github.com/yetudada), [Kiyohito Kunii](https://github.com/921kiyo), [Dmitrii Deriabin](https://github.com/DmitryDeryabin), [Peteris Erins](https://github.com/Pet3ris), [Jo Stichbury](https://github.com/stichbury)

We are also grateful to everyone who advised and supported us, filed issues or helped resolve them, asked and answered questions and were part of inspiring discussions.<|MERGE_RESOLUTION|>--- conflicted
+++ resolved
@@ -12,11 +12,8 @@
 
 - Don't reset the zoom each time a node is selected. (#988)
 - Improve the way runs animate in and out in experiment tracking. (#993)
-<<<<<<< HEAD
+- Fix for plots not showing on Metadata panel. (#1014)
 - Enhance the display of information in the Metadata sidebar. (#1015)
-=======
-- Fix for plots not showing on Metadata panel. (#1014)
->>>>>>> 3b909915
 
 # Release 5.0.0
 
