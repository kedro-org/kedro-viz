<!--
Use the sections below to add notes for the next release.
Please follow the established format:
- Keep each note concise - ideally commit title length
- Use present tense (e.g. 'Add new feature')
- Include the ID number for the related PR (or PRs) in parentheses
-->
# Upcoming Release

## Major features and improvements

<<<<<<< HEAD
-  Visualize pipeline objects in notebook. (#2241)

## Bug fixes and other changes

=======
## Bug fixes and other changes

- Fix `%run_viz` using old process in jupyter notebook. (#2267)

>>>>>>> 0690aaf1
## Community contributions

# Release 10.2.0

## Deprecations
- Added a deprecation warning for the removal of the Experiment Tracking feature, which will be deprecated in Kedro-Viz version 11.0.0. For more details, please refer to our [blog post](https://kedro.org/blog/deprecate-experiment-tracking-kedro-viz). (#2248, #2263)

## Bug fixes and other changes

- Fix kedro viz `--load-file` to run from any directory without requiring a Kedro project. (#2206)
- Improved modular pipeline expand/collapse logic for better state synchronisation. (#2225)
- Fix inconsistent function inspection for decorated functions. (#2246)

# Release 10.1.0

## Major features and improvements

- Add support for Python 3.12, 3.13 (#2190, #2191)
- Ensure consistent flowchart positioning by maintaining uniform layer, node, and edge ordering in Kedro-Viz. (#2185)
- Improve `--autoreload` file watching filter and replace `watchgod` library with `watchfiles`. (#2134)
- Check port availability before starting Kedro Viz to prevent unintended redirects when the port is in use. (#2176)


## Bug fixes and other changes

- Fix tag being undefined when pipeline are ordered differently (#2162, #2146)
- Fix unserializable parameters value. (#2122)
- Update kedro-viz lite banner icon and message. (#2196)
- Display full dataset type with library prefix in metadata panel. (#2136)
- Introduce `behaviour` prop object with `reFocus` prop. (#2161)
- Include Kedro Viz version in telemetry. (#2194)
- Update Kedro-Viz telemetry for opt-out model (#2022)
- Improve `kedro viz build` usage documentation. (#2126)
- Updated documentation to include Python version policies and made minor improvements. (#2139)
- Add a tip on YAML anchors to docs on dataset layers. (#2181)
- Enable SQLite WAL mode for to fix database locking issues in Azure ML. (#2131)
- Replace `flake8`, `isort`, `pylint` and `black` by `ruff`. (#2149)
- Refactor `DatasetStatsHook` to avoid showing error when dataset doesn't have file size info. (#2174)
- Refactor `node-list-tree` component. (#2193)
- Refactor response classes. (#2113)
- Refactor flowchart models into separate files. (#2144)
- Standardized `z-index` values using variables for easier maintenance. (#2095)
- Fix 404 error when accessing the experiment tracking page on the demo site. (#2179)
- Update Kedro-viz architecture diagram. (#2183)
- Replace CircleCI badge in readme with GitHub actions. (#2124)
- Add troubleshooting note in CONTRIBUTING.md. (#2110)

## Community contributions

Many thanks to the following Kedroids for contributing PR to this release:
* [Yury Fedotov](https://github.com/yury-fedotov)


# Release 10.0.0

## Major features and improvements

- Add `kedro viz --lite`, allowing users to run Kedro-Viz without installing Kedro project dependencies. (#1966, #2077, #2093)
- Enable visual slicing of a Kedro pipeline in Kedro-viz. (#2036)
- Improve Kedro-Viz CLI startup time with lazy subcommands and deferring imports (#1920)
- Add documentation for Kedro-viz in VSCode Extension. (#2078)


## Bug fixes and other changes

- Introduce `onActionCallback` prop in Kedro-Viz React component. (#2022)
- Enhance documentation for Dataset previews on Kedro-viz. (#2074)
- Add documentation for Kedro-viz CLI Commands. (#2044)
- Fix design issues in metadata panel. (#2009)
- Fix bug where reloading the page reset to the default pipeline instead of retaining the selected one. (#2041)
- Add feedback component for slicing pipeline. (#2085)
- Add `kedro viz --lite` user warning banner component. (#2092)
- Add `UnavailableDataset` as a default dataset for `--lite` mode. (#2083)
- Fix missing run command in metadata panel for task nodes. (#2055)
- Fix highlight width inconsistency in the Nodelist component.(#2004)
- Migrate `demo.kedro.org` from AWS Lightsail to Github Pages. (#2034, #2084)
- Refactor disable preview feature to run entirely on the frontend without backend calls. (#2067)
- Implement a method to send JSON data to the VSCode integration without running the Kedro-Viz server. (#2049)


# Release 9.2.0

## Major features and improvements

- Enable/disable preview for all the datasets when publishing Kedro-Viz from CLI. (#1894)
- Enable/disable preview for all the datasets when publishing Kedro-Viz from UI. (#1895)
- Display published URLs. (#1907)
- Conditionally move session store and stats file to .viz directory. (#1915)
- Introduce `metadataPanel` in `display` prop in Kedro-Viz react component. (#1965)
- Refactor namespace pipelines. (#1897)
- Expose the internal Redux state through `options` prop while using Kedro-Viz as a React component. (#1969)
- Enhance documentation for the Kedro-Viz standalone React component. (#1954)
- Add Datasets preview toggle in the settings panel. (#1977)

## Bug fixes and other changes

- Relax `packaging` pin in requirements. (#1947)
- Add favicon to kedro-viz documentation. (#1959)
- Add "-p" flag to kedro-viz to match kedro run. (#1960)
- Fix bug related to nested namespace pipelines. (#1897)
- Migrate from `toposort` to `graphlib`. (#1942)
- Fix packaging. (#1766)
- Adjust requirements file and dependabot versioning strategy. (#1978)
- Refactor CommandCopier component. (#1998)
- Set `isPrettyName` toggle to False by Default. (#1958)
- Add `-p` argument option for `kedro viz` to align with kedro pipeline options. (#1961)
- Replace `data-heap-event` with standardised `data-test` for Cypress and Telemetry. (#1995)

## Community contributions

Many thanks to the following Kedroids for contributing PR to this release:
* [Vlad Cozma](https://github.com/VladCozma)

# Release 9.1.0

## Major features and improvements
- Introduce the toggle to expand and collapse all pipelines button in the utility bar. (#1858)
- Allow Kedro-Viz commands to run from any sub directory within Kedro project. (#1871)

## Bug fixes and other changes
- Fix broken URL when active pipeline name changes on initial load. (#1914)
- Fix bug related to tag filtering and sharing with stateful URL. (#1878)
- Update settings panel design (#1875)
- Migrate from CircleCi to GitHub Actions. (#1876)
- Include expandAllPipelines in initial state. (#1896)
- Refactor backend integration with Kedro by replacing bootstrap_project with configure_project. (#1796)
- Enhance kedro-viz doc integration. (#1874)
- Enhance Kedro-Viz documentation by using Kedro-sphinx-theme. (#1898)
- Remove default props from functional components. (#1906)
- Fix for schema change in strawberry-graphql JSON scalar. (#1903)
- Fix messaging level when package compatibility is not satisfied. (#1904)
- Upgrade GitPod to include Node 18 and Python 3.11. (#1862)
- Add utility functions related to Transcoding to Kedro viz. (#1928)
- Include JSON dataset in the demo-project. (#1930)
- Update intersphinx_mapping of kedro-datasets. (#1911)
- Add GitPod to the local hosts list. (#1923)

# Release 9.0.0

## Major features and improvements

- Extending stateful URLs with node filters and expand/collapse modular pipelines. (#1799)
- Introduce `--include-hooks` option and remove `--ignore-plugins` from cli commands. (#1818)
- Add Dataset Factory Patterns to Experiment Tracking. (#1824)
- Add support for `JSONDataset` preview. (#1800)
- Upgrade to Node 18. (#1848)

## Bug fixes and other changes

- Increase Kedro-Viz timeout. (#1803)
- Remove demo data source and update feature hints. (#1804)
- Add markdown support for backticks in the pop-up reminder. (#1826)
- Fix posix path conversion on Windows in DatasetStatsHook. (#1843)
- Add `pydantic` pin to requirements. (#1861)
- Fix TRANSCODING_SEPARATOR import error. (#1866)
- Fix CircleCI build failure due to secret scan and missing toposort dependency. (#1819)
- Support Deferred Type Annotations in Dataset Previews. (#1798)  

## Community contributions

Many thanks to the following Kedroids for contributing PR to this release:
* [Pascal Brokmeier](https://github.com/pascalwhoop)

# Release 8.0.1 

## Bug fixes and other changes

- Fix a bug on metadata panel when preview data is unavailable. (#1794)
- Update Compatibility/Support Matrix in README. (#1774)
- Update CLI command to support both `kedro viz run` and `kedro viz`. (#1790)

# Release 8.0.0

## Major features and improvements

- Extend support for 'Publishing and sharing Kedro-Viz' on Azure and GCP. (#1708, #1711)
- Migrate Kedro-Viz to use `pydantic>=2`. (#1743)
- Drop support for `python=3.8`. (#1747)
- Introduce new changes to the `preview` functionality on Kedro-viz (#1757)
- Refactor Kedro-Viz and Kedro-datasets dependencies. (#1698)

## Bug fixes and other changes

- Enable search-as-you-type on Kedro-Viz docs. (#1727)
- Change the `%run_viz` line magic to open Kedro-viz in a new browser tab. (#1722)
- Enable `%run_viz` line magic to use the arguments that Kedro-Viz supports on the command line. (#1733)
- Make `kedro viz build` compatible with Kedro 18. (#1716)
- Add `kedro-datasets` compatibility warning for Experiment Tracking. (#1767)
- Fix bug on `preview` length in metadata modal. (#1767)

# Release 7.1.0

## Major features and improvements
- Add build command `kedro viz build` to the CLI to allow users to create a build directory of local Kedro Viz instance with Kedro project data. (#1697)

## Bug fixes and other changes

- Set Kedro Viz start method to spawn process while launching it from Jupyter Notebook. (#1696)
- Fix bug on Plotly graph rendering. (#1701)

# Release 7.0.0

## Major features and improvements

- Upgrade to `React 18`. (#1652)
- Change CLI command to run Kedro-viz to`kedro viz run`. (#1671)
- Add deploy command to the CLI using `kedro viz deploy` for sharing Kedro-viz on AWS. (#1661)
- Add support for `kedro==0.19`and `kedro-datasets==2.0`. (#1677)
- Drop support for `python=3.7`. (#1660)
- Drop support for `kedro==0.17.x`. (#1669)

## Bug fixes and other changes
- Fix modular pipelines breaking when collapsed on the flowchart. (#1651)
- Display hosted URL in CLI while launching Kedro viz. (#1644)
- Fix Kedro-viz display on Jupyter notebooks. (#1658)
- Fix zoom issues on the flowchart. (#1672)
- Fix bug on `kedro-viz run --load-file`. (#1677)
- Fix bug on adding timestamps to shareable-viz. (#1679)

# Release 6.7.0 

## Bug fixes and other changes

- Refactor flowchart dataclasses to pydantic base models. (#1565)
- Fix dataset factory patterns in Experiment Tracking. (#1588)
- Update demo-project to use `OmegaConfigLoader`. (#1590)
- Improve feedback for copy to clipboard feature. (#1614)
- Ensure Kedro-Viz works when hosted on a URL subpath. (#1621)
- Bump `fastapi` upper bounds. (#1634)
- Fix shareable URL modal to appear across the app. (#1639)
- Add Kedro-Viz CLI command deprecation warning. (#1641)

# Release 6.6.1

## Major features and improvements

- Skip all plugins while running Kedro-Viz using the `--ignore-plugins` option. (#1544)

## Bug fixes and other changes

- Fix improper display of 'run-command' inside the metadata panel. (#1569)
- Replace semver with packaging. (#1578)
- Fix a bug in Kedro-Viz experiment tracking to ensure compatibility with `kedro-datasets>=1.7.1`. (#1600)

# Release 6.6.0

## Major features and improvements

- Make Kedro-Viz shareable via a hosted URL. (#1487)

## Bug fixes and other changes

- Updated dependencies to ensure compatibility with Vite and Next.js environments; combine CSS into a single file when used as a React component. (#1510)
- Fix for Kedro Viz Connection Error. (#1507)
- Fix display of modular pipeline nodes that are associated with tags. (#1542)
- Remove GraphQL subscription. (#1554)

# Release 6.5.0

## Major features and improvements

- Add support for Python 3.11 (#1502)

## Bug fixes and other changes

- Fix to search for a '<lambda' Python function in the sidebar. (#1497)
- Add favicon to Kedro-Viz. (#1509)
- Remove python upper-bound requirements and add KedroVizPythonVersion warning. (#1506)

# Release 6.4.0

## Major features and improvements

- Add feature hint cards to illuminate features of the app. (#1454)
- Add support for displaying dataset statistics in the metadata panel. (#1472)

## Bug fixes and other changes

- Fix dataset and global toolbar error with standalone React component (#1351)
- Fix incorrect rendering of datasets in modular pipelines. (#1439)
- Fix broken SVG/PNG exports in light theme. (#1463)
- Fix `ImportError` as kedro-datasets is now lazily loaded (#1481).
- Fix Sidebar search result based on Pretty name setting (#1485)
- Fix issue of encountering a blank page in Safari when interacting with modular pipelines. (#1488)

# Release 6.3.4

## Bug fixes and other changes

- Ensure URL parameters and parameter nodes are in sync and enable caching in the filter panel for task, data, and parameter nodes set by the user. (#1449)
- Relax `semver` requirement bound. (#1452)
- Improve the code block spacing and width. (#1455)

# Release 6.3.3

## Bug fixes and other changes

- Bump `strawberry-graphql` to at least version 0.192 to support the new
  `strawberry.union` syntax. (#1441)
- Resolve the incompatibility between Kedro-Viz and Kedro versions prior to 0.18.11. (#1445)

# Release 6.3.2

## Bug fixes and other changes

- Add validation for layers in transcoding datasets.(#1406)
- Fix bug where flowchart wasn't updating on back/forward clicks after selecting a registered pipeline. (#1422)
- Fix bug in layout for large pipeline warning message. (#1428)

# Release 6.3.1

## Bug fixes and other changes

- Fix broken URL link between experiment tracking and flowchart when the pipeline is not the default one. (#1388)
- Update UI font to match updated Kedro branding. (#1414)

# Release 6.3.0

## Major features and improvements

- Update UI with new Kedro rebrand look and feel. (#1359)
- Add support for new layer configuration in kedro-datasets version >=1.3.0. (#1373)
- Add support for new `preview_args` configuration in kedro-datasets version >=1.3.0. (#1374)

## Bug fixes and other changes

- Fix bug where git caused a Kedro-Viz panic. (#1380)
- Show original node input and output names in metadata panel. (#1381)

# Release 6.2.0

## Major features and improvements

- Enable collaborative experiment tracking on Kedro-viz. (#1286)

# Release 6.1.1

## Bug fixes and other changes

- Update API response headers for added application security. (#1355)

# Release 6.1.0

## Major features and improvements

- Allow showing and hiding of metrics visualisations in experiment tracking. (#1313)

## Bug fixes and other changes

- Fix SQLAlchemy QueuePool Overflow Error. (#1301)
- Bug fix for where some elements on the flowchart weren't clickable. (#1322)
- Fixed link to Kedro experiment tracking docs. (#1325)
- Bug fix for pretty name option in settings panel being updated even when clicking on cancel button. (#1341)

## Community contributions

Many thanks to the following Kedroids for contributing PRs to this release:

- [MattRossetti](https://github.com/MattRossetti)

# Release 6.0.1

## Bug fixes and other changes

- Fix SQLalchemy dependency conflict with Kedro. (#1300)

# Release 6.0.0

## Major features and improvements

- Link plot and JSON dataset names from experiment tracking to the flowchart. (#1165)
- Remove metrics plots from metadata panel and add link to the plots on experiment tracking. (#1268)
- Bump minimum version of React from 16.8.6 to 17.0.2. (#1282)
- Show preview of data in metadata panel. (#1288)

## Bug fixes and other changes

- Remove pandas and plotly dependencies from Kedro-viz. (#1268)

# Release 5.3.0

## Major features and improvements

- Enable the display of json objects with `react-json-viewer` in experiment tracking. (#1236)
- Always show pretty and original node names in the metadata panel. (#1254)
- Display delta value for metrics when comparing runs in experiment tracking. (#1257)

## Bug fixes and other changes

- Fix run command for task nodes on metadata panel. (#1245)
- Fix URL query params with expand all modular pipelines toggle. (#1256)

# Release 5.2.1

## Bug fixes and other changes

- Visual fixes for metrics plots in experiment tracking. (#1229)
- Fix bug that prevented Kedro-Viz from loading when a project contained undefined parameters. (#1231)
- Modify the implementation of `get_dataset_type` in the `models` package to improve safety. (#1232)

# Release 5.2.0

## Major features and improvements

- Allow users to hide modular pipelines on the flowchart. (#1046)
- Create URL parameters for each element/section in the flowchart. (#1138)
- Improve Kedro CLI loading time. (#1196)
- Make Kedro-Viz compatible with kedro-datasets. (#1214)
- Add time series and parallel coordinates metrics plots to experiment tracking. (#1102)

## Bug fixes and other changes

- Fix pretty naming for transcoded datasets. (#1062)
- Keep graph visible when switching pipelines. (#1063)
- Add a transition to run details in experiment tracking. (#1065)
- Remove Tags field from dataset and parameter nodes when viewed in metadata panel. (#1100)
- Fix keyboard support for exporting experiment runs. (#1103)
- Fix `MemoryDataSet` not displaying on metadata panel. (#1113)
- Enhance display of the flowchart when hovering over the FocusMode icon. (#1107)
- Make dotted datasets clickable and hoverable when in focus mode. (#1114)
- Fix a bug where tall Matplotlib images weren't displaying correctly. (#1145)
- Non-JSON serialisable YAML parameter values (`.nan` and `.inf`) are now rendered as `null`. (#1087)

# Release 5.1.1

## Bug fixes and other changes

- Fix the Python packaging build step. (#1053)

# Release 5.1.0

## Major features and improvements

- The `%run_viz` line magic can now be used in Databricks notebooks. (#1012)

## Bug fixes and other changes

- Upgrade to `dart-scss` and update the recommended Node version to v16. (#1026)
- Fix the export functionality of experiment tracking data. (#1033)
- Add lazy loading to experiment tracking. (#1041)

# Release 5.0.1

## Bug fixes and other changes

- Don't reset the zoom each time a node is selected. (#988)
- Improve the way runs animate in and out in experiment tracking. (#993)
- Fix for plots not showing on metadata panel. (#1014)
- Enhance the display of information in the metadata panel. (#1015)

# Release 5.0.0

## Major features and improvements

- Allow the visualisation of Matplotlib and Plotly plots in experiment tracking. (#984)
- Remove support for Kedro v16. (#998)

# Release 4.7.2

## Bug fixes and other changes

- General design-debt fixes. (#930, #955, #956, #959, #960, #961, #970, #977, #991)
- Improve grouping of experiment tracking dataset types. (#978)

# Release 4.7.1

## Bug fixes and other changes

- General design-debt fixes. (#933, #934, #936, #939, #940)
- Ensure `Created by` is set in experiment tracking metadata. (#937)
- Fix for running Kedro-Viz with a proxy server or different base paths. (#941)

# Release 4.7.0

## Major features and improvements

- Allow the display of Matplotlib images in the metadata panel and modal. (#887)

## Bug fixes and other changes

- Added warning message when filtered pipeline is empty. (#864)
- Improve telemetry to track flowchart events. (#865)
- Disable Uvicorn's logger so that log messages are no longer duplicated. (#870)
- Fix namespace collision when two different registered pipelines have a modular pipeline with the same name. (#871)
- Enhance _Apply and close_ behavior of modals. (#875)
- Enable clicks on the flowchart to expand modular pipelines. (#879)
- Add --params option to `kedro viz` CLI command. (#883)
- Improve bundle size of the JavaScript package. (#906)
- General design-debt fixes. (#896, #898, #899, #904, #908, #915, #944)

# Release 4.6.0

## Major features and improvements

- Added support for all Plotly chart types. (#853)

## Bug fixes and other changes

- Fix lambda and partial Python functions not rendering correctly on flowchart. (#851)
- Add tooltip label text to page-navigation links. (#846)
- Change `Type` naming on metadata Side Panel. (#852)
- Improve Heap event tracking. (#556)

# Release 4.5.0

## Major features and improvements

- Added support for Python 3.9 and 3.10. (#815)

## Bug fixes and other changes

- Change route name from `runsList` to `experiment-tracking`. (#820)
- Update feature flag description to remind the user of the need for page refresh to apply settings. (#823)
- Fix experiment tracking not showing run details bug on Windows. (#809)
- Fix rendering of React component instance with custom routes. (#838)
- Improve performance when many datasets are missing (requires `kedro>=0.18.1`). (#832)
- Fix flowchart not showing on initial load for static data inputs. (#843)

# Release 4.4.0

## Major features and improvements

- Set up a pop-up reminder to nudge users to upgrade Kedro-Viz when a new version is released. (#746)
- Set up the 'export run' button to allow exporting of selected run data into a csv file for download. (#757)
- Set up new display props to standalone React component. (#786)
- Set up 'expandAllPipelines' flag to allow the expanded display of all modular pipelines on initial load. (#786)

## Bug fixes and other changes

- Migrate Kedro-UI buttons to Kedro-Viz as Kedro-UI is now deprecated. (#716)
- Migrate Kedro-UI dropdown and menu-options to Kedro-Viz as Kedro-UI is now deprecated. (#721)
- Add a Husky pre-push hook. (#723)
- Create a `version` GraphQL query to get versions of Kedro-Viz. (#727)
- Fix Kedro-Viz to work with projects that have no `__default__` registered pipeline. This also fixes the `--pipeline` CLI option. (#729)
- Fix lazy pipelines loading causes `get_current_session` to throw an error. (#726, #727)
- Fix experiment tracking not showing all metrics. (#798)
- Fix experiment tracking not display the correct empty table cells. (#798)

# Release 4.3.1

## Bug fixes and other changes

- Fix websocket connection for deploying Kedro-Viz over HTTPS. (#719)
- Update demo deployment setup on CI. (#718)

# Release 4.3.0

## Major features and improvements

- Create the toggle-bookmark journey that allows bookmarking runs and displaying them as a separate list. (#689)
- Setup subscription for auto update of experiment runs list on new Kedro runs. (#703)
- Allow users to search through the runs list by title, notes, and Git SHA. (#709)
- Setup new demo deployment on CI. (#712)

## Bug fixes and other changes

- Bug fix to display the original function names when pretty name is turned off. (#686)
- Fix the order of the runs list in experiment tracking. (#691)
- Bug fix for Plotly JSONDataSet icon. (#684)
- Bug fix for when some flowchart nodes were being cut off by the sidebar. (#701)
- Bug fix empty metadata panel when clicking on modular pipeline nodes during search. (#704)
- Bug fix for datasets when params is used as a prefix. (#707)
- Bug fix for when the exported pipeline image was sometimes cutting off elements. (#705)

# Release 4.2.0

## Major features and improvements

- Build out 'Show Changes' user journey for experiment tracking. (#667)
- Return gitBranch data. (#657)
- Drop python 3.6 support. (#659)

## Bug fixes and other changes

- Bug fix for Plotly modal when escape button is pressed. (#654)
- Display Plotly JSONDataSet plot in metadata side-panel. (#660)
- Refactor Primary Toolbar setup. (#664)
- Upgrade @apollo/client from 3.4.16 to 3.5.3. (#661, #668)

# Release 4.1.1

## Bug fixes and other changes

- Fix display of boolean values on tracking dataset (#652)
- Fix node IDs in test data after Kedro updates its \_str_logic for node (#653)

# Release 4.1.0

## Major features and improvements

- Experiment Tracking Front End set of features, as well as GraphQL setup and API integration (#576, #582, #587, #604, #605, #619, #620, #623, #624, #625, #630, #636, #643, #647, #648, #649)

## Bug fixes and other changes

- Bug fix for display of JSON tracking data on metadata panel. (#618)
- Fix dependencies for e2e tests. (#637)
- Add extra -a click command for autoreload. (#626)
- Remove notice from PR template. (#632)
- Replace the QB favicon with the Kedro one. (#633)
- Update "Kedro Viz" to "Kedro-Viz". (#634)
- Update loader animation to match kedro branding (#639)
- Upgrade reselect from 4.0.0 to 4.1.0. (#627)
- Upgrade react-redux from 7.2.4 to 7.2.6. (#628)
- Upgrade react-redux from 7.2.4 to 7.2.6. (#628)
- Upgrade redux-thunk from 2.3.0 to 2.4.0. (#629)
- Upgrade redux from 4.1.0 to 4.1.2 (#641)
- Upgrade reselect from 4.1.0 to 4.1.1 (#642)
- Update prettier command and config. (#631)

# Release 4.0.1

## Bug fixes and other changes

- Display JSON tracking (`tracking.JSONDataSet`) on the metadata panel. (#608)
- Fix layers visualisation for transcoded datasets. (#614, #615)

# Release 4.0.0

## Major features and improvements

- Allow expand and collapse modular pipelines on the graph. (#600)

## Bug fixes and other changes

- Disable layers visualisation instead of throwing an error when there is a cycle in layers. (#383)
- Disable layers when their dependency cannot be established in a disjoint graph. (#584)
- Change syntax for session creation to fix improperly thrown No Active Session error. (#603)

# Release 3.17.1

## Bug fixes and other changes

- Relax pandas and Plotly versions.

# Release 3.17.0

## Major features and improvements

- Expose metrics data from the latest run as a dataset node. (#554)
- Visualize and compare metrics from last 10 runs on the metadata panel. (#554)
- Drop support for Python 3.6.

## Bug fixes and other changes

- Overwrite material UI selected row defaults. (#568)
- Fix URI param parsing for data source. (#578)
- Add a graphql test endpoint on Kedro-Viz server. (#570)
- Update the demo dataset on Kedro-Viz. (#574)
- Fix auto-reload for metrics run data. (#572)
- Refactor tests for metadata panel. (#580)
- Fix metrics tree to get latest metrics data. (#573)

# Release 3.16.0

## Major features and improvements

- Improve pretty-name algorithm. (#546)
- Setup CI for automatic deployment. (#555)
- Turn on/off pretty naming on the settings panel. (#542)

## Bug fixes and other changes

- Fix focus mode search (#549)
- Fix focus mode error when switching pipelines (#553)
- Pin dynaconf before Kedro is released. (#559)
- Refactor colors based on latest palette (#552)

# Release 3.15.0

## Major features and improvements

- Visualise related data nodes of a modular pipeline in focus mode. (#530)
- Show parameter names when hovering over parameters indicator in the flowchart. (#512)

## Bug fixes and other changes

- Fix the display of transcoded data nodes and their metadata. (#491, #525)
- Remove `newparams` flag. (#528)
- Add notice about Kedro-UI deprecation on the Styleguide. (#529)
- Add more eslint rule. (#532)
- Refactor `LazyList` component to fix eslint error. (#539)
- Update deprecated `highlight.js` call. (#540)
- Unify monospace fonts. (#540)

# Release 3.14.0

## Major features and improvements

- Implement first version of focus mode feature to allow selective display of modular pipelines on the flowchart. (#514)
- Add `--autoreload` to relaunch viz server on file change. (#498)
- Update demo data set to shuttle factory example. (#518)

## Bug fixes and other changes

- Remove build/api after running build. (#515)
- Fix path parsing for PartitionedDataSet (#516)
- Fix dev server port (#517)

# Release 3.13.1

## Bug fixes and other changes

- Fix running kedro viz with `--load-file`. (#509)

# Release 3.13.0

## Major features and improvements

- Implement new tree list with modular pipelines and search UI for new sidebar navigation. (#479)
- Implement element filters and further design updates to the filter panel for new sidebar navigation. (#454)
- Implement [`kedro-telemetry`](https://github.com/kedro-org/kedro-plugins/tree/main/kedro-telemetry) in production to enable Heap Analytics analysis for Kedro-Viz. (#481, #487)
- Show decorated function's source code on code panel. (#493)
- Enable the display of entire parameter object with react-json-viewer on the metadata panel. (#494)

## Bug fixes and other changes

- Remove the old dagre graphing logic and the 'oldgraph' flag. (#486)
- Delete 'modularpipeline' flag. (#495)
- Fix run command suggestion. (#497)

# Release 3.12.1

## Bug fixes and other changes

- Fix compatibility with `kedro==0.17.0`

# Release 3.12.0

## Major features and improvements

- Complete backend rewrite to be more modular and maintainable using FastAPI. (#432)
- Add layout engine documentation. (#436)
- Add split panel components and implement into the sidebar. (#448)
- Visualise Plotly charts if user defines them with `kedro.extra.datasets.plotly.PlotlyDataSet` in their Kedro project _(Note: This feature is only available in `kedro>=0.17.4`)._ (#455)

## Bug fixes and other changes

- Upgrade prettier to latest version (2.3.0) and reformat all JS in /src in line with prettier v2.3.0 (#461)
- Render the pipeline with warning of parameters missing from the catalog instead of showing an obfuscated error. (#466)
- Fix CLI `--pipeline` arg throws KedroContext attribute error. (#432)
- Fix glitch when the entire graph is collapsed during initial chart loading. (#467)

# Release 3.11.0

## Major features and improvements

- Allow the selection and filtering of nodes by modular pipeline on the flowchart via the sidebar under the categories section. This includes changes to both the server to include modualr pipeline data in the responses, as well as front end changes to enable the new modular pipeline data type. (#391, #394, #401, #402, #408, #410, #421)
- Add Architecture docs. (#382, #393)
- Add metadata to random data generator. (#397)
- Simplify layout algorithm, improve layout quality and performance. (#398)
- Improve layer solving approach when layers partially defined. (#407)
- Remove 'code' flag to enable the code panel feature by default. (#404)
- Remove 'lazy' flag to enable lazy loading of the sidebar by default. (#404)

## Bug fixes and other changes

- Remove 'id' reducer prop. (#396)
- Remove leftover visible layer reducer. (#399)
- Delete 'Description' field from metadata panel. (#403)
- Add Eslint curly lint rule. (#420)

# Release 3.10.1

## Bug fixes and other changes

- Fix %run_viz line magic for IPython notebook

# Release 3.10.0

## Major features and improvements

- Display a prompt before rendering very large graphs (#361, #376, #377, #381)

## Bug fixes and other changes

- Clean up SCSS tech debt (#380)
- Add Container component to simplify app/lib entrypoint (#379)
- Add stylelint 'rule-empty-line-before': 'always' (#378)

# Release 3.9.0

## Major features and improvements

- Add code panel (#346)
- Improve view panning behaviour when a node is selected (#356, #363, #370, #373, #374)
- Improve layout performance for large graphs (#343)
- Save tag state to localStorage (#353)

## Bug fixes and other changes

- Improve graph layout code quality, performance and docs (#347)
- Update docs to remind on compatibility of Kedro-Viz 3.8.0 with Kedro 0.17 (#367)
- Update dependencies (#360, #364, #369)
- Fix failing CircleCI build on Windows (#365, #366)
- Refactor node-list-row CSS, fixing hover and focus states (#355, #358, #362)
- Update iconography (#357, #359)
- Fix missing indicator Chrome zoom bug (#349)
- Fix sidebar border/box-shadow CSS rules (#351)
- Fix `server.py` to work with versions >0.17 and update contributing docs (#348)
- Fix errors when scrolling with empty pipeline (#342)
- Ignore coverage on some branches and fix e2e tests (#345)
- Fix icon-button tooltips on mobile (#344)
- Update SVG-Crowbar to fix errors (#339)
- Update contributing docs for new dev server (#341)

# Release 3.8.1

## Bug fixes and other changes

- Temporarily disable internal CSS in exported SVGs to fix CORS error when exporting images (#337)
- Fix tests for Kedro 0.17 (#338)

# Release 3.8.0

## Major features and improvements

Please note that release >=3.8.0 will not work with projects created with older versions of Kedro<=0.16.6. Please migrate your project to Kedro>=0.17.0 before you install the latest version of Kedro-Viz.

- Finish the new node metadata side panel. This feature is no longer hidden behind a flag, and the 'meta' flag has been removed. (#293, #309, #312, #320, #321, #326, #295, #329, #333)
- Enable the new graphing layout algorithm by default, and remove the 'newgraph' feature flag. If necessary, you can still revert back to the old layout algorithm by enabling the 'oldgraph' flag. (#334, #335)
- Add experimental flagged feature to allow lazy-loading of sidebar node-list rows on scroll. This improves performance by not forcing the app to render the entire node-list on larger graphs. This feature is disabled by default, but can be enabled using the 'lazy' feature flag. (#307)
- Use CSS custom properties for theme colours (#301, #319)

## Bug fixes and other changes

- Update Kedro-UI to v1.1.4. This enables us to improve webfont-loading detection, add a transition-out for closing the pipeline dropdown, add an active pipeline menu-option border-left colour, and improve accessibility when disabling the pipeline dropdown. (#325)
- Support launching a development server against a real pipeline. This is still a work-in-progress, and we will announce when it can be used. (#318, #327)
- Unify backend and frontend test data, to help prevent bugs appearing in future due to mismatched API schemas between frontend & backend (#298)
- Fix tag list icon hover state styling (#316)
- Update various dependency versions via Dependabot (#315, #330, #331)
- Fix linters (#323)
- Add default fallback response for non-main API calls (#328)
- Remove get_project_context(), now that we no longer support old versions of Kedro (<0.15) (#324)
- Add a 'private' flag prop, to hide flags for in-development features from the flags console announcement (#322)
- Investigate the root cause of nodes being undefined in Safari (#310)
- Fix bug that caused missed click on the flowchart (#317)
- Change demo.mock to a .json file and update tests (#314)
- Disable Python 3.6/3.7 jobs in daily CI workflow (#313)
- Batch tag actions to improve performance when toggling multiple tags (#308)

# Release 3.7.0

## Major features and improvements

- Finish and release the new pipeline selector, which allows you to switch between different modular pipelines (#286, #294, #296, #297, #302, #303)
- Add phase 1 of the new node metadata panel front-end - behind a feature flag, for now (#276, #303)
- Improve SVG rendering performance (#290)

## Bug fixes and other changes

- Fix JS bug in Safari (#306)
- Fix failing CI (#304, #305)
- Don't run eslint against .json files on pre-commit (#292)
- Use the same JSON mock data files for JS+Python end unit/e2e tests (#279)

# Release 3.6.0

## Major features and improvements

- Redesign main sidebar (#236, #283)
- Drop Kedro 0.14.\* support (#277)

## Bug fixes and other changes

- Continue work-in-progress on the multiple pipeline selection dropdown, which is still hidden behind a flag and disabled by default but is nearly complete. (#270, #273, #285, #289)
- Continue work on new metadata panel endpoints (#275)
- Fix chart rendering edge cases and hover styles (#288)
- Update Python unit tests using the same json file as front-end (#281)
- Improve lib-test docs (#278)
- Hide random seed message unless using random data (#280)
- Delete deprecated isParam and schema_id fields (#274)
- Fix bug caused by typo in saveStateToLocalStorage (#271)
- Fix interrupted chart transitions (#269)
- Refactor and optimise flowchart performance (#268)

# Release 3.5.1

## Bug fixes and other changes

- Fix pipeline selector so that it shows the correct default pipeline (#266)

# Release 3.5.0

## Major features and improvements

- **BREAKING CHANGE:** Rename default endpoint from `/api/nodes.json` to `/api/main`. This should only affect local JS development. (#239, #259)
- Add an interactive minimap to the toolbar (#203, #238, #247)
- Add web worker to make the expensive graph layout calculation into an asynchronous action, to prevent it from blocking other tasks on the main thread. (#217)
- Focus search bar with Cmd+F/Ctrl+F keyboard shortcuts (#261)
- Allow an argument to be passed to loadJsonData, for external use if needed (#215)
- Add support for multiple pipelines. This is a work-in-progress, and is currently disabled by default and hidden behind a flag. (#192, #215, #216, #221, #254)
- Begin adding individual node API endpoints, as a prelinary step towards full node metadata sidebars (#252)
- Save disabled state of individual nodes in localStorage (#220)
- Add automated testing for npm package import (#222)
- Rename master branch to main ✊🏿 and deprecate develop (#248)

## Bug fixes and other changes

- Fix prepublishOnly task by changing from parallel jobs to sequential (#264)
- Refactor layer visibility state (#253)
- Reduce toolbar-button height on smaller screens (#251)
- Delete duplicate icon-button component (#250)
- Fix mispelling in demo dataset (#249)
- Improve performance of `getLinkedNodes` (#235)
- Expose node and dataset metadata in "api/nodes/" endpoint (#231)
- Move react-redux from peerDependencies to regular dependencies, and move react-scripts from dependencies to devDependencies (#223)
- Refactor initial state setup (#220)
- Enable Windows CI (#218, #241)
- Increase width of layer rects (#209)
- Update various dependency versions via Snyk/Dependabot (#262, #258, #257, #219, #246, #245, #244, #243, #242, #240, #237, #234, #233, #232, #230, #228, #227, #226, #225, #224, #214, #213, #212, #211, #210, #208, #207, #206, #205, #204)

# Release 3.4.0

## Major features and improvements

- Add new graphing algorithm (#185)
- Add feature flags (#185)

## Bug fixes and other changes

- Protect URL constructor/searchParams where browser support is limited. (#201)
- Consolidate mock datasets and delete unnecessary ones (#200)
- Update SSH key fingerprint in CircleCI config (#199)
- Add layers to demo data (#198)
- Improve random generator variations (#187)

# Release 3.3.1:

## Bug fixes and other changes

- Apply the Black formatter to back-end Python code (#193)
- Bump websocket-extensions from 0.1.3 to 0.1.4 (#190)
- Autoformat Python code using Black (#188)
- Stop layout calculation from running twice on page-load, and optimise getNodeTextWidth selector performance (#186)
- Fix `%run_viz` line magic to display kedro viz inside Jupyter notebook, previously broken for kedro 0.16.0/0.16.1. Note that the fix needs `kedro>=0.16.2` to take effect. (#184)
- Fix three minor tooltip triangle styling bugs (#182)
- Update readme/contributing docs (#181, #196)
- Update the semver requirement version (#180)
- Seed randomly-generated data with UUIDs, to allow random layouts to be replicated for testing purposes (#178, #197)
- Update pipeline visualisation screenshot in Readme (#177)

# Release 3.3.0:

## Major features and improvements

- **BREAKING CHANGE:** Drop support for Python 3.5 (#138)
- Add support for Python 3.8 (#173)
- Add data engineering layers (#129, #145, #146, #148, #157, #161)
- Redesign sidebar node-list and node selected states (#144, #152, #153, #155, #162, #164, #171)
- Update overall colour scheme, and improve print/export styles (#169)
- Move icon stack column to right edge of the main sidebar (#167)
- Wrap tooltip names & invert tooltip in top half of screen (#158)
- Limit zoom scale/translate extent (#137, #174)

## Bug fixes and other changes

- Fix deprecation warnings when running kedro viz from Kedro 0.16 (#170)
- Remove the need to transition layer height on zoom (#166)
- Refactor config.js & move random-data import (#163)
- Fix bug where exported PNG was cut off (#151)
- Make dataPath relative again (#149)
- Remove dateutil hardpinning in requirements.txt (#143)
- Print the stack trace when encountering a generic exception (#142)
- Web browser will only be opened if the host corresponds to localhost (#136)
- Upgrade pylint to 2.4 (#135)
- Add bandit for security scanning as a pre-commit hook (#134)
- Add logger configuration when loading pipeline from JSON (#133)
- Update svg-crowbar to reduce exported SVG filesize (#127)
- Guard global window references to fix SSR (#126)
- Move visibleNav/navWidth calculations into Redux store (#124)
- Remove truffleHog pinned dependency (#122)

## Thanks for supporting contributions

[Ana Potje](https://github.com/ANA-POTJE)

# Release 3.2.0:

## Major features and improvements

- Dynamically allocate port number for the viz subprocess created by `%run_viz` if 4141 is taken (#109)
- Redesign sidebar list to group nodes by type (#96)
- Add `--pipeline` option to visualize modular pipeline (#93)
- Add `--env` option to pass configuration environment (#93)
- Fix backward-compatibility with Kedro 0.14.\* (#93)
- Promote Kedro-Viz commands from project specific to global commands (#91)
- Allow users to run `kedro viz --load-file` outside of a Kedro project (#91)

## Bug fixes and other changes

- Fix PNG exports (#117)
- Refactor JS actions (#115)
- Update & move CODEOWNERS (#116)
- Update year in license header (#114)
- Refactor JS reducers and state shape (#113)
- Fix Trufflehog secret scan by pinning gitdb2 (#112)
- Add "upcoming release" header back in RELEASE.md (#110)
- Fix Jest+CircleCI test memory errors (#108)
- Improve JavaScript test coverage (#107)
- Refactor JS store (#106)
- Update README to list all available CLI options (#105)
- Use mocker instead of mock in Python unit tests (#104)
- Lint and format Sass with Stylelint (#103)
- Add e2e-tests to check backward-compatibility for Kedro 0.15.0 and latest (#99)
- Add secret scan CircleCI step (#98)
- Update CLI screenshot in README (#95)
- Increase Python test coverage to 100% (#94)
- Update CI config for daily run (#90)
- Snyk fix for vulnerabilities (#87, #92, #101)
- Update the PR template (#46, #111)

# Release 3.1.0:

## Major features and improvements

- **BREAKING CHANGE:** Kedro<0.15.0 no longer works with this version of Kedro-Viz (#72)
- Allow users to export graph as a transparent SVG/PNG image (#82)
- Add theme prop and icon button visibility prop (#80)
- Rename `get_data_from_kedro` to `format_pipeline_data` (#72)
- Add pipeline and catalog arguments to `format_pipeline_data` (#72)

## Bug fixes and other changes

- Remove Appveyor config file + readme badge (#86)
- Add explicit dependency on `psutil` (#85)
- Improve json file-loading error message (#81)
- Update kedro-ui/react-scripts/dagre/snyk dependencies (#83, #84, #88)
- Remove leftover traces of the created_ts and message data properties (#80)
- Change relative links to absolute, to fix docs on npmjs.org (#79)

# Release 3.0.1:

## Bug fixes and other changes

- Add python-dateutil==2.8.0 to resolve CI errors (#78)
- Add data-id attributes on nodes and edges (#76)
- Fix issues with SVG imports when embedded (#75)
- Allow chart to resize with parent container when embedded (#74)

# Release 3.0.0:

## Major features and improvements

- **BREAKING CHANGE:** Deprecate and remove Snapshots/History feature (#42)
- **BREAKING CHANGE:** Make 'parameters' a distinct node type from 'data' (#53)
- Add new data/task/parameters icons (#62, #53)
- Add icons to node labels (#65)
- Enable Kedro-Viz to be run in Jupyter Notebook (#59)
- Change task full names to be the underlying function name, and use them in tooltips (#53, #61)
- Replace node IDs with shorter hashes (#53)
- Redesign the theme colour schemes to make them simpler and more consistent, and refactor active/highlight/hover/click state CSS for nodes & edges (#52)
- Sort nodes by their x/y position to improve tabbing order (#51)
- Move the theme and label toggle switches into icon buttons (#47)
- Add new demo data (#44)
- Allow Python users to load/save pipeline data to/from a JSON file via the CLI (#43)

## Bug fixes and other changes

- Change git address protocol in package-lock (#71)
- Update Kedro-UI to v1.1.1 (#70)
- Fix sidebar show/hide transitions in Safari (#68)
- Improve tabbing order (#67)
- Fix webfont text-width chart layout bug (#65)
- Desaturate the background colour a touch (#64)
- Move drawChart method to its own JS file (#63)
- Update Snyk to 1.234.2 and patch issue (#60)
- Set the 'show sidebar' button to hidden when open (#57)
- Snyk fix for 1 vulnerability (#56)
- Various CSS tweaks and bugfixes (#54)
- Remove getEdgeDisabledView selector (#49)
- Update Kedro-UI to v1.1.0 (#48)
- Fix badge URL typos in Readme (#45)

## Migration guide from Kedro-Viz 2.\*.\* to Kedro-Viz 3.0.0

If you are just using Kedro-Viz with Kedro as a Python package, you won't need to do anything. The breaking changes in this release only affect the few users who are working on the application locally, or importing it from [npm](https://www.npmjs.com/package/@quantumblack/kedro-viz) and consuming it as a React component.

- The format for data passed to Kedro-Viz has changed. You can see examples of the new data format in the [`src/utils/data`](./src/utils/data) directory. The main change is that the format no longer supports multiple snapshots in a single dataset. Instead of [this](https://github.com/kedro-org/kedro-viz/blob/243fd1bb513023086e77bca9f8469e00d1182437/src/utils/data.mock.js):
  ```
  {
    snapshots: [
      {
        schema_id: '310750827599783',
        nodes: [...],
        edges: [...],
        tags: [...],
      },
      ...
    ]
  }
  ```
  You can now use something like [this](https://github.com/kedro-org/kedro-viz/blob/c75c499507617a01fb327c366b9d639229f1d921/src/utils/data/demo.mock.js):
  ```
  {
    nodes: [...],
    edges: [...],
    tags: [...],
  }
  ```
- The `showHistory`, `allowHistoryDeletion`, and `onDeleteSnapshot` props on the main App component have been deprecated. These no longer do anything, and can be removed.
- A new `parameters` value for the node `type` property has been created. This replaces the previous `is_parameters` Boolean property. To migrate previous data, find any nodes where `is_parameters: true`, and change the `type` value from `data` to `parameters`. e.g. from this:
  ```
  {
    tags: ['Nulla', 'pulvinar', 'enim', 'consectetur', 'volutpat'],
    id: 'task/consectetur',
    is_parameters: false,
    type: 'task',
    full_name: 'consectetur',
    name: 'consectetur'
  }
  ```
  to this:
  ```
  {
    tags: ['Nulla', 'pulvinar', 'enim', 'consectetur', 'volutpat'],
    id: 'task/consectetur',
    type: 'parameters',
    full_name: 'consectetur',
    name: 'consectetur'
  }
  ```

# Release 2.1.1:

## Bug fixes and other changes

- Don't ignore gh-pages branch in CircleCI (#33)
- Document the React props and data format (#34)
- Fix closing of the navbar on smaller screens (#35)
- Use What Input? to set obvious keyboard focus state (#36)
- Add Konami code easter egg (#37)
- Extend snyk patch expiry duration to 1 year (#39)
- Fix react dependency issues (#40)

# Release 2.1.0:

## Major features and improvements

- Toggle linked-node active state on click (#20)

## Bug fixes and other changes

- Pin pip version to be less than 19.2 (#24)
- Unpin pip version (#25)
- Fix infosec vulnerability in LoDash (#16)
- Remove license checkers (#28)
- Make Viz backwards-compatible with Kedro 0.14.0 (#30)
- Automatically deploy demo builds to Github Pages (#26)

# Release 2.0.0:

## Major features and improvements

- **BREAKING CHANGE:** Refactor the JSON data input API. The new format is more verbose, but is very extensible, and will allow us to add more metadata about each node, edge and tag in future (#2, #8, #21, #23)
- Calculate transitive links when a chart is rendered, rather than when the initial data is formatted (#8)

## Bug fixes and other changes

- Run extra checks (e.g. tests, linter, build & lib) before publishing to npm (#12)
- Document the --host command line flag in the readme (#14)
- Add a CODEOWNERS file (#15)
- Update Flask caching so that only static assets are cached forever (#17)
- Fix buggy edge change animation for cases where the SVG path length changes, using d3-interpolate-path (#22)
- Fix broken Python version badge in Readme (#18)
- Add CI status badges in Readme (#19)
- Add Appveyor configuration (#19)

## Migration guide from Kedro-Viz 1.\*.\* to Kedro-Viz 2.0.0

- The data input format has been significantly changed. This will only affect users of the JavaScript package - regular Kedro users will not be affected. To see examples of the old API format compares to the new one, see the changes to `data.mock.js` in [this commit](https://github.com/kedro-org/kedro-viz/pull/8/files#diff-837826676eaada9374ec654c892af095).

## Thanks for supporting contributions

[Yusuke Minami](https://github.com/Minyus)

# Release 1.0.2:

## Bug fixes and other changes

- Fix a minor bug in how zoom centering was handled when the sidebar is open (#10)
- Make the Makefile easier to read (#9)
- Fix some minor issues with Readme images and badges (#11)

# Release 1.0.1:

## Major features and improvements

- Add a Make script to automate version updates and tagging across both JS and Python files (#7)
- Add tool to automatically check whether legal headers are present on Python scripts (#5)

## Bug fixes and other changes

- Fix broken CSS in the Tags drop-down menu (#6)
- Remove smart quotes and replace them with regular quotes, to avoid "Non-ASCII character" errors when building the Sphinx docs. (#4)

# Release 1.0.0:

The initial release of Kedro-Viz.

## Thanks to our main contributors

[Richard Westenra](https://github.com/richardwestenra), [Nasef Khan](https://github.com/nakhan98), [Ivan Danov](https://github.com/idanov), [Gordon Wrigley](https://github.com/tolomea), [Huong Nguyen](https://github.com/Huongg), [Ottis Kelleghan](https://github.com/ottis), [Yetunde Dada](https://github.com/yetudada), [Kiyohito Kunii](https://github.com/921kiyo), [Dmitrii Deriabin](https://github.com/DmitryDeryabin), [Peteris Erins](https://github.com/Pet3ris), [Jo Stichbury](https://github.com/stichbury)

We are also grateful to everyone who advised and supported us, filed issues or helped resolve them, asked and answered questions and were part of inspiring discussions.<|MERGE_RESOLUTION|>--- conflicted
+++ resolved
@@ -9,17 +9,12 @@
 
 ## Major features and improvements
 
-<<<<<<< HEAD
 -  Visualize pipeline objects in notebook. (#2241)
 
 ## Bug fixes and other changes
 
-=======
-## Bug fixes and other changes
-
 - Fix `%run_viz` using old process in jupyter notebook. (#2267)
 
->>>>>>> 0690aaf1
 ## Community contributions
 
 # Release 10.2.0
