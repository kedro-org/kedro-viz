--- conflicted
+++ resolved
@@ -12,11 +12,8 @@
 
 - Fix SQLAlchemy QueuePool Overflow Error. (#1301)
 - Bug fix for where some elements on the flowchart weren't clickable. (#1322)
-<<<<<<< HEAD
 - Bug fix for pretty name option in settings panel being updated even when clicking on cancel button. (#1341)
-=======
 - Fixed link to Kedro experiment tracking docs. (#1325)
->>>>>>> e05533ec
 
 # Release 6.0.1
 
