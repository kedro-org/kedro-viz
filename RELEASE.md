--- conflicted
+++ resolved
@@ -10,15 +10,11 @@
 
 ## Bug fixes and other changes
 
-<<<<<<< HEAD
-- Bug fix to display the original function names when pretty name is turned off. (#686)
-=======
 
 - Bug fix to display the original function names when pretty name is turned off. (#686)
 - Fix the order of the runs list in experiment tracking. (#691)
 - Bug fix for plotly JSONDataSet icon (#684)
 
->>>>>>> 7e938954
 
 # Release 4.2.0
 
