<!--
Use the sections below to add notes for the next release.
Please follow the established format:
- Keep each note concise - ideally commit title length
- Use present tense (e.g. 'Add new feature')
- Include the ID number for the related PR (or PRs) in parentheses
-->
# Release 9.2.0

## Major features and improvements

- Enable/disable preview for all the datasets when publishing Kedro-Viz from CLI. (#1894)
- Enable/disable preview for all the datasets when publishing Kedro-Viz from UI. (#1895)
- Display published URLs. (#1907)
- Conditionally move session store and stats file to .viz directory. (#1915)

## Bug fixes and other changes
<<<<<<< HEAD
- Relax `packaging` pin in requirements. (#1947)
=======
- Add favicon to kedro-viz documentation. (#1959)
>>>>>>> 1d14055f

# Release 9.1.0

## Major features and improvements
- Introduce the toggle to expand and collapse all pipelines button in the utility bar. (#1858)
- Allow Kedro-Viz commands to run from any sub directory within Kedro project. (#1871)

## Bug fixes and other changes
- Fix broken URL when active pipeline name changes on initial load. (#1914)
- Fix bug related to tag filtering and sharing with stateful URL. (#1878)
- Update settings panel design (#1875)
- Migrate from CircleCi to GitHub Actions. (#1876)
- Include expandAllPipelines in initial state. (#1896)
- Refactor backend integration with Kedro by replacing bootstrap_project with configure_project. (#1796)
- Enhance kedro-viz doc integration. (#1874)
- Enhance Kedro-Viz documentation by using Kedro-sphinx-theme. (#1898)
- Remove default props from functional components. (#1906)
- Fix for schema change in strawberry-graphql JSON scalar. (#1903)
- Fix messaging level when package compatibility is not satisfied. (#1904)
- Upgrade GitPod to include Node 18 and Python 3.11. (#1862)
- Add utility functions related to Transcoding to Kedro viz. (#1928)
- Include JSON dataset in the demo-project. (#1930)
- Update intersphinx_mapping of kedro-datasets. (#1911)
- Add GitPod to the local hosts list. (#1923)

# Release 9.0.0

## Major features and improvements

- Extending stateful URLs with node filters and expand/collapse modular pipelines. (#1799)
- Introduce `--include-hooks` option and remove `--ignore-plugins` from cli commands. (#1818)
- Add Dataset Factory Patterns to Experiment Tracking. (#1824)
- Add support for `JSONDataset` preview. (#1800)
- Upgrade to Node 18. (#1848)

## Bug fixes and other changes

- Increase Kedro-Viz timeout. (#1803)
- Remove demo data source and update feature hints. (#1804)
- Add markdown support for backticks in the pop-up reminder. (#1826)
- Fix posix path conversion on Windows in DatasetStatsHook. (#1843)
- Add `pydantic` pin to requirements. (#1861)
- Fix TRANSCODING_SEPARATOR import error. (#1866)
- Fix CircleCI build failure due to secret scan and missing toposort dependency. (#1819)
- Support Deferred Type Annotations in Dataset Previews. (#1798)  

## Community contributions

Many thanks to the following Kedroids for contributing PR to this release:
* [Pascal Brokmeier](https://github.com/pascalwhoop)

# Release 8.0.1 

## Bug fixes and other changes

- Fix a bug on metadata panel when preview data is unavailable. (#1794)
- Update Compatibility/Support Matrix in README. (#1774)
- Update CLI command to support both `kedro viz run` and `kedro viz`. (#1790)

# Release 8.0.0

## Major features and improvements

- Extend support for 'Publishing and sharing Kedro-Viz' on Azure and GCP. (#1708, #1711)
- Migrate Kedro-Viz to use `pydantic>=2`. (#1743)
- Drop support for `python=3.8`. (#1747)
- Introduce new changes to the `preview` functionality on Kedro-viz (#1757)
- Refactor Kedro-Viz and Kedro-datasets dependencies. (#1698)

## Bug fixes and other changes

- Enable search-as-you-type on Kedro-Viz docs. (#1727)
- Change the `%run_viz` line magic to open Kedro-viz in a new browser tab. (#1722)
- Enable `%run_viz` line magic to use the arguments that Kedro-Viz supports on the command line. (#1733)
- Make `kedro viz build` compatible with Kedro 18. (#1716)
- Add `kedro-datasets` compatibility warning for Experiment Tracking. (#1767)
- Fix bug on `preview` length in metadata modal. (#1767)

# Release 7.1.0

## Major features and improvements
- Add build command `kedro viz build` to the CLI to allow users to create a build directory of local Kedro Viz instance with Kedro project data. (#1697)

## Bug fixes and other changes

- Set Kedro Viz start method to spawn process while launching it from Jupyter Notebook. (#1696)
- Fix bug on Plotly graph rendering. (#1701)

# Release 7.0.0

## Major features and improvements

- Upgrade to `React 18`. (#1652)
- Change CLI command to run Kedro-viz to`kedro viz run`. (#1671)
- Add deploy command to the CLI using `kedro viz deploy` for sharing Kedro-viz on AWS. (#1661)
- Add support for `kedro==0.19`and `kedro-datasets==2.0`. (#1677)
- Drop support for `python=3.7`. (#1660)
- Drop support for `kedro==0.17.x`. (#1669)

## Bug fixes and other changes
- Fix modular pipelines breaking when collapsed on the flowchart. (#1651)
- Display hosted URL in CLI while launching Kedro viz. (#1644)
- Fix Kedro-viz display on Jupyter notebooks. (#1658)
- Fix zoom issues on the flowchart. (#1672)
- Fix bug on `kedro-viz run --load-file`. (#1677)
- Fix bug on adding timestamps to shareable-viz. (#1679)

# Release 6.7.0 

## Bug fixes and other changes

- Refactor flowchart dataclasses to pydantic base models. (#1565)
- Fix dataset factory patterns in Experiment Tracking. (#1588)
- Update demo-project to use `OmegaConfigLoader`. (#1590)
- Improve feedback for copy to clipboard feature. (#1614)
- Ensure Kedro-Viz works when hosted on a URL subpath. (#1621)
- Bump `fastapi` upper bounds. (#1634)
- Fix shareable URL modal to appear across the app. (#1639)
- Add Kedro-Viz CLI command deprecation warning. (#1641)

# Release 6.6.1

## Major features and improvements

- Skip all plugins while running Kedro-Viz using the `--ignore-plugins` option. (#1544)

## Bug fixes and other changes

- Fix improper display of 'run-command' inside the metadata panel. (#1569)
- Replace semver with packaging. (#1578)
- Fix a bug in Kedro-Viz experiment tracking to ensure compatibility with `kedro-datasets>=1.7.1`. (#1600)

# Release 6.6.0

## Major features and improvements

- Make Kedro-Viz shareable via a hosted URL. (#1487)

## Bug fixes and other changes

- Updated dependencies to ensure compatibility with Vite and Next.js environments; combine CSS into a single file when used as a React component. (#1510)
- Fix for Kedro Viz Connection Error. (#1507)
- Fix display of modular pipeline nodes that are associated with tags. (#1542)
- Remove GraphQL subscription. (#1554)

# Release 6.5.0

## Major features and improvements

- Add support for Python 3.11 (#1502)

## Bug fixes and other changes

- Fix to search for a '<lambda' Python function in the sidebar. (#1497)
- Add favicon to Kedro-Viz. (#1509)
- Remove python upper-bound requirements and add KedroVizPythonVersion warning. (#1506)

# Release 6.4.0

## Major features and improvements

- Add feature hint cards to illuminate features of the app. (#1454)
- Add support for displaying dataset statistics in the metadata panel. (#1472)

## Bug fixes and other changes

- Fix dataset and global toolbar error with standalone React component (#1351)
- Fix incorrect rendering of datasets in modular pipelines. (#1439)
- Fix broken SVG/PNG exports in light theme. (#1463)
- Fix `ImportError` as kedro-datasets is now lazily loaded (#1481).
- Fix Sidebar search result based on Pretty name setting (#1485)
- Fix issue of encountering a blank page in Safari when interacting with modular pipelines. (#1488)

# Release 6.3.4

## Bug fixes and other changes

- Ensure URL parameters and parameter nodes are in sync and enable caching in the filter panel for task, data, and parameter nodes set by the user. (#1449)
- Relax `semver` requirement bound. (#1452)
- Improve the code block spacing and width. (#1455)

# Release 6.3.3

## Bug fixes and other changes

- Bump `strawberry-graphql` to at least version 0.192 to support the new
  `strawberry.union` syntax. (#1441)
- Resolve the incompatibility between Kedro-Viz and Kedro versions prior to 0.18.11. (#1445)

# Release 6.3.2

## Bug fixes and other changes

- Add validation for layers in transcoding datasets.(#1406)
- Fix bug where flowchart wasn't updating on back/forward clicks after selecting a registered pipeline. (#1422)
- Fix bug in layout for large pipeline warning message. (#1428)

# Release 6.3.1

## Bug fixes and other changes

- Fix broken URL link between experiment tracking and flowchart when the pipeline is not the default one. (#1388)
- Update UI font to match updated Kedro branding. (#1414)

# Release 6.3.0

## Major features and improvements

- Update UI with new Kedro rebrand look and feel. (#1359)
- Add support for new layer configuration in kedro-datasets version >=1.3.0. (#1373)
- Add support for new `preview_args` configuration in kedro-datasets version >=1.3.0. (#1374)

## Bug fixes and other changes

- Fix bug where git caused a Kedro-Viz panic. (#1380)
- Show original node input and output names in metadata panel. (#1381)

# Release 6.2.0

## Major features and improvements

- Enable collaborative experiment tracking on Kedro-viz. (#1286)

# Release 6.1.1

## Bug fixes and other changes

- Update API response headers for added application security. (#1355)

# Release 6.1.0

## Major features and improvements

- Allow showing and hiding of metrics visualisations in experiment tracking. (#1313)

## Bug fixes and other changes

- Fix SQLAlchemy QueuePool Overflow Error. (#1301)
- Bug fix for where some elements on the flowchart weren't clickable. (#1322)
- Fixed link to Kedro experiment tracking docs. (#1325)
- Bug fix for pretty name option in settings panel being updated even when clicking on cancel button. (#1341)

## Community contributions

Many thanks to the following Kedroids for contributing PRs to this release:

- [MattRossetti](https://github.com/MattRossetti)

# Release 6.0.1

## Bug fixes and other changes

- Fix SQLalchemy dependency conflict with Kedro. (#1300)

# Release 6.0.0

## Major features and improvements

- Link plot and JSON dataset names from experiment tracking to the flowchart. (#1165)
- Remove metrics plots from metadata panel and add link to the plots on experiment tracking. (#1268)
- Bump minimum version of React from 16.8.6 to 17.0.2. (#1282)
- Show preview of data in metadata panel. (#1288)

## Bug fixes and other changes

- Remove pandas and plotly dependencies from Kedro-viz. (#1268)

# Release 5.3.0

## Major features and improvements

- Enable the display of json objects with `react-json-viewer` in experiment tracking. (#1236)
- Always show pretty and original node names in the metadata panel. (#1254)
- Display delta value for metrics when comparing runs in experiment tracking. (#1257)

## Bug fixes and other changes

- Fix run command for task nodes on metadata panel. (#1245)
- Fix URL query params with expand all modular pipelines toggle. (#1256)

# Release 5.2.1

## Bug fixes and other changes

- Visual fixes for metrics plots in experiment tracking. (#1229)
- Fix bug that prevented Kedro-Viz from loading when a project contained undefined parameters. (#1231)
- Modify the implementation of `get_dataset_type` in the `models` package to improve safety. (#1232)

# Release 5.2.0

## Major features and improvements

- Allow users to hide modular pipelines on the flowchart. (#1046)
- Create URL parameters for each element/section in the flowchart. (#1138)
- Improve Kedro CLI loading time. (#1196)
- Make Kedro-Viz compatible with kedro-datasets. (#1214)
- Add time series and parallel coordinates metrics plots to experiment tracking. (#1102)

## Bug fixes and other changes

- Fix pretty naming for transcoded datasets. (#1062)
- Keep graph visible when switching pipelines. (#1063)
- Add a transition to run details in experiment tracking. (#1065)
- Remove Tags field from dataset and parameter nodes when viewed in metadata panel. (#1100)
- Fix keyboard support for exporting experiment runs. (#1103)
- Fix `MemoryDataSet` not displaying on metadata panel. (#1113)
- Enhance display of the flowchart when hovering over the FocusMode icon. (#1107)
- Make dotted datasets clickable and hoverable when in focus mode. (#1114)
- Fix a bug where tall Matplotlib images weren't displaying correctly. (#1145)
- Non-JSON serialisable YAML parameter values (`.nan` and `.inf`) are now rendered as `null`. (#1087)

# Release 5.1.1

## Bug fixes and other changes

- Fix the Python packaging build step. (#1053)

# Release 5.1.0

## Major features and improvements

- The `%run_viz` line magic can now be used in Databricks notebooks. (#1012)

## Bug fixes and other changes

- Upgrade to `dart-scss` and update the recommended Node version to v16. (#1026)
- Fix the export functionality of experiment tracking data. (#1033)
- Add lazy loading to experiment tracking. (#1041)

# Release 5.0.1

## Bug fixes and other changes

- Don't reset the zoom each time a node is selected. (#988)
- Improve the way runs animate in and out in experiment tracking. (#993)
- Fix for plots not showing on metadata panel. (#1014)
- Enhance the display of information in the metadata panel. (#1015)

# Release 5.0.0

## Major features and improvements

- Allow the visualisation of Matplotlib and Plotly plots in experiment tracking. (#984)
- Remove support for Kedro v16. (#998)

# Release 4.7.2

## Bug fixes and other changes

- General design-debt fixes. (#930, #955, #956, #959, #960, #961, #970, #977, #991)
- Improve grouping of experiment tracking dataset types. (#978)

# Release 4.7.1

## Bug fixes and other changes

- General design-debt fixes. (#933, #934, #936, #939, #940)
- Ensure `Created by` is set in experiment tracking metadata. (#937)
- Fix for running Kedro-Viz with a proxy server or different base paths. (#941)

# Release 4.7.0

## Major features and improvements

- Allow the display of Matplotlib images in the metadata panel and modal. (#887)

## Bug fixes and other changes

- Added warning message when filtered pipeline is empty. (#864)
- Improve telemetry to track flowchart events. (#865)
- Disable Uvicorn's logger so that log messages are no longer duplicated. (#870)
- Fix namespace collision when two different registered pipelines have a modular pipeline with the same name. (#871)
- Enhance _Apply and close_ behavior of modals. (#875)
- Enable clicks on the flowchart to expand modular pipelines. (#879)
- Add --params option to `kedro viz` CLI command. (#883)
- Improve bundle size of the JavaScript package. (#906)
- General design-debt fixes. (#896, #898, #899, #904, #908, #915, #944)

# Release 4.6.0

## Major features and improvements

- Added support for all Plotly chart types. (#853)

## Bug fixes and other changes

- Fix lambda and partial Python functions not rendering correctly on flowchart. (#851)
- Add tooltip label text to page-navigation links. (#846)
- Change `Type` naming on metadata Side Panel. (#852)
- Improve Heap event tracking. (#556)

# Release 4.5.0

## Major features and improvements

- Added support for Python 3.9 and 3.10. (#815)

## Bug fixes and other changes

- Change route name from `runsList` to `experiment-tracking`. (#820)
- Update feature flag description to remind the user of the need for page refresh to apply settings. (#823)
- Fix experiment tracking not showing run details bug on Windows. (#809)
- Fix rendering of React component instance with custom routes. (#838)
- Improve performance when many datasets are missing (requires `kedro>=0.18.1`). (#832)
- Fix flowchart not showing on initial load for static data inputs. (#843)

# Release 4.4.0

## Major features and improvements

- Set up a pop-up reminder to nudge users to upgrade Kedro-Viz when a new version is released. (#746)
- Set up the 'export run' button to allow exporting of selected run data into a csv file for download. (#757)
- Set up new display props to standalone React component. (#786)
- Set up 'expandAllPipelines' flag to allow the expanded display of all modular pipelines on initial load. (#786)

## Bug fixes and other changes

- Migrate Kedro-UI buttons to Kedro-Viz as Kedro-UI is now deprecated. (#716)
- Migrate Kedro-UI dropdown and menu-options to Kedro-Viz as Kedro-UI is now deprecated. (#721)
- Add a Husky pre-push hook. (#723)
- Create a `version` GraphQL query to get versions of Kedro-Viz. (#727)
- Fix Kedro-Viz to work with projects that have no `__default__` registered pipeline. This also fixes the `--pipeline` CLI option. (#729)
- Fix lazy pipelines loading causes `get_current_session` to throw an error. (#726, #727)
- Fix experiment tracking not showing all metrics. (#798)
- Fix experiment tracking not display the correct empty table cells. (#798)

# Release 4.3.1

## Bug fixes and other changes

- Fix websocket connection for deploying Kedro-Viz over HTTPS. (#719)
- Update demo deployment setup on CI. (#718)

# Release 4.3.0

## Major features and improvements

- Create the toggle-bookmark journey that allows bookmarking runs and displaying them as a separate list. (#689)
- Setup subscription for auto update of experiment runs list on new Kedro runs. (#703)
- Allow users to search through the runs list by title, notes, and Git SHA. (#709)
- Setup new demo deployment on CI. (#712)

## Bug fixes and other changes

- Bug fix to display the original function names when pretty name is turned off. (#686)
- Fix the order of the runs list in experiment tracking. (#691)
- Bug fix for Plotly JSONDataSet icon. (#684)
- Bug fix for when some flowchart nodes were being cut off by the sidebar. (#701)
- Bug fix empty metadata panel when clicking on modular pipeline nodes during search. (#704)
- Bug fix for datasets when params is used as a prefix. (#707)
- Bug fix for when the exported pipeline image was sometimes cutting off elements. (#705)

# Release 4.2.0

## Major features and improvements

- Build out 'Show Changes' user journey for experiment tracking. (#667)
- Return gitBranch data. (#657)
- Drop python 3.6 support. (#659)

## Bug fixes and other changes

- Bug fix for Plotly modal when escape button is pressed. (#654)
- Display Plotly JSONDataSet plot in metadata side-panel. (#660)
- Refactor Primary Toolbar setup. (#664)
- Upgrade @apollo/client from 3.4.16 to 3.5.3. (#661, #668)

# Release 4.1.1

## Bug fixes and other changes

- Fix display of boolean values on tracking dataset (#652)
- Fix node IDs in test data after Kedro updates its \_str_logic for node (#653)

# Release 4.1.0

## Major features and improvements

- Experiment Tracking Front End set of features, as well as GraphQL setup and API integration (#576, #582, #587, #604, #605, #619, #620, #623, #624, #625, #630, #636, #643, #647, #648, #649)

## Bug fixes and other changes

- Bug fix for display of JSON tracking data on metadata panel. (#618)
- Fix dependencies for e2e tests. (#637)
- Add extra -a click command for autoreload. (#626)
- Remove notice from PR template. (#632)
- Replace the QB favicon with the Kedro one. (#633)
- Update "Kedro Viz" to "Kedro-Viz". (#634)
- Update loader animation to match kedro branding (#639)
- Upgrade reselect from 4.0.0 to 4.1.0. (#627)
- Upgrade react-redux from 7.2.4 to 7.2.6. (#628)
- Upgrade react-redux from 7.2.4 to 7.2.6. (#628)
- Upgrade redux-thunk from 2.3.0 to 2.4.0. (#629)
- Upgrade redux from 4.1.0 to 4.1.2 (#641)
- Upgrade reselect from 4.1.0 to 4.1.1 (#642)
- Update prettier command and config. (#631)

# Release 4.0.1

## Bug fixes and other changes

- Display JSON tracking (`tracking.JSONDataSet`) on the metadata panel. (#608)
- Fix layers visualisation for transcoded datasets. (#614, #615)

# Release 4.0.0

## Major features and improvements

- Allow expand and collapse modular pipelines on the graph. (#600)

## Bug fixes and other changes

- Disable layers visualisation instead of throwing an error when there is a cycle in layers. (#383)
- Disable layers when their dependency cannot be established in a disjoint graph. (#584)
- Change syntax for session creation to fix improperly thrown No Active Session error. (#603)

# Release 3.17.1

## Bug fixes and other changes

- Relax pandas and Plotly versions.

# Release 3.17.0

## Major features and improvements

- Expose metrics data from the latest run as a dataset node. (#554)
- Visualize and compare metrics from last 10 runs on the metadata panel. (#554)
- Drop support for Python 3.6.

## Bug fixes and other changes

- Overwrite material UI selected row defaults. (#568)
- Fix URI param parsing for data source. (#578)
- Add a graphql test endpoint on Kedro-Viz server. (#570)
- Update the demo dataset on Kedro-Viz. (#574)
- Fix auto-reload for metrics run data. (#572)
- Refactor tests for metadata panel. (#580)
- Fix metrics tree to get latest metrics data. (#573)

# Release 3.16.0

## Major features and improvements

- Improve pretty-name algorithm. (#546)
- Setup CI for automatic deployment. (#555)
- Turn on/off pretty naming on the settings panel. (#542)

## Bug fixes and other changes

- Fix focus mode search (#549)
- Fix focus mode error when switching pipelines (#553)
- Pin dynaconf before Kedro is released. (#559)
- Refactor colors based on latest palette (#552)

# Release 3.15.0

## Major features and improvements

- Visualise related data nodes of a modular pipeline in focus mode. (#530)
- Show parameter names when hovering over parameters indicator in the flowchart. (#512)

## Bug fixes and other changes

- Fix the display of transcoded data nodes and their metadata. (#491, #525)
- Remove `newparams` flag. (#528)
- Add notice about Kedro-UI deprecation on the Styleguide. (#529)
- Add more eslint rule. (#532)
- Refactor `LazyList` component to fix eslint error. (#539)
- Update deprecated `highlight.js` call. (#540)
- Unify monospace fonts. (#540)

# Release 3.14.0

## Major features and improvements

- Implement first version of focus mode feature to allow selective display of modular pipelines on the flowchart. (#514)
- Add `--autoreload` to relaunch viz server on file change. (#498)
- Update demo data set to shuttle factory example. (#518)

## Bug fixes and other changes

- Remove build/api after running build. (#515)
- Fix path parsing for PartitionedDataSet (#516)
- Fix dev server port (#517)

# Release 3.13.1

## Bug fixes and other changes

- Fix running kedro viz with `--load-file`. (#509)

# Release 3.13.0

## Major features and improvements

- Implement new tree list with modular pipelines and search UI for new sidebar navigation. (#479)
- Implement element filters and further design updates to the filter panel for new sidebar navigation. (#454)
- Implement [`kedro-telemetry`](https://github.com/kedro-org/kedro-plugins/tree/main/kedro-telemetry) in production to enable Heap Analytics analysis for Kedro-Viz. (#481, #487)
- Show decorated function's source code on code panel. (#493)
- Enable the display of entire parameter object with react-json-viewer on the metadata panel. (#494)

## Bug fixes and other changes

- Remove the old dagre graphing logic and the 'oldgraph' flag. (#486)
- Delete 'modularpipeline' flag. (#495)
- Fix run command suggestion. (#497)

# Release 3.12.1

## Bug fixes and other changes

- Fix compatibility with `kedro==0.17.0`

# Release 3.12.0

## Major features and improvements

- Complete backend rewrite to be more modular and maintainable using FastAPI. (#432)
- Add layout engine documentation. (#436)
- Add split panel components and implement into the sidebar. (#448)
- Visualise Plotly charts if user defines them with `kedro.extra.datasets.plotly.PlotlyDataSet` in their Kedro project _(Note: This feature is only available in `kedro>=0.17.4`)._ (#455)

## Bug fixes and other changes

- Upgrade prettier to latest version (2.3.0) and reformat all JS in /src in line with prettier v2.3.0 (#461)
- Render the pipeline with warning of parameters missing from the catalog instead of showing an obfuscated error. (#466)
- Fix CLI `--pipeline` arg throws KedroContext attribute error. (#432)
- Fix glitch when the entire graph is collapsed during initial chart loading. (#467)

# Release 3.11.0

## Major features and improvements

- Allow the selection and filtering of nodes by modular pipeline on the flowchart via the sidebar under the categories section. This includes changes to both the server to include modualr pipeline data in the responses, as well as front end changes to enable the new modular pipeline data type. (#391, #394, #401, #402, #408, #410, #421)
- Add Architecture docs. (#382, #393)
- Add metadata to random data generator. (#397)
- Simplify layout algorithm, improve layout quality and performance. (#398)
- Improve layer solving approach when layers partially defined. (#407)
- Remove 'code' flag to enable the code panel feature by default. (#404)
- Remove 'lazy' flag to enable lazy loading of the sidebar by default. (#404)

## Bug fixes and other changes

- Remove 'id' reducer prop. (#396)
- Remove leftover visible layer reducer. (#399)
- Delete 'Description' field from metadata panel. (#403)
- Add Eslint curly lint rule. (#420)

# Release 3.10.1

## Bug fixes and other changes

- Fix %run_viz line magic for IPython notebook

# Release 3.10.0

## Major features and improvements

- Display a prompt before rendering very large graphs (#361, #376, #377, #381)

## Bug fixes and other changes

- Clean up SCSS tech debt (#380)
- Add Container component to simplify app/lib entrypoint (#379)
- Add stylelint 'rule-empty-line-before': 'always' (#378)

# Release 3.9.0

## Major features and improvements

- Add code panel (#346)
- Improve view panning behaviour when a node is selected (#356, #363, #370, #373, #374)
- Improve layout performance for large graphs (#343)
- Save tag state to localStorage (#353)

## Bug fixes and other changes

- Improve graph layout code quality, performance and docs (#347)
- Update docs to remind on compatibility of Kedro-Viz 3.8.0 with Kedro 0.17 (#367)
- Update dependencies (#360, #364, #369)
- Fix failing CircleCI build on Windows (#365, #366)
- Refactor node-list-row CSS, fixing hover and focus states (#355, #358, #362)
- Update iconography (#357, #359)
- Fix missing indicator Chrome zoom bug (#349)
- Fix sidebar border/box-shadow CSS rules (#351)
- Fix `server.py` to work with versions >0.17 and update contributing docs (#348)
- Fix errors when scrolling with empty pipeline (#342)
- Ignore coverage on some branches and fix e2e tests (#345)
- Fix icon-button tooltips on mobile (#344)
- Update SVG-Crowbar to fix errors (#339)
- Update contributing docs for new dev server (#341)

# Release 3.8.1

## Bug fixes and other changes

- Temporarily disable internal CSS in exported SVGs to fix CORS error when exporting images (#337)
- Fix tests for Kedro 0.17 (#338)

# Release 3.8.0

## Major features and improvements

Please note that release >=3.8.0 will not work with projects created with older versions of Kedro<=0.16.6. Please migrate your project to Kedro>=0.17.0 before you install the latest version of Kedro-Viz.

- Finish the new node metadata side panel. This feature is no longer hidden behind a flag, and the 'meta' flag has been removed. (#293, #309, #312, #320, #321, #326, #295, #329, #333)
- Enable the new graphing layout algorithm by default, and remove the 'newgraph' feature flag. If necessary, you can still revert back to the old layout algorithm by enabling the 'oldgraph' flag. (#334, #335)
- Add experimental flagged feature to allow lazy-loading of sidebar node-list rows on scroll. This improves performance by not forcing the app to render the entire node-list on larger graphs. This feature is disabled by default, but can be enabled using the 'lazy' feature flag. (#307)
- Use CSS custom properties for theme colours (#301, #319)

## Bug fixes and other changes

- Update Kedro-UI to v1.1.4. This enables us to improve webfont-loading detection, add a transition-out for closing the pipeline dropdown, add an active pipeline menu-option border-left colour, and improve accessibility when disabling the pipeline dropdown. (#325)
- Support launching a development server against a real pipeline. This is still a work-in-progress, and we will announce when it can be used. (#318, #327)
- Unify backend and frontend test data, to help prevent bugs appearing in future due to mismatched API schemas between frontend & backend (#298)
- Fix tag list icon hover state styling (#316)
- Update various dependency versions via Dependabot (#315, #330, #331)
- Fix linters (#323)
- Add default fallback response for non-main API calls (#328)
- Remove get_project_context(), now that we no longer support old versions of Kedro (<0.15) (#324)
- Add a 'private' flag prop, to hide flags for in-development features from the flags console announcement (#322)
- Investigate the root cause of nodes being undefined in Safari (#310)
- Fix bug that caused missed click on the flowchart (#317)
- Change demo.mock to a .json file and update tests (#314)
- Disable Python 3.6/3.7 jobs in daily CI workflow (#313)
- Batch tag actions to improve performance when toggling multiple tags (#308)

# Release 3.7.0

## Major features and improvements

- Finish and release the new pipeline selector, which allows you to switch between different modular pipelines (#286, #294, #296, #297, #302, #303)
- Add phase 1 of the new node metadata panel front-end - behind a feature flag, for now (#276, #303)
- Improve SVG rendering performance (#290)

## Bug fixes and other changes

- Fix JS bug in Safari (#306)
- Fix failing CI (#304, #305)
- Don't run eslint against .json files on pre-commit (#292)
- Use the same JSON mock data files for JS+Python end unit/e2e tests (#279)

# Release 3.6.0

## Major features and improvements

- Redesign main sidebar (#236, #283)
- Drop Kedro 0.14.\* support (#277)

## Bug fixes and other changes

- Continue work-in-progress on the multiple pipeline selection dropdown, which is still hidden behind a flag and disabled by default but is nearly complete. (#270, #273, #285, #289)
- Continue work on new metadata panel endpoints (#275)
- Fix chart rendering edge cases and hover styles (#288)
- Update Python unit tests using the same json file as front-end (#281)
- Improve lib-test docs (#278)
- Hide random seed message unless using random data (#280)
- Delete deprecated isParam and schema_id fields (#274)
- Fix bug caused by typo in saveStateToLocalStorage (#271)
- Fix interrupted chart transitions (#269)
- Refactor and optimise flowchart performance (#268)

# Release 3.5.1

## Bug fixes and other changes

- Fix pipeline selector so that it shows the correct default pipeline (#266)

# Release 3.5.0

## Major features and improvements

- **BREAKING CHANGE:** Rename default endpoint from `/api/nodes.json` to `/api/main`. This should only affect local JS development. (#239, #259)
- Add an interactive minimap to the toolbar (#203, #238, #247)
- Add web worker to make the expensive graph layout calculation into an asynchronous action, to prevent it from blocking other tasks on the main thread. (#217)
- Focus search bar with Cmd+F/Ctrl+F keyboard shortcuts (#261)
- Allow an argument to be passed to loadJsonData, for external use if needed (#215)
- Add support for multiple pipelines. This is a work-in-progress, and is currently disabled by default and hidden behind a flag. (#192, #215, #216, #221, #254)
- Begin adding individual node API endpoints, as a prelinary step towards full node metadata sidebars (#252)
- Save disabled state of individual nodes in localStorage (#220)
- Add automated testing for npm package import (#222)
- Rename master branch to main ✊🏿 and deprecate develop (#248)

## Bug fixes and other changes

- Fix prepublishOnly task by changing from parallel jobs to sequential (#264)
- Refactor layer visibility state (#253)
- Reduce toolbar-button height on smaller screens (#251)
- Delete duplicate icon-button component (#250)
- Fix mispelling in demo dataset (#249)
- Improve performance of `getLinkedNodes` (#235)
- Expose node and dataset metadata in "api/nodes/" endpoint (#231)
- Move react-redux from peerDependencies to regular dependencies, and move react-scripts from dependencies to devDependencies (#223)
- Refactor initial state setup (#220)
- Enable Windows CI (#218, #241)
- Increase width of layer rects (#209)
- Update various dependency versions via Snyk/Dependabot (#262, #258, #257, #219, #246, #245, #244, #243, #242, #240, #237, #234, #233, #232, #230, #228, #227, #226, #225, #224, #214, #213, #212, #211, #210, #208, #207, #206, #205, #204)

# Release 3.4.0

## Major features and improvements

- Add new graphing algorithm (#185)
- Add feature flags (#185)

## Bug fixes and other changes

- Protect URL constructor/searchParams where browser support is limited. (#201)
- Consolidate mock datasets and delete unnecessary ones (#200)
- Update SSH key fingerprint in CircleCI config (#199)
- Add layers to demo data (#198)
- Improve random generator variations (#187)

# Release 3.3.1:

## Bug fixes and other changes

- Apply the Black formatter to back-end Python code (#193)
- Bump websocket-extensions from 0.1.3 to 0.1.4 (#190)
- Autoformat Python code using Black (#188)
- Stop layout calculation from running twice on page-load, and optimise getNodeTextWidth selector performance (#186)
- Fix `%run_viz` line magic to display kedro viz inside Jupyter notebook, previously broken for kedro 0.16.0/0.16.1. Note that the fix needs `kedro>=0.16.2` to take effect. (#184)
- Fix three minor tooltip triangle styling bugs (#182)
- Update readme/contributing docs (#181, #196)
- Update the semver requirement version (#180)
- Seed randomly-generated data with UUIDs, to allow random layouts to be replicated for testing purposes (#178, #197)
- Update pipeline visualisation screenshot in Readme (#177)

# Release 3.3.0:

## Major features and improvements

- **BREAKING CHANGE:** Drop support for Python 3.5 (#138)
- Add support for Python 3.8 (#173)
- Add data engineering layers (#129, #145, #146, #148, #157, #161)
- Redesign sidebar node-list and node selected states (#144, #152, #153, #155, #162, #164, #171)
- Update overall colour scheme, and improve print/export styles (#169)
- Move icon stack column to right edge of the main sidebar (#167)
- Wrap tooltip names & invert tooltip in top half of screen (#158)
- Limit zoom scale/translate extent (#137, #174)

## Bug fixes and other changes

- Fix deprecation warnings when running kedro viz from Kedro 0.16 (#170)
- Remove the need to transition layer height on zoom (#166)
- Refactor config.js & move random-data import (#163)
- Fix bug where exported PNG was cut off (#151)
- Make dataPath relative again (#149)
- Remove dateutil hardpinning in requirements.txt (#143)
- Print the stack trace when encountering a generic exception (#142)
- Web browser will only be opened if the host corresponds to localhost (#136)
- Upgrade pylint to 2.4 (#135)
- Add bandit for security scanning as a pre-commit hook (#134)
- Add logger configuration when loading pipeline from JSON (#133)
- Update svg-crowbar to reduce exported SVG filesize (#127)
- Guard global window references to fix SSR (#126)
- Move visibleNav/navWidth calculations into Redux store (#124)
- Remove truffleHog pinned dependency (#122)

## Thanks for supporting contributions

[Ana Potje](https://github.com/ANA-POTJE)

# Release 3.2.0:

## Major features and improvements

- Dynamically allocate port number for the viz subprocess created by `%run_viz` if 4141 is taken (#109)
- Redesign sidebar list to group nodes by type (#96)
- Add `--pipeline` option to visualize modular pipeline (#93)
- Add `--env` option to pass configuration environment (#93)
- Fix backward-compatibility with Kedro 0.14.\* (#93)
- Promote Kedro-Viz commands from project specific to global commands (#91)
- Allow users to run `kedro viz --load-file` outside of a Kedro project (#91)

## Bug fixes and other changes

- Fix PNG exports (#117)
- Refactor JS actions (#115)
- Update & move CODEOWNERS (#116)
- Update year in license header (#114)
- Refactor JS reducers and state shape (#113)
- Fix Trufflehog secret scan by pinning gitdb2 (#112)
- Add "upcoming release" header back in RELEASE.md (#110)
- Fix Jest+CircleCI test memory errors (#108)
- Improve JavaScript test coverage (#107)
- Refactor JS store (#106)
- Update README to list all available CLI options (#105)
- Use mocker instead of mock in Python unit tests (#104)
- Lint and format Sass with Stylelint (#103)
- Add e2e-tests to check backward-compatibility for Kedro 0.15.0 and latest (#99)
- Add secret scan CircleCI step (#98)
- Update CLI screenshot in README (#95)
- Increase Python test coverage to 100% (#94)
- Update CI config for daily run (#90)
- Snyk fix for vulnerabilities (#87, #92, #101)
- Update the PR template (#46, #111)

# Release 3.1.0:

## Major features and improvements

- **BREAKING CHANGE:** Kedro<0.15.0 no longer works with this version of Kedro-Viz (#72)
- Allow users to export graph as a transparent SVG/PNG image (#82)
- Add theme prop and icon button visibility prop (#80)
- Rename `get_data_from_kedro` to `format_pipeline_data` (#72)
- Add pipeline and catalog arguments to `format_pipeline_data` (#72)

## Bug fixes and other changes

- Remove Appveyor config file + readme badge (#86)
- Add explicit dependency on `psutil` (#85)
- Improve json file-loading error message (#81)
- Update kedro-ui/react-scripts/dagre/snyk dependencies (#83, #84, #88)
- Remove leftover traces of the created_ts and message data properties (#80)
- Change relative links to absolute, to fix docs on npmjs.org (#79)

# Release 3.0.1:

## Bug fixes and other changes

- Add python-dateutil==2.8.0 to resolve CI errors (#78)
- Add data-id attributes on nodes and edges (#76)
- Fix issues with SVG imports when embedded (#75)
- Allow chart to resize with parent container when embedded (#74)

# Release 3.0.0:

## Major features and improvements

- **BREAKING CHANGE:** Deprecate and remove Snapshots/History feature (#42)
- **BREAKING CHANGE:** Make 'parameters' a distinct node type from 'data' (#53)
- Add new data/task/parameters icons (#62, #53)
- Add icons to node labels (#65)
- Enable Kedro-Viz to be run in Jupyter Notebook (#59)
- Change task full names to be the underlying function name, and use them in tooltips (#53, #61)
- Replace node IDs with shorter hashes (#53)
- Redesign the theme colour schemes to make them simpler and more consistent, and refactor active/highlight/hover/click state CSS for nodes & edges (#52)
- Sort nodes by their x/y position to improve tabbing order (#51)
- Move the theme and label toggle switches into icon buttons (#47)
- Add new demo data (#44)
- Allow Python users to load/save pipeline data to/from a JSON file via the CLI (#43)

## Bug fixes and other changes

- Change git address protocol in package-lock (#71)
- Update Kedro-UI to v1.1.1 (#70)
- Fix sidebar show/hide transitions in Safari (#68)
- Improve tabbing order (#67)
- Fix webfont text-width chart layout bug (#65)
- Desaturate the background colour a touch (#64)
- Move drawChart method to its own JS file (#63)
- Update Snyk to 1.234.2 and patch issue (#60)
- Set the 'show sidebar' button to hidden when open (#57)
- Snyk fix for 1 vulnerability (#56)
- Various CSS tweaks and bugfixes (#54)
- Remove getEdgeDisabledView selector (#49)
- Update Kedro-UI to v1.1.0 (#48)
- Fix badge URL typos in Readme (#45)

## Migration guide from Kedro-Viz 2.\*.\* to Kedro-Viz 3.0.0

If you are just using Kedro-Viz with Kedro as a Python package, you won't need to do anything. The breaking changes in this release only affect the few users who are working on the application locally, or importing it from [npm](https://www.npmjs.com/package/@quantumblack/kedro-viz) and consuming it as a React component.

- The format for data passed to Kedro-Viz has changed. You can see examples of the new data format in the [`src/utils/data`](./src/utils/data) directory. The main change is that the format no longer supports multiple snapshots in a single dataset. Instead of [this](https://github.com/kedro-org/kedro-viz/blob/243fd1bb513023086e77bca9f8469e00d1182437/src/utils/data.mock.js):
  ```
  {
    snapshots: [
      {
        schema_id: '310750827599783',
        nodes: [...],
        edges: [...],
        tags: [...],
      },
      ...
    ]
  }
  ```
  You can now use something like [this](https://github.com/kedro-org/kedro-viz/blob/c75c499507617a01fb327c366b9d639229f1d921/src/utils/data/demo.mock.js):
  ```
  {
    nodes: [...],
    edges: [...],
    tags: [...],
  }
  ```
- The `showHistory`, `allowHistoryDeletion`, and `onDeleteSnapshot` props on the main App component have been deprecated. These no longer do anything, and can be removed.
- A new `parameters` value for the node `type` property has been created. This replaces the previous `is_parameters` Boolean property. To migrate previous data, find any nodes where `is_parameters: true`, and change the `type` value from `data` to `parameters`. e.g. from this:
  ```
  {
    tags: ['Nulla', 'pulvinar', 'enim', 'consectetur', 'volutpat'],
    id: 'task/consectetur',
    is_parameters: false,
    type: 'task',
    full_name: 'consectetur',
    name: 'consectetur'
  }
  ```
  to this:
  ```
  {
    tags: ['Nulla', 'pulvinar', 'enim', 'consectetur', 'volutpat'],
    id: 'task/consectetur',
    type: 'parameters',
    full_name: 'consectetur',
    name: 'consectetur'
  }
  ```

# Release 2.1.1:

## Bug fixes and other changes

- Don't ignore gh-pages branch in CircleCI (#33)
- Document the React props and data format (#34)
- Fix closing of the navbar on smaller screens (#35)
- Use What Input? to set obvious keyboard focus state (#36)
- Add Konami code easter egg (#37)
- Extend snyk patch expiry duration to 1 year (#39)
- Fix react dependency issues (#40)

# Release 2.1.0:

## Major features and improvements

- Toggle linked-node active state on click (#20)

## Bug fixes and other changes

- Pin pip version to be less than 19.2 (#24)
- Unpin pip version (#25)
- Fix infosec vulnerability in LoDash (#16)
- Remove license checkers (#28)
- Make Viz backwards-compatible with Kedro 0.14.0 (#30)
- Automatically deploy demo builds to Github Pages (#26)

# Release 2.0.0:

## Major features and improvements

- **BREAKING CHANGE:** Refactor the JSON data input API. The new format is more verbose, but is very extensible, and will allow us to add more metadata about each node, edge and tag in future (#2, #8, #21, #23)
- Calculate transitive links when a chart is rendered, rather than when the initial data is formatted (#8)

## Bug fixes and other changes

- Run extra checks (e.g. tests, linter, build & lib) before publishing to npm (#12)
- Document the --host command line flag in the readme (#14)
- Add a CODEOWNERS file (#15)
- Update Flask caching so that only static assets are cached forever (#17)
- Fix buggy edge change animation for cases where the SVG path length changes, using d3-interpolate-path (#22)
- Fix broken Python version badge in Readme (#18)
- Add CI status badges in Readme (#19)
- Add Appveyor configuration (#19)

## Migration guide from Kedro-Viz 1.\*.\* to Kedro-Viz 2.0.0

- The data input format has been significantly changed. This will only affect users of the JavaScript package - regular Kedro users will not be affected. To see examples of the old API format compares to the new one, see the changes to `data.mock.js` in [this commit](https://github.com/kedro-org/kedro-viz/pull/8/files#diff-837826676eaada9374ec654c892af095).

## Thanks for supporting contributions

[Yusuke Minami](https://github.com/Minyus)

# Release 1.0.2:

## Bug fixes and other changes

- Fix a minor bug in how zoom centering was handled when the sidebar is open (#10)
- Make the Makefile easier to read (#9)
- Fix some minor issues with Readme images and badges (#11)

# Release 1.0.1:

## Major features and improvements

- Add a Make script to automate version updates and tagging across both JS and Python files (#7)
- Add tool to automatically check whether legal headers are present on Python scripts (#5)

## Bug fixes and other changes

- Fix broken CSS in the Tags drop-down menu (#6)
- Remove smart quotes and replace them with regular quotes, to avoid "Non-ASCII character" errors when building the Sphinx docs. (#4)

# Release 1.0.0:

The initial release of Kedro-Viz.

## Thanks to our main contributors

[Richard Westenra](https://github.com/richardwestenra), [Nasef Khan](https://github.com/nakhan98), [Ivan Danov](https://github.com/idanov), [Gordon Wrigley](https://github.com/tolomea), [Huong Nguyen](https://github.com/Huongg), [Ottis Kelleghan](https://github.com/ottis), [Yetunde Dada](https://github.com/yetudada), [Kiyohito Kunii](https://github.com/921kiyo), [Dmitrii Deriabin](https://github.com/DmitryDeryabin), [Peteris Erins](https://github.com/Pet3ris), [Jo Stichbury](https://github.com/stichbury)

We are also grateful to everyone who advised and supported us, filed issues or helped resolve them, asked and answered questions and were part of inspiring discussions.<|MERGE_RESOLUTION|>--- conflicted
+++ resolved
@@ -15,11 +15,9 @@
 - Conditionally move session store and stats file to .viz directory. (#1915)
 
 ## Bug fixes and other changes
-<<<<<<< HEAD
+
 - Relax `packaging` pin in requirements. (#1947)
-=======
 - Add favicon to kedro-viz documentation. (#1959)
->>>>>>> 1d14055f
 
 # Release 9.1.0
 
