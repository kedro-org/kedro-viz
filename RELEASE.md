<!--
Use the sections below to add notes for the next release.
Please follow the established format:
- Keep each note concise - ideally commit title length
- Use present tense (e.g. 'Add new feature')
- Include the ID number for the related PR (or PRs) in parentheses
-->

<<<<<<< HEAD
# Release 7.1.0
=======
# Upcoming Release
>>>>>>> 20dc420d

## Major features and improvements
- Add build command to the CLI using `kedro viz build` for creating build directory of local Kedro Viz instance with static data. (#1615)

<<<<<<< HEAD
=======
## Bug fixes and other changes

- Set Kedro Viz start method to spawn process while launching it from Jupyter Notebook. (#1696)

>>>>>>> 20dc420d
# Release 7.0.0

## Major features and improvements

- Upgrade to `React 18`. (#1652)
- Change CLI command to run Kedro-viz to`kedro viz run`. (#1671)
- Add deploy command to the CLI using `kedro viz deploy` for sharing Kedro-viz on AWS. (#1661)
- Add support for `kedro==0.19`and `kedro-datasets==2.0`. (#1677)
- Drop support for `python=3.7`. (#1660)
- Drop support for `kedro==0.17.x`. (#1669)

## Bug fixes and other changes
- Fix modular pipelines breaking when collapsed on the flowchart. (#1651)
- Display hosted URL in CLI while launching Kedro viz. (#1644)
- Fix Kedro-viz display on Jupyter notebooks. (#1658)
- Fix zoom issues on the flowchart. (#1672)
- Fix bug on `kedro-viz run --load-file`. (#1677)
- Fix bug on adding timestamps to shareable-viz. (#1679)

# Release 6.7.0 

## Bug fixes and other changes

- Refactor flowchart dataclasses to pydantic base models. (#1565)
- Fix dataset factory patterns in Experiment Tracking. (#1588)
- Update demo-project to use `OmegaConfigLoader`. (#1590)
- Improve feedback for copy to clipboard feature. (#1614)
- Ensure Kedro-Viz works when hosted on a URL subpath. (#1621)
- Bump `fastapi` upper bounds. (#1634)
- Fix shareable URL modal to appear across the app. (#1639)
- Add Kedro-Viz CLI command deprecation warning. (#1641)

# Release 6.6.1

## Major features and improvements

- Skip all plugins while running Kedro-Viz using the `--ignore-plugins` option. (#1544)

## Bug fixes and other changes

- Fix improper display of 'run-command' inside the metadata panel. (#1569)
- Replace semver with packaging. (#1578)
- Fix a bug in Kedro-Viz experiment tracking to ensure compatibility with `kedro-datasets>=1.7.1`. (#1600)

# Release 6.6.0

## Major features and improvements

- Make Kedro-Viz shareable via a hosted URL. (#1487)

## Bug fixes and other changes

- Updated dependencies to ensure compatibility with Vite and Next.js environments; combine CSS into a single file when used as a React component. (#1510)
- Fix for Kedro Viz Connection Error. (#1507)
- Fix display of modular pipeline nodes that are associated with tags. (#1542)
- Remove GraphQL subscription. (#1554)

# Release 6.5.0

## Major features and improvements

- Add support for Python 3.11 (#1502)

## Bug fixes and other changes

- Fix to search for a '<lambda' Python function in the sidebar. (#1497)
- Add favicon to Kedro-Viz. (#1509)
- Remove python upper-bound requirements and add KedroVizPythonVersion warning. (#1506)

# Release 6.4.0

## Major features and improvements

- Add feature hint cards to illuminate features of the app. (#1454)
- Add support for displaying dataset statistics in the metadata panel. (#1472)

## Bug fixes and other changes

- Fix dataset and global toolbar error with standalone React component (#1351)
- Fix incorrect rendering of datasets in modular pipelines. (#1439)
- Fix broken SVG/PNG exports in light theme. (#1463)
- Fix `ImportError` as kedro-datasets is now lazily loaded (#1481).
- Fix Sidebar search result based on Pretty name setting (#1485)
- Fix issue of encountering a blank page in Safari when interacting with modular pipelines. (#1488)

# Release 6.3.4

## Bug fixes and other changes

- Ensure URL parameters and parameter nodes are in sync and enable caching in the filter panel for task, data, and parameter nodes set by the user. (#1449)
- Relax `semver` requirement bound. (#1452)
- Improve the code block spacing and width. (#1455)

# Release 6.3.3

## Bug fixes and other changes

- Bump `strawberry-graphql` to at least version 0.192 to support the new
  `strawberry.union` syntax. (#1441)
- Resolve the incompatibility between Kedro-Viz and Kedro versions prior to 0.18.11. (#1445)

# Release 6.3.2

## Bug fixes and other changes

- Add validation for layers in transcoding datasets.(#1406)
- Fix bug where flowchart wasn't updating on back/forward clicks after selecting a registered pipeline. (#1422)
- Fix bug in layout for large pipeline warning message. (#1428)

# Release 6.3.1

## Bug fixes and other changes

- Fix broken URL link between experiment tracking and flowchart when the pipeline is not the default one. (#1388)
- Update UI font to match updated Kedro branding. (#1414)

# Release 6.3.0

## Major features and improvements

- Update UI with new Kedro rebrand look and feel. (#1359)
- Add support for new layer configuration in kedro-datasets version >=1.3.0. (#1373)
- Add support for new `preview_args` configuration in kedro-datasets version >=1.3.0. (#1374)

## Bug fixes and other changes

- Fix bug where git caused a Kedro-Viz panic. (#1380)
- Show original node input and output names in metadata panel. (#1381)

# Release 6.2.0

## Major features and improvements

- Enable collaborative experiment tracking on Kedro-viz. (#1286)

# Release 6.1.1

## Bug fixes and other changes

- Update API response headers for added application security. (#1355)

# Release 6.1.0

## Major features and improvements

- Allow showing and hiding of metrics visualisations in experiment tracking. (#1313)

## Bug fixes and other changes

- Fix SQLAlchemy QueuePool Overflow Error. (#1301)
- Bug fix for where some elements on the flowchart weren't clickable. (#1322)
- Fixed link to Kedro experiment tracking docs. (#1325)
- Bug fix for pretty name option in settings panel being updated even when clicking on cancel button. (#1341)

## Community contributions

Many thanks to the following Kedroids for contributing PRs to this release:

- [MattRossetti](https://github.com/MattRossetti)

# Release 6.0.1

## Bug fixes and other changes

- Fix SQLalchemy dependency conflict with Kedro. (#1300)

# Release 6.0.0

## Major features and improvements

- Link plot and JSON dataset names from experiment tracking to the flowchart. (#1165)
- Remove metrics plots from metadata panel and add link to the plots on experiment tracking. (#1268)
- Bump minimum version of React from 16.8.6 to 17.0.2. (#1282)
- Show preview of data in metadata panel. (#1288)

## Bug fixes and other changes

- Remove pandas and plotly dependencies from Kedro-viz. (#1268)

# Release 5.3.0

## Major features and improvements

- Enable the display of json objects with `react-json-viewer` in experiment tracking. (#1236)
- Always show pretty and original node names in the metadata panel. (#1254)
- Display delta value for metrics when comparing runs in experiment tracking. (#1257)

## Bug fixes and other changes

- Fix run command for task nodes on metadata panel. (#1245)
- Fix URL query params with expand all modular pipelines toggle. (#1256)

# Release 5.2.1

## Bug fixes and other changes

- Visual fixes for metrics plots in experiment tracking. (#1229)
- Fix bug that prevented Kedro-Viz from loading when a project contained undefined parameters. (#1231)
- Modify the implementation of `get_dataset_type` in the `models` package to improve safety. (#1232)

# Release 5.2.0

## Major features and improvements

- Allow users to hide modular pipelines on the flowchart. (#1046)
- Create URL parameters for each element/section in the flowchart. (#1138)
- Improve Kedro CLI loading time. (#1196)
- Make Kedro-Viz compatible with kedro-datasets. (#1214)
- Add time series and parallel coordinates metrics plots to experiment tracking. (#1102)

## Bug fixes and other changes

- Fix pretty naming for transcoded datasets. (#1062)
- Keep graph visible when switching pipelines. (#1063)
- Add a transition to run details in experiment tracking. (#1065)
- Remove Tags field from dataset and parameter nodes when viewed in metadata panel. (#1100)
- Fix keyboard support for exporting experiment runs. (#1103)
- Fix `MemoryDataSet` not displaying on metadata panel. (#1113)
- Enhance display of the flowchart when hovering over the FocusMode icon. (#1107)
- Make dotted datasets clickable and hoverable when in focus mode. (#1114)
- Fix a bug where tall Matplotlib images weren't displaying correctly. (#1145)
- Non-JSON serialisable YAML parameter values (`.nan` and `.inf`) are now rendered as `null`. (#1087)

# Release 5.1.1

## Bug fixes and other changes

- Fix the Python packaging build step. (#1053)

# Release 5.1.0

## Major features and improvements

- The `%run_viz` line magic can now be used in Databricks notebooks. (#1012)

## Bug fixes and other changes

- Upgrade to `dart-scss` and update the recommended Node version to v16. (#1026)
- Fix the export functionality of experiment tracking data. (#1033)
- Add lazy loading to experiment tracking. (#1041)

# Release 5.0.1

## Bug fixes and other changes

- Don't reset the zoom each time a node is selected. (#988)
- Improve the way runs animate in and out in experiment tracking. (#993)
- Fix for plots not showing on metadata panel. (#1014)
- Enhance the display of information in the metadata panel. (#1015)

# Release 5.0.0

## Major features and improvements

- Allow the visualisation of Matplotlib and Plotly plots in experiment tracking. (#984)
- Remove support for Kedro v16. (#998)

# Release 4.7.2

## Bug fixes and other changes

- General design-debt fixes. (#930, #955, #956, #959, #960, #961, #970, #977, #991)
- Improve grouping of experiment tracking dataset types. (#978)

# Release 4.7.1

## Bug fixes and other changes

- General design-debt fixes. (#933, #934, #936, #939, #940)
- Ensure `Created by` is set in experiment tracking metadata. (#937)
- Fix for running Kedro-Viz with a proxy server or different base paths. (#941)

# Release 4.7.0

## Major features and improvements

- Allow the display of Matplotlib images in the metadata panel and modal. (#887)

## Bug fixes and other changes

- Added warning message when filtered pipeline is empty. (#864)
- Improve telemetry to track flowchart events. (#865)
- Disable Uvicorn's logger so that log messages are no longer duplicated. (#870)
- Fix namespace collision when two different registered pipelines have a modular pipeline with the same name. (#871)
- Enhance _Apply and close_ behavior of modals. (#875)
- Enable clicks on the flowchart to expand modular pipelines. (#879)
- Add --params option to `kedro viz` CLI command. (#883)
- Improve bundle size of the JavaScript package. (#906)
- General design-debt fixes. (#896, #898, #899, #904, #908, #915, #944)

# Release 4.6.0

## Major features and improvements

- Added support for all Plotly chart types. (#853)

## Bug fixes and other changes

- Fix lambda and partial Python functions not rendering correctly on flowchart. (#851)
- Add tooltip label text to page-navigation links. (#846)
- Change `Type` naming on metadata Side Panel. (#852)
- Improve Heap event tracking. (#556)

# Release 4.5.0

## Major features and improvements

- Added support for Python 3.9 and 3.10. (#815)

## Bug fixes and other changes

- Change route name from `runsList` to `experiment-tracking`. (#820)
- Update feature flag description to remind the user of the need for page refresh to apply settings. (#823)
- Fix experiment tracking not showing run details bug on Windows. (#809)
- Fix rendering of React component instance with custom routes. (#838)
- Improve performance when many datasets are missing (requires `kedro>=0.18.1`). (#832)
- Fix flowchart not showing on initial load for static data inputs. (#843)

# Release 4.4.0

## Major features and improvements

- Set up a pop-up reminder to nudge users to upgrade Kedro-Viz when a new version is released. (#746)
- Set up the 'export run' button to allow exporting of selected run data into a csv file for download. (#757)
- Set up new display props to standalone React component. (#786)
- Set up 'expandAllPipelines' flag to allow the expanded display of all modular pipelines on initial load. (#786)

## Bug fixes and other changes

- Migrate Kedro-UI buttons to Kedro-Viz as Kedro-UI is now deprecated. (#716)
- Migrate Kedro-UI dropdown and menu-options to Kedro-Viz as Kedro-UI is now deprecated. (#721)
- Add a Husky pre-push hook. (#723)
- Create a `version` GraphQL query to get versions of Kedro-Viz. (#727)
- Fix Kedro-Viz to work with projects that have no `__default__` registered pipeline. This also fixes the `--pipeline` CLI option. (#729)
- Fix lazy pipelines loading causes `get_current_session` to throw an error. (#726, #727)
- Fix experiment tracking not showing all metrics. (#798)
- Fix experiment tracking not display the correct empty table cells. (#798)

# Release 4.3.1

## Bug fixes and other changes

- Fix websocket connection for deploying Kedro-Viz over HTTPS. (#719)
- Update demo deployment setup on CI. (#718)

# Release 4.3.0

## Major features and improvements

- Create the toggle-bookmark journey that allows bookmarking runs and displaying them as a separate list. (#689)
- Setup subscription for auto update of experiment runs list on new Kedro runs. (#703)
- Allow users to search through the runs list by title, notes, and Git SHA. (#709)
- Setup new demo deployment on CI. (#712)

## Bug fixes and other changes

- Bug fix to display the original function names when pretty name is turned off. (#686)
- Fix the order of the runs list in experiment tracking. (#691)
- Bug fix for Plotly JSONDataSet icon. (#684)
- Bug fix for when some flowchart nodes were being cut off by the sidebar. (#701)
- Bug fix empty metadata panel when clicking on modular pipeline nodes during search. (#704)
- Bug fix for datasets when params is used as a prefix. (#707)
- Bug fix for when the exported pipeline image was sometimes cutting off elements. (#705)

# Release 4.2.0

## Major features and improvements

- Build out 'Show Changes' user journey for experiment tracking. (#667)
- Return gitBranch data. (#657)
- Drop python 3.6 support. (#659)

## Bug fixes and other changes

- Bug fix for Plotly modal when escape button is pressed. (#654)
- Display Plotly JSONDataSet plot in metadata side-panel. (#660)
- Refactor Primary Toolbar setup. (#664)
- Upgrade @apollo/client from 3.4.16 to 3.5.3. (#661, #668)

# Release 4.1.1

## Bug fixes and other changes

- Fix display of boolean values on tracking dataset (#652)
- Fix node IDs in test data after Kedro updates its \_str_logic for node (#653)

# Release 4.1.0

## Major features and improvements

- Experiment Tracking Front End set of features, as well as GraphQL setup and API integration (#576, #582, #587, #604, #605, #619, #620, #623, #624, #625, #630, #636, #643, #647, #648, #649)

## Bug fixes and other changes

- Bug fix for display of JSON tracking data on metadata panel. (#618)
- Fix dependencies for e2e tests. (#637)
- Add extra -a click command for autoreload. (#626)
- Remove notice from PR template. (#632)
- Replace the QB favicon with the Kedro one. (#633)
- Update "Kedro Viz" to "Kedro-Viz". (#634)
- Update loader animation to match kedro branding (#639)
- Upgrade reselect from 4.0.0 to 4.1.0. (#627)
- Upgrade react-redux from 7.2.4 to 7.2.6. (#628)
- Upgrade react-redux from 7.2.4 to 7.2.6. (#628)
- Upgrade redux-thunk from 2.3.0 to 2.4.0. (#629)
- Upgrade redux from 4.1.0 to 4.1.2 (#641)
- Upgrade reselect from 4.1.0 to 4.1.1 (#642)
- Update prettier command and config. (#631)

# Release 4.0.1

## Bug fixes and other changes

- Display JSON tracking (`tracking.JSONDataSet`) on the metadata panel. (#608)
- Fix layers visualisation for transcoded datasets. (#614, #615)

# Release 4.0.0

## Major features and improvements

- Allow expand and collapse modular pipelines on the graph. (#600)

## Bug fixes and other changes

- Disable layers visualisation instead of throwing an error when there is a cycle in layers. (#383)
- Disable layers when their dependency cannot be established in a disjoint graph. (#584)
- Change syntax for session creation to fix improperly thrown No Active Session error. (#603)

# Release 3.17.1

## Bug fixes and other changes

- Relax pandas and Plotly versions.

# Release 3.17.0

## Major features and improvements

- Expose metrics data from the latest run as a dataset node. (#554)
- Visualize and compare metrics from last 10 runs on the metadata panel. (#554)
- Drop support for Python 3.6.

## Bug fixes and other changes

- Overwrite material UI selected row defaults. (#568)
- Fix URI param parsing for data source. (#578)
- Add a graphql test endpoint on Kedro-Viz server. (#570)
- Update the demo dataset on Kedro-Viz. (#574)
- Fix auto-reload for metrics run data. (#572)
- Refactor tests for metadata panel. (#580)
- Fix metrics tree to get latest metrics data. (#573)

# Release 3.16.0

## Major features and improvements

- Improve pretty-name algorithm. (#546)
- Setup CI for automatic deployment. (#555)
- Turn on/off pretty naming on the settings panel. (#542)

## Bug fixes and other changes

- Fix focus mode search (#549)
- Fix focus mode error when switching pipelines (#553)
- Pin dynaconf before Kedro is released. (#559)
- Refactor colors based on latest palette (#552)

# Release 3.15.0

## Major features and improvements

- Visualise related data nodes of a modular pipeline in focus mode. (#530)
- Show parameter names when hovering over parameters indicator in the flowchart. (#512)

## Bug fixes and other changes

- Fix the display of transcoded data nodes and their metadata. (#491, #525)
- Remove `newparams` flag. (#528)
- Add notice about Kedro-UI deprecation on the Styleguide. (#529)
- Add more eslint rule. (#532)
- Refactor `LazyList` component to fix eslint error. (#539)
- Update deprecated `highlight.js` call. (#540)
- Unify monospace fonts. (#540)

# Release 3.14.0

## Major features and improvements

- Implement first version of focus mode feature to allow selective display of modular pipelines on the flowchart. (#514)
- Add `--autoreload` to relaunch viz server on file change. (#498)
- Update demo data set to shuttle factory example. (#518)

## Bug fixes and other changes

- Remove build/api after running build. (#515)
- Fix path parsing for PartitionedDataSet (#516)
- Fix dev server port (#517)

# Release 3.13.1

## Bug fixes and other changes

- Fix running kedro viz with `--load-file`. (#509)

# Release 3.13.0

## Major features and improvements

- Implement new tree list with modular pipelines and search UI for new sidebar navigation. (#479)
- Implement element filters and further design updates to the filter panel for new sidebar navigation. (#454)
- Implement [`kedro-telemetry`](https://github.com/kedro-org/kedro-plugins/tree/main/kedro-telemetry) in production to enable Heap Analytics analysis for Kedro-Viz. (#481, #487)
- Show decorated function's source code on code panel. (#493)
- Enable the display of entire parameter object with react-json-viewer on the metadata panel. (#494)

## Bug fixes and other changes

- Remove the old dagre graphing logic and the 'oldgraph' flag. (#486)
- Delete 'modularpipeline' flag. (#495)
- Fix run command suggestion. (#497)

# Release 3.12.1

## Bug fixes and other changes

- Fix compatibility with `kedro==0.17.0`

# Release 3.12.0

## Major features and improvements

- Complete backend rewrite to be more modular and maintainable using FastAPI. (#432)
- Add layout engine documentation. (#436)
- Add split panel components and implement into the sidebar. (#448)
- Visualise Plotly charts if user defines them with `kedro.extra.datasets.plotly.PlotlyDataSet` in their Kedro project _(Note: This feature is only available in `kedro>=0.17.4`)._ (#455)

## Bug fixes and other changes

- Upgrade prettier to latest version (2.3.0) and reformat all JS in /src in line with prettier v2.3.0 (#461)
- Render the pipeline with warning of parameters missing from the catalog instead of showing an obfuscated error. (#466)
- Fix CLI `--pipeline` arg throws KedroContext attribute error. (#432)
- Fix glitch when the entire graph is collapsed during initial chart loading. (#467)

# Release 3.11.0

## Major features and improvements

- Allow the selection and filtering of nodes by modular pipeline on the flowchart via the sidebar under the categories section. This includes changes to both the server to include modualr pipeline data in the responses, as well as front end changes to enable the new modular pipeline data type. (#391, #394, #401, #402, #408, #410, #421)
- Add Architecture docs. (#382, #393)
- Add metadata to random data generator. (#397)
- Simplify layout algorithm, improve layout quality and performance. (#398)
- Improve layer solving approach when layers partially defined. (#407)
- Remove 'code' flag to enable the code panel feature by default. (#404)
- Remove 'lazy' flag to enable lazy loading of the sidebar by default. (#404)

## Bug fixes and other changes

- Remove 'id' reducer prop. (#396)
- Remove leftover visible layer reducer. (#399)
- Delete 'Description' field from metadata panel. (#403)
- Add Eslint curly lint rule. (#420)

# Release 3.10.1

## Bug fixes and other changes

- Fix %run_viz line magic for IPython notebook

# Release 3.10.0

## Major features and improvements

- Display a prompt before rendering very large graphs (#361, #376, #377, #381)

## Bug fixes and other changes

- Clean up SCSS tech debt (#380)
- Add Container component to simplify app/lib entrypoint (#379)
- Add stylelint 'rule-empty-line-before': 'always' (#378)

# Release 3.9.0

## Major features and improvements

- Add code panel (#346)
- Improve view panning behaviour when a node is selected (#356, #363, #370, #373, #374)
- Improve layout performance for large graphs (#343)
- Save tag state to localStorage (#353)

## Bug fixes and other changes

- Improve graph layout code quality, performance and docs (#347)
- Update docs to remind on compatibility of Kedro-Viz 3.8.0 with Kedro 0.17 (#367)
- Update dependencies (#360, #364, #369)
- Fix failing CircleCI build on Windows (#365, #366)
- Refactor node-list-row CSS, fixing hover and focus states (#355, #358, #362)
- Update iconography (#357, #359)
- Fix missing indicator Chrome zoom bug (#349)
- Fix sidebar border/box-shadow CSS rules (#351)
- Fix `server.py` to work with versions >0.17 and update contributing docs (#348)
- Fix errors when scrolling with empty pipeline (#342)
- Ignore coverage on some branches and fix e2e tests (#345)
- Fix icon-button tooltips on mobile (#344)
- Update SVG-Crowbar to fix errors (#339)
- Update contributing docs for new dev server (#341)

# Release 3.8.1

## Bug fixes and other changes

- Temporarily disable internal CSS in exported SVGs to fix CORS error when exporting images (#337)
- Fix tests for Kedro 0.17 (#338)

# Release 3.8.0

## Major features and improvements

Please note that release >=3.8.0 will not work with projects created with older versions of Kedro<=0.16.6. Please migrate your project to Kedro>=0.17.0 before you install the latest version of Kedro-Viz.

- Finish the new node metadata side panel. This feature is no longer hidden behind a flag, and the 'meta' flag has been removed. (#293, #309, #312, #320, #321, #326, #295, #329, #333)
- Enable the new graphing layout algorithm by default, and remove the 'newgraph' feature flag. If necessary, you can still revert back to the old layout algorithm by enabling the 'oldgraph' flag. (#334, #335)
- Add experimental flagged feature to allow lazy-loading of sidebar node-list rows on scroll. This improves performance by not forcing the app to render the entire node-list on larger graphs. This feature is disabled by default, but can be enabled using the 'lazy' feature flag. (#307)
- Use CSS custom properties for theme colours (#301, #319)

## Bug fixes and other changes

- Update Kedro-UI to v1.1.4. This enables us to improve webfont-loading detection, add a transition-out for closing the pipeline dropdown, add an active pipeline menu-option border-left colour, and improve accessibility when disabling the pipeline dropdown. (#325)
- Support launching a development server against a real pipeline. This is still a work-in-progress, and we will announce when it can be used. (#318, #327)
- Unify backend and frontend test data, to help prevent bugs appearing in future due to mismatched API schemas between frontend & backend (#298)
- Fix tag list icon hover state styling (#316)
- Update various dependency versions via Dependabot (#315, #330, #331)
- Fix linters (#323)
- Add default fallback response for non-main API calls (#328)
- Remove get_project_context(), now that we no longer support old versions of Kedro (<0.15) (#324)
- Add a 'private' flag prop, to hide flags for in-development features from the flags console announcement (#322)
- Investigate the root cause of nodes being undefined in Safari (#310)
- Fix bug that caused missed click on the flowchart (#317)
- Change demo.mock to a .json file and update tests (#314)
- Disable Python 3.6/3.7 jobs in daily CI workflow (#313)
- Batch tag actions to improve performance when toggling multiple tags (#308)

# Release 3.7.0

## Major features and improvements

- Finish and release the new pipeline selector, which allows you to switch between different modular pipelines (#286, #294, #296, #297, #302, #303)
- Add phase 1 of the new node metadata panel front-end - behind a feature flag, for now (#276, #303)
- Improve SVG rendering performance (#290)

## Bug fixes and other changes

- Fix JS bug in Safari (#306)
- Fix failing CI (#304, #305)
- Don't run eslint against .json files on pre-commit (#292)
- Use the same JSON mock data files for JS+Python end unit/e2e tests (#279)

# Release 3.6.0

## Major features and improvements

- Redesign main sidebar (#236, #283)
- Drop Kedro 0.14.\* support (#277)

## Bug fixes and other changes

- Continue work-in-progress on the multiple pipeline selection dropdown, which is still hidden behind a flag and disabled by default but is nearly complete. (#270, #273, #285, #289)
- Continue work on new metadata panel endpoints (#275)
- Fix chart rendering edge cases and hover styles (#288)
- Update Python unit tests using the same json file as front-end (#281)
- Improve lib-test docs (#278)
- Hide random seed message unless using random data (#280)
- Delete deprecated isParam and schema_id fields (#274)
- Fix bug caused by typo in saveStateToLocalStorage (#271)
- Fix interrupted chart transitions (#269)
- Refactor and optimise flowchart performance (#268)

# Release 3.5.1

## Bug fixes and other changes

- Fix pipeline selector so that it shows the correct default pipeline (#266)

# Release 3.5.0

## Major features and improvements

- **BREAKING CHANGE:** Rename default endpoint from `/api/nodes.json` to `/api/main`. This should only affect local JS development. (#239, #259)
- Add an interactive minimap to the toolbar (#203, #238, #247)
- Add web worker to make the expensive graph layout calculation into an asynchronous action, to prevent it from blocking other tasks on the main thread. (#217)
- Focus search bar with Cmd+F/Ctrl+F keyboard shortcuts (#261)
- Allow an argument to be passed to loadJsonData, for external use if needed (#215)
- Add support for multiple pipelines. This is a work-in-progress, and is currently disabled by default and hidden behind a flag. (#192, #215, #216, #221, #254)
- Begin adding individual node API endpoints, as a prelinary step towards full node metadata sidebars (#252)
- Save disabled state of individual nodes in localStorage (#220)
- Add automated testing for npm package import (#222)
- Rename master branch to main ✊🏿 and deprecate develop (#248)

## Bug fixes and other changes

- Fix prepublishOnly task by changing from parallel jobs to sequential (#264)
- Refactor layer visibility state (#253)
- Reduce toolbar-button height on smaller screens (#251)
- Delete duplicate icon-button component (#250)
- Fix mispelling in demo dataset (#249)
- Improve performance of `getLinkedNodes` (#235)
- Expose node and dataset metadata in "api/nodes/" endpoint (#231)
- Move react-redux from peerDependencies to regular dependencies, and move react-scripts from dependencies to devDependencies (#223)
- Refactor initial state setup (#220)
- Enable Windows CI (#218, #241)
- Increase width of layer rects (#209)
- Update various dependency versions via Snyk/Dependabot (#262, #258, #257, #219, #246, #245, #244, #243, #242, #240, #237, #234, #233, #232, #230, #228, #227, #226, #225, #224, #214, #213, #212, #211, #210, #208, #207, #206, #205, #204)

# Release 3.4.0

## Major features and improvements

- Add new graphing algorithm (#185)
- Add feature flags (#185)

## Bug fixes and other changes

- Protect URL constructor/searchParams where browser support is limited. (#201)
- Consolidate mock datasets and delete unnecessary ones (#200)
- Update SSH key fingerprint in CircleCI config (#199)
- Add layers to demo data (#198)
- Improve random generator variations (#187)

# Release 3.3.1:

## Bug fixes and other changes

- Apply the Black formatter to back-end Python code (#193)
- Bump websocket-extensions from 0.1.3 to 0.1.4 (#190)
- Autoformat Python code using Black (#188)
- Stop layout calculation from running twice on page-load, and optimise getNodeTextWidth selector performance (#186)
- Fix `%run_viz` line magic to display kedro viz inside Jupyter notebook, previously broken for kedro 0.16.0/0.16.1. Note that the fix needs `kedro>=0.16.2` to take effect. (#184)
- Fix three minor tooltip triangle styling bugs (#182)
- Update readme/contributing docs (#181, #196)
- Update the semver requirement version (#180)
- Seed randomly-generated data with UUIDs, to allow random layouts to be replicated for testing purposes (#178, #197)
- Update pipeline visualisation screenshot in Readme (#177)

# Release 3.3.0:

## Major features and improvements

- **BREAKING CHANGE:** Drop support for Python 3.5 (#138)
- Add support for Python 3.8 (#173)
- Add data engineering layers (#129, #145, #146, #148, #157, #161)
- Redesign sidebar node-list and node selected states (#144, #152, #153, #155, #162, #164, #171)
- Update overall colour scheme, and improve print/export styles (#169)
- Move icon stack column to right edge of the main sidebar (#167)
- Wrap tooltip names & invert tooltip in top half of screen (#158)
- Limit zoom scale/translate extent (#137, #174)

## Bug fixes and other changes

- Fix deprecation warnings when running kedro viz from Kedro 0.16 (#170)
- Remove the need to transition layer height on zoom (#166)
- Refactor config.js & move random-data import (#163)
- Fix bug where exported PNG was cut off (#151)
- Make dataPath relative again (#149)
- Remove dateutil hardpinning in requirements.txt (#143)
- Print the stack trace when encountering a generic exception (#142)
- Web browser will only be opened if the host corresponds to localhost (#136)
- Upgrade pylint to 2.4 (#135)
- Add bandit for security scanning as a pre-commit hook (#134)
- Add logger configuration when loading pipeline from JSON (#133)
- Update svg-crowbar to reduce exported SVG filesize (#127)
- Guard global window references to fix SSR (#126)
- Move visibleNav/navWidth calculations into Redux store (#124)
- Remove truffleHog pinned dependency (#122)

## Thanks for supporting contributions

[Ana Potje](https://github.com/ANA-POTJE)

# Release 3.2.0:

## Major features and improvements

- Dynamically allocate port number for the viz subprocess created by `%run_viz` if 4141 is taken (#109)
- Redesign sidebar list to group nodes by type (#96)
- Add `--pipeline` option to visualize modular pipeline (#93)
- Add `--env` option to pass configuration environment (#93)
- Fix backward-compatibility with Kedro 0.14.\* (#93)
- Promote Kedro-Viz commands from project specific to global commands (#91)
- Allow users to run `kedro viz --load-file` outside of a Kedro project (#91)

## Bug fixes and other changes

- Fix PNG exports (#117)
- Refactor JS actions (#115)
- Update & move CODEOWNERS (#116)
- Update year in license header (#114)
- Refactor JS reducers and state shape (#113)
- Fix Trufflehog secret scan by pinning gitdb2 (#112)
- Add "upcoming release" header back in RELEASE.md (#110)
- Fix Jest+CircleCI test memory errors (#108)
- Improve JavaScript test coverage (#107)
- Refactor JS store (#106)
- Update README to list all available CLI options (#105)
- Use mocker instead of mock in Python unit tests (#104)
- Lint and format Sass with Stylelint (#103)
- Add e2e-tests to check backward-compatibility for Kedro 0.15.0 and latest (#99)
- Add secret scan CircleCI step (#98)
- Update CLI screenshot in README (#95)
- Increase Python test coverage to 100% (#94)
- Update CI config for daily run (#90)
- Snyk fix for vulnerabilities (#87, #92, #101)
- Update the PR template (#46, #111)

# Release 3.1.0:

## Major features and improvements

- **BREAKING CHANGE:** Kedro<0.15.0 no longer works with this version of Kedro-Viz (#72)
- Allow users to export graph as a transparent SVG/PNG image (#82)
- Add theme prop and icon button visibility prop (#80)
- Rename `get_data_from_kedro` to `format_pipeline_data` (#72)
- Add pipeline and catalog arguments to `format_pipeline_data` (#72)

## Bug fixes and other changes

- Remove Appveyor config file + readme badge (#86)
- Add explicit dependency on `psutil` (#85)
- Improve json file-loading error message (#81)
- Update kedro-ui/react-scripts/dagre/snyk dependencies (#83, #84, #88)
- Remove leftover traces of the created_ts and message data properties (#80)
- Change relative links to absolute, to fix docs on npmjs.org (#79)

# Release 3.0.1:

## Bug fixes and other changes

- Add python-dateutil==2.8.0 to resolve CI errors (#78)
- Add data-id attributes on nodes and edges (#76)
- Fix issues with SVG imports when embedded (#75)
- Allow chart to resize with parent container when embedded (#74)

# Release 3.0.0:

## Major features and improvements

- **BREAKING CHANGE:** Deprecate and remove Snapshots/History feature (#42)
- **BREAKING CHANGE:** Make 'parameters' a distinct node type from 'data' (#53)
- Add new data/task/parameters icons (#62, #53)
- Add icons to node labels (#65)
- Enable Kedro-Viz to be run in Jupyter Notebook (#59)
- Change task full names to be the underlying function name, and use them in tooltips (#53, #61)
- Replace node IDs with shorter hashes (#53)
- Redesign the theme colour schemes to make them simpler and more consistent, and refactor active/highlight/hover/click state CSS for nodes & edges (#52)
- Sort nodes by their x/y position to improve tabbing order (#51)
- Move the theme and label toggle switches into icon buttons (#47)
- Add new demo data (#44)
- Allow Python users to load/save pipeline data to/from a JSON file via the CLI (#43)

## Bug fixes and other changes

- Change git address protocol in package-lock (#71)
- Update Kedro-UI to v1.1.1 (#70)
- Fix sidebar show/hide transitions in Safari (#68)
- Improve tabbing order (#67)
- Fix webfont text-width chart layout bug (#65)
- Desaturate the background colour a touch (#64)
- Move drawChart method to its own JS file (#63)
- Update Snyk to 1.234.2 and patch issue (#60)
- Set the 'show sidebar' button to hidden when open (#57)
- Snyk fix for 1 vulnerability (#56)
- Various CSS tweaks and bugfixes (#54)
- Remove getEdgeDisabledView selector (#49)
- Update Kedro-UI to v1.1.0 (#48)
- Fix badge URL typos in Readme (#45)

## Migration guide from Kedro-Viz 2.\*.\* to Kedro-Viz 3.0.0

If you are just using Kedro-Viz with Kedro as a Python package, you won't need to do anything. The breaking changes in this release only affect the few users who are working on the application locally, or importing it from [npm](https://www.npmjs.com/package/@quantumblack/kedro-viz) and consuming it as a React component.

- The format for data passed to Kedro-Viz has changed. You can see examples of the new data format in the [`src/utils/data`](./src/utils/data) directory. The main change is that the format no longer supports multiple snapshots in a single dataset. Instead of [this](https://github.com/kedro-org/kedro-viz/blob/243fd1bb513023086e77bca9f8469e00d1182437/src/utils/data.mock.js):
  ```
  {
    snapshots: [
      {
        schema_id: '310750827599783',
        nodes: [...],
        edges: [...],
        tags: [...],
      },
      ...
    ]
  }
  ```
  You can now use something like [this](https://github.com/kedro-org/kedro-viz/blob/c75c499507617a01fb327c366b9d639229f1d921/src/utils/data/demo.mock.js):
  ```
  {
    nodes: [...],
    edges: [...],
    tags: [...],
  }
  ```
- The `showHistory`, `allowHistoryDeletion`, and `onDeleteSnapshot` props on the main App component have been deprecated. These no longer do anything, and can be removed.
- A new `parameters` value for the node `type` property has been created. This replaces the previous `is_parameters` Boolean property. To migrate previous data, find any nodes where `is_parameters: true`, and change the `type` value from `data` to `parameters`. e.g. from this:
  ```
  {
    tags: ['Nulla', 'pulvinar', 'enim', 'consectetur', 'volutpat'],
    id: 'task/consectetur',
    is_parameters: false,
    type: 'task',
    full_name: 'consectetur',
    name: 'consectetur'
  }
  ```
  to this:
  ```
  {
    tags: ['Nulla', 'pulvinar', 'enim', 'consectetur', 'volutpat'],
    id: 'task/consectetur',
    type: 'parameters',
    full_name: 'consectetur',
    name: 'consectetur'
  }
  ```

# Release 2.1.1:

## Bug fixes and other changes

- Don't ignore gh-pages branch in CircleCI (#33)
- Document the React props and data format (#34)
- Fix closing of the navbar on smaller screens (#35)
- Use What Input? to set obvious keyboard focus state (#36)
- Add Konami code easter egg (#37)
- Extend snyk patch expiry duration to 1 year (#39)
- Fix react dependency issues (#40)

# Release 2.1.0:

## Major features and improvements

- Toggle linked-node active state on click (#20)

## Bug fixes and other changes

- Pin pip version to be less than 19.2 (#24)
- Unpin pip version (#25)
- Fix infosec vulnerability in LoDash (#16)
- Remove license checkers (#28)
- Make Viz backwards-compatible with Kedro 0.14.0 (#30)
- Automatically deploy demo builds to Github Pages (#26)

# Release 2.0.0:

## Major features and improvements

- **BREAKING CHANGE:** Refactor the JSON data input API. The new format is more verbose, but is very extensible, and will allow us to add more metadata about each node, edge and tag in future (#2, #8, #21, #23)
- Calculate transitive links when a chart is rendered, rather than when the initial data is formatted (#8)

## Bug fixes and other changes

- Run extra checks (e.g. tests, linter, build & lib) before publishing to npm (#12)
- Document the --host command line flag in the readme (#14)
- Add a CODEOWNERS file (#15)
- Update Flask caching so that only static assets are cached forever (#17)
- Fix buggy edge change animation for cases where the SVG path length changes, using d3-interpolate-path (#22)
- Fix broken Python version badge in Readme (#18)
- Add CI status badges in Readme (#19)
- Add Appveyor configuration (#19)

## Migration guide from Kedro-Viz 1.\*.\* to Kedro-Viz 2.0.0

- The data input format has been significantly changed. This will only affect users of the JavaScript package - regular Kedro users will not be affected. To see examples of the old API format compares to the new one, see the changes to `data.mock.js` in [this commit](https://github.com/kedro-org/kedro-viz/pull/8/files#diff-837826676eaada9374ec654c892af095).

## Thanks for supporting contributions

[Yusuke Minami](https://github.com/Minyus)

# Release 1.0.2:

## Bug fixes and other changes

- Fix a minor bug in how zoom centering was handled when the sidebar is open (#10)
- Make the Makefile easier to read (#9)
- Fix some minor issues with Readme images and badges (#11)

# Release 1.0.1:

## Major features and improvements

- Add a Make script to automate version updates and tagging across both JS and Python files (#7)
- Add tool to automatically check whether legal headers are present on Python scripts (#5)

## Bug fixes and other changes

- Fix broken CSS in the Tags drop-down menu (#6)
- Remove smart quotes and replace them with regular quotes, to avoid "Non-ASCII character" errors when building the Sphinx docs. (#4)

# Release 1.0.0:

The initial release of Kedro-Viz.

## Thanks to our main contributors

[Richard Westenra](https://github.com/richardwestenra), [Nasef Khan](https://github.com/nakhan98), [Ivan Danov](https://github.com/idanov), [Gordon Wrigley](https://github.com/tolomea), [Huong Nguyen](https://github.com/Huongg), [Ottis Kelleghan](https://github.com/ottis), [Yetunde Dada](https://github.com/yetudada), [Kiyohito Kunii](https://github.com/921kiyo), [Dmitrii Deriabin](https://github.com/DmitryDeryabin), [Peteris Erins](https://github.com/Pet3ris), [Jo Stichbury](https://github.com/stichbury)

We are also grateful to everyone who advised and supported us, filed issues or helped resolve them, asked and answered questions and were part of inspiring discussions.<|MERGE_RESOLUTION|>--- conflicted
+++ resolved
@@ -6,22 +6,15 @@
 - Include the ID number for the related PR (or PRs) in parentheses
 -->
 
-<<<<<<< HEAD
-# Release 7.1.0
-=======
 # Upcoming Release
->>>>>>> 20dc420d
 
 ## Major features and improvements
 - Add build command to the CLI using `kedro viz build` for creating build directory of local Kedro Viz instance with static data. (#1615)
 
-<<<<<<< HEAD
-=======
 ## Bug fixes and other changes
 
 - Set Kedro Viz start method to spawn process while launching it from Jupyter Notebook. (#1696)
 
->>>>>>> 20dc420d
 # Release 7.0.0
 
 ## Major features and improvements
