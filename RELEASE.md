--- conflicted
+++ resolved
@@ -1,13 +1,11 @@
 # Upcoming release:
 Add release notes for the upcoming release here.
 
-<<<<<<< HEAD
 ## Major features and improvements
 
 - renamed `get_data_from_kedro` to `format_pipeline_data` (#72)
 - Added pipeline, and catalog arguments to `format_pipeline_data` (#72)
 
-=======
 # Release 3.0.1:
 
 ## Bug fixes and other changes
@@ -16,7 +14,6 @@
 - Add data-id attributes on nodes and edges (#76)
 - Fix issues with SVG imports when embedded (#75)
 - Allow chart to resize with parent container when embedded (#74)
->>>>>>> 1a2047de
 
 # Release 3.0.0:
 
