# Upcoming release

<!--
Use the sections below to add notes for the next release.
Please follow the established format:
- Keep each note concise - ideally commit title length
- Use present tense (e.g. 'Add new feature')
- Include the ID number for the related PR (or PRs) in parentheses
-->

## Bug fixes and other changes

<<<<<<< HEAD
- Fix the order of the runs list in experiment tracking. (#691)
=======
- Bug fix for plotly JSONDataSet icon (#684)
>>>>>>> 104ce9b8

# Release 4.2.0

## Major features and improvements

- Build out 'Show Changes' user journey for experiment tracking. (#667)
- Return gitBranch data. (#657)
- Drop python 3.6 support. (#659)

## Bug fixes and other changes

- Bug fix for plotly modal when escape button is pressed. (#654)
- Display Plotly JSONDataSet plot in metadata side-panel. (#660)
- Refactor Primary Toolbar setup. (#664)
- Upgrade @apollo/client from 3.4.16 to 3.5.3. (#661, #668) 

# Release 4.1.1
## Bug fixes and other changes

- Fix display of boolean values on tracking dataset (#652)
- Fix node IDs in test data after Kedro updates its _str_logic for node (#653)

# Release 4.1.0

## Major features and improvements

- Experiment Tracking Front End set of features, as well as GraphQL setup and API integration (#576, #582, #587, #604, #605, #619, #620, #623, #624, #625, #630, #636, #643, #647, #648, #649)

## Bug fixes and other changes

- Bug fix for display of JSON tracking data on metadata panel. (#618)
- Fix dependencies for e2e tests. (#637)
- Add extra -a click command for autoreload. (#626)
- Remove notice from PR template. (#632)
- Replace the QB favicon with the Kedro one. (#633)
- Update "Kedro Viz" to "Kedro-Viz". (#634)
- Update loader animation to match kedro branding (#639)
- Upgrade reselect from 4.0.0 to 4.1.0. (#627)
- Upgrade react-redux from 7.2.4 to 7.2.6. (#628)
- Upgrade react-redux from 7.2.4 to 7.2.6. (#628)
- Upgrade redux-thunk from 2.3.0 to 2.4.0. (#629)
- Upgrade redux from 4.1.0 to 4.1.2 (#641)
- Upgrade reselect from 4.1.0 to 4.1.1 (#642)
- Update prettier command and config. (#631)

# Release 4.0.1

## Bug fixes and other changes

- Display JSON tracking (`tracking.JSONDataSet`) on the metadata panel. (#608)
- Fix layers visualisation for transcoded datasets. (#614, #615)

# Release 4.0.0

## Major features and improvements

- Allow expand and collapse modular pipelines on the graph. (#600)

## Bug fixes and other changes

- Disable layers visualisation instead of throwing an error when there is a cycle in layers. (#383)
- Disable layers when their dependency cannot be established in a disjoint graph. (#584)
- Change syntax for session creation to fix improperly thrown No Active Session error. (#603)

# Release 3.17.1

## Bug fixes and other changes

- Relax pandas and plotly versions.

# Release 3.17.0

## Major features and improvements

- Expose metrics data from the latest run as a dataset node. (#554)
- Visualize and compare metrics from last 10 runs on the metadata panel. (#554)
- Drop support for Python 3.6.

## Bug fixes and other changes

- Overwrite material UI selected row defaults. (#568)
- Fix URI param parsing for data source. (#578)
- Add a graphql test endpoint on Kedro-viz server. (#570)
- Update the demo dataset on Kedro-viz. (#574)
- Fix auto-reload for metrics run data. (#572)
- Refactor tests for metadata panel. (#580)
- Fix metrics tree to get latest metrics data. (#573)

# Release 3.16.0

## Major features and improvements

- Improve pretty-name algorithm. (#546)
- Setup CI for automatic deployment. (#555)
- Turn on/off pretty naming on the settings panel. (#542)

## Bug fixes and other changes

- Fix focus mode search (#549)
- Fix focus mode error when switching pipelines (#553)
- Pin dynaconf before Kedro is released. (#559)
- Refactor colors based on latest palette (#552)

# Release 3.15.0

## Major features and improvements

- Visualise related data nodes of a modular pipeline in focus mode. (#530)
- Show parameter names when hovering over parameters indicator in the flowchart. (#512)

## Bug fixes and other changes

- Fix the display of transcoded data nodes and their metadata. (#491, #525)
- Remove `newparams` flag. (#528)
- Add notice about Kedro-UI deprecation on the Styleguide. (#529)
- Add more eslint rule. (#532)
- Refactor `LazyList` component to fix eslint error. (#539)
- Update deprecated `highlight.js` call. (#540)
- Unify monospace fonts. (#540)

# Release 3.14.0

## Major features and improvements

- Implement first version of focus mode feature to allow selective display of modular pipelines on the flowchart. (#514)
- Add `--autoreload` to relaunch viz server on file change. (#498)
- Update demo data set to shuttle factory example. (#518)

## Bug fixes and other changes

- Remove build/api after running build. (#515)
- Fix path parsing for PartitionedDataSet (#516)
- Fix dev server port (#517)

# Release 3.13.1

## Bug fixes and other changes

- Fix running kedro viz with `--load-file`. (#509)

# Release 3.13.0

## Major features and improvements

- Implement new tree list with modular pipelines and search UI for new sidebar navigation. (#479)
- Implement element filters and further design updates to the filter panel for new sidebar navigation. (#454)
- Implement [`kedro-telemetry`](https://github.com/quantumblacklabs/kedro-telemetry) in production to enable Heap Analytics analysis for Kedro-Viz. (#481, #487)
- Show decorated function's source code on code panel. (#493)
- Enable the display of entire parameter object with react-json-viewer on the metadata panel. (#494)

## Bug fixes and other changes

- Remove the old dagre graphing logic and the 'oldgraph' flag. (#486)
- Delete 'modularpipeline' flag. (#495)
- Fix run command suggestion. (#497)

# Release 3.12.1

## Bug fixes and other changes

- Fix compatibility with `kedro==0.17.0`

# Release 3.12.0

## Major features and improvements

- Complete backend rewrite to be more modular and maintainable using FastAPI. (#432)
- Add layout engine documentation. (#436)
- Add split panel components and implement into the sidebar. (#448)
- Visualise plotly charts if user defines them with `kedro.extra.datasets.plotly.PlotlyDataSet` in their Kedro project _(Note: This feature is only available in `kedro>=0.17.4`)._ (#455)

## Bug fixes and other changes

- Upgrade prettier to latest version (2.3.0) and reformat all JS in /src in line with prettier v2.3.0 (#461)
- Render the pipeline with warning of parameters missing from the catalog instead of showing an obfuscated error. (#466)
- Fix CLI `--pipeline` arg throws KedroContext attribute error. (#432)
- Fix glitch when the entire graph is collapsed during initial chart loading. (#467)

# Release 3.11.0

## Major features and improvements

- Allow the selection and filtering of nodes by modular pipeline on the flowchart via the sidebar under the categories section. This includes changes to both the server to include modualr pipeline data in the responses, as well as front end changes to enable the new modular pipeline data type. (#391, #394, #401, #402, #408, #410, #421)
- Add Architecture docs. (#382, #393)
- Add metadata to random data generator. (#397)
- Simplify layout algorithm, improve layout quality and performance. (#398)
- Improve layer solving approach when layers partially defined. (#407)
- Remove 'code' flag to enable the code panel feature by default. (#404)
- Remove 'lazy' flag to enable lazy loading of the sidebar by default. (#404)

## Bug fixes and other changes

- Remove 'id' reducer prop. (#396)
- Remove leftover visible layer reducer. (#399)
- Delete 'Description' field from metadata panel. (#403)
- Add Eslint curly lint rule. (#420)

# Release 3.10.1

## Bug fixes and other changes

- Fix %run_viz line magic for IPython notebook

# Release 3.10.0

## Major features and improvements

- Display a prompt before rendering very large graphs (#361, #376, #377, #381)

## Bug fixes and other changes

- Clean up SCSS tech debt (#380)
- Add Container component to simplify app/lib entrypoint (#379)
- Add stylelint 'rule-empty-line-before': 'always' (#378)

# Release 3.9.0

## Major features and improvements

- Add code panel (#346)
- Improve view panning behaviour when a node is selected (#356, #363, #370, #373, #374)
- Improve layout performance for large graphs (#343)
- Save tag state to localStorage (#353)

## Bug fixes and other changes

- Improve graph layout code quality, performance and docs (#347)
- Update docs to remind on compatibility of Kedro-Viz 3.8.0 with Kedro 0.17 (#367)
- Update dependencies (#360, #364, #369)
- Fix failing CircleCI build on Windows (#365, #366)
- Refactor node-list-row CSS, fixing hover and focus states (#355, #358, #362)
- Update iconography (#357, #359)
- Fix missing indicator Chrome zoom bug (#349)
- Fix sidebar border/box-shadow CSS rules (#351)
- Fix `server.py` to work with versions >0.17 and update contributing docs (#348)
- Fix errors when scrolling with empty pipeline (#342)
- Ignore coverage on some branches and fix e2e tests (#345)
- Fix icon-button tooltips on mobile (#344)
- Update SVG-Crowbar to fix errors (#339)
- Update contributing docs for new dev server (#341)

# Release 3.8.1

## Bug fixes and other changes

- Temporarily disable internal CSS in exported SVGs to fix CORS error when exporting images (#337)
- Fix tests for Kedro 0.17 (#338)

# Release 3.8.0

## Major features and improvements

Please note that release >=3.8.0 will not work with projects created with older versions of Kedro<=0.16.6. Please migrate your project to Kedro>=0.17.0 before you install the latest version of Kedro-Viz.

- Finish the new node metadata side panel. This feature is no longer hidden behind a flag, and the 'meta' flag has been removed. (#293, #309, #312, #320, #321, #326, #295, #329, #333)
- Enable the new graphing layout algorithm by default, and remove the 'newgraph' feature flag. If necessary, you can still revert back to the old layout algorithm by enabling the 'oldgraph' flag. (#334, #335)
- Add experimental flagged feature to allow lazy-loading of sidebar node-list rows on scroll. This improves performance by not forcing the app to render the entire node-list on larger graphs. This feature is disabled by default, but can be enabled using the 'lazy' feature flag. (#307)
- Use CSS custom properties for theme colours (#301, #319)

## Bug fixes and other changes

- Update Kedro-UI to v1.1.4. This enables us to improve webfont-loading detection, add a transition-out for closing the pipeline dropdown, add an active pipeline menu-option border-left colour, and improve accessibility when disabling the pipeline dropdown. (#325)
- Support launching a development server against a real pipeline. This is still a work-in-progress, and we will announce when it can be used. (#318, #327)
- Unify backend and frontend test data, to help prevent bugs appearing in future due to mismatched API schemas between frontend & backend (#298)
- Fix tag list icon hover state styling (#316)
- Update various dependency versions via Dependabot (#315, #330, #331)
- Fix linters (#323)
- Add default fallback response for non-main API calls (#328)
- Remove get_project_context(), now that we no longer support old versions of Kedro (<0.15) (#324)
- Add a 'private' flag prop, to hide flags for in-development features from the flags console announcement (#322)
- Investigate the root cause of nodes being undefined in Safari (#310)
- Fix bug that caused missed click on the flowchart (#317)
- Change demo.mock to a .json file and update tests (#314)
- Disable Python 3.6/3.7 jobs in daily CI workflow (#313)
- Batch tag actions to improve performance when toggling multiple tags (#308)

# Release 3.7.0

## Major features and improvements

- Finish and release the new pipeline selector, which allows you to switch between different modular pipelines (#286, #294, #296, #297, #302, #303)
- Add phase 1 of the new node metadata panel front-end - behind a feature flag, for now (#276, #303)
- Improve SVG rendering performance (#290)

## Bug fixes and other changes

- Fix JS bug in Safari (#306)
- Fix failing CI (#304, #305)
- Don't run eslint against .json files on pre-commit (#292)
- Use the same JSON mock data files for JS+Python end unit/e2e tests (#279)

# Release 3.6.0

## Major features and improvements

- Redesign main sidebar (#236, #283)
- Drop Kedro 0.14.\* support (#277)

## Bug fixes and other changes

- Continue work-in-progress on the multiple pipeline selection dropdown, which is still hidden behind a flag and disabled by default but is nearly complete. (#270, #273, #285, #289)
- Continue work on new metadata panel endpoints (#275)
- Fix chart rendering edge cases and hover styles (#288)
- Update Python unit tests using the same json file as front-end (#281)
- Improve lib-test docs (#278)
- Hide random seed message unless using random data (#280)
- Delete deprecated isParam and schema_id fields (#274)
- Fix bug caused by typo in saveStateToLocalStorage (#271)
- Fix interrupted chart transitions (#269)
- Refactor and optimise flowchart performance (#268)

# Release 3.5.1

## Bug fixes and other changes

- Fix pipeline selector so that it shows the correct default pipeline (#266)

# Release 3.5.0

## Major features and improvements

- **BREAKING CHANGE:** Rename default endpoint from `/api/nodes.json` to `/api/main`. This should only affect local JS development. (#239, #259)
- Add an interactive minimap to the toolbar (#203, #238, #247)
- Add web worker to make the expensive graph layout calculation into an asynchronous action, to prevent it from blocking other tasks on the main thread. (#217)
- Focus search bar with Cmd+F/Ctrl+F keyboard shortcuts (#261)
- Allow an argument to be passed to loadJsonData, for external use if needed (#215)
- Add support for multiple pipelines. This is a work-in-progress, and is currently disabled by default and hidden behind a flag. (#192, #215, #216, #221, #254)
- Begin adding individual node API endpoints, as a prelinary step towards full node metadata sidebars (#252)
- Save disabled state of individual nodes in localStorage (#220)
- Add automated testing for npm package import (#222)
- Rename master branch to main ✊🏿 and deprecate develop (#248)

## Bug fixes and other changes

- Fix prepublishOnly task by changing from parallel jobs to sequential (#264)
- Refactor layer visibility state (#253)
- Reduce toolbar-button height on smaller screens (#251)
- Delete duplicate icon-button component (#250)
- Fix mispelling in demo dataset (#249)
- Improve performance of `getLinkedNodes` (#235)
- Expose node and dataset metadata in "api/nodes/" endpoint (#231)
- Move react-redux from peerDependencies to regular dependencies, and move react-scripts from dependencies to devDependencies (#223)
- Refactor initial state setup (#220)
- Enable Windows CI (#218, #241)
- Increase width of layer rects (#209)
- Update various dependency versions via Snyk/Dependabot (#262, #258, #257, #219, #246, #245, #244, #243, #242, #240, #237, #234, #233, #232, #230, #228, #227, #226, #225, #224, #214, #213, #212, #211, #210, #208, #207, #206, #205, #204)

# Release 3.4.0

## Major features and improvements

- Add new graphing algorithm (#185)
- Add feature flags (#185)

## Bug fixes and other changes

- Protect URL constructor/searchParams where browser support is limited. (#201)
- Consolidate mock datasets and delete unnecessary ones (#200)
- Update SSH key fingerprint in CircleCI config (#199)
- Add layers to demo data (#198)
- Improve random generator variations (#187)

# Release 3.3.1:

## Bug fixes and other changes

- Apply the Black formatter to back-end Python code (#193)
- Bump websocket-extensions from 0.1.3 to 0.1.4 (#190)
- Autoformat Python code using Black (#188)
- Stop layout calculation from running twice on page-load, and optimise getNodeTextWidth selector performance (#186)
- Fix `%run_viz` line magic to display kedro viz inside Jupyter notebook, previously broken for kedro 0.16.0/0.16.1. Note that the fix needs `kedro>=0.16.2` to take effect. (#184)
- Fix three minor tooltip triangle styling bugs (#182)
- Update readme/contributing docs (#181, #196)
- Update the semver requirement version (#180)
- Seed randomly-generated data with UUIDs, to allow random layouts to be replicated for testing purposes (#178, #197)
- Update pipeline visualisation screenshot in Readme (#177)

# Release 3.3.0:

## Major features and improvements

- **BREAKING CHANGE:** Drop support for Python 3.5 (#138)
- Add support for Python 3.8 (#173)
- Add data engineering layers (#129, #145, #146, #148, #157, #161)
- Redesign sidebar node-list and node selected states (#144, #152, #153, #155, #162, #164, #171)
- Update overall colour scheme, and improve print/export styles (#169)
- Move icon stack column to right edge of the main sidebar (#167)
- Wrap tooltip names & invert tooltip in top half of screen (#158)
- Limit zoom scale/translate extent (#137, #174)

## Bug fixes and other changes

- Fix deprecation warnings when running kedro viz from Kedro 0.16 (#170)
- Remove the need to transition layer height on zoom (#166)
- Refactor config.js & move random-data import (#163)
- Fix bug where exported PNG was cut off (#151)
- Make dataPath relative again (#149)
- Remove dateutil hardpinning in requirements.txt (#143)
- Print the stack trace when encountering a generic exception (#142)
- Web browser will only be opened if the host corresponds to localhost (#136)
- Upgrade pylint to 2.4 (#135)
- Add bandit for security scanning as a pre-commit hook (#134)
- Add logger configuration when loading pipeline from JSON (#133)
- Update svg-crowbar to reduce exported SVG filesize (#127)
- Guard global window references to fix SSR (#126)
- Move visibleNav/navWidth calculations into Redux store (#124)
- Remove truffleHog pinned dependency (#122)

## Thanks for supporting contributions

[Ana Potje](https://github.com/ANA-POTJE)

# Release 3.2.0:

## Major features and improvements

- Dynamically allocate port number for the viz subprocess created by `%run_viz` if 4141 is taken (#109)
- Redesign sidebar list to group nodes by type (#96)
- Add `--pipeline` option to visualize modular pipeline (#93)
- Add `--env` option to pass configuration environment (#93)
- Fix backward-compatibility with Kedro 0.14.\* (#93)
- Promote Kedro-Viz commands from project specific to global commands (#91)
- Allow users to run `kedro viz --load-file` outside of a Kedro project (#91)

## Bug fixes and other changes

- Fix PNG exports (#117)
- Refactor JS actions (#115)
- Update & move CODEOWNERS (#116)
- Update year in license header (#114)
- Refactor JS reducers and state shape (#113)
- Fix Trufflehog secret scan by pinning gitdb2 (#112)
- Add "upcoming release" header back in RELEASE.md (#110)
- Fix Jest+CircleCI test memory errors (#108)
- Improve JavaScript test coverage (#107)
- Refactor JS store (#106)
- Update README to list all available CLI options (#105)
- Use mocker instead of mock in Python unit tests (#104)
- Lint and format Sass with Stylelint (#103)
- Add e2e-tests to check backward-compatibility for Kedro 0.15.0 and latest (#99)
- Add secret scan CircleCI step (#98)
- Update CLI screenshot in README (#95)
- Increase Python test coverage to 100% (#94)
- Update CI config for daily run (#90)
- Snyk fix for vulnerabilities (#87, #92, #101)
- Update the PR template (#46, #111)

# Release 3.1.0:

## Major features and improvements

- **BREAKING CHANGE:** Kedro<0.15.0 no longer works with this version of Kedro-Viz (#72)
- Allow users to export graph as a transparent SVG/PNG image (#82)
- Add theme prop and icon button visibility prop (#80)
- Rename `get_data_from_kedro` to `format_pipeline_data` (#72)
- Add pipeline and catalog arguments to `format_pipeline_data` (#72)

## Bug fixes and other changes

- Remove Appveyor config file + readme badge (#86)
- Add explicit dependency on `psutil` (#85)
- Improve json file-loading error message (#81)
- Update kedro-ui/react-scripts/dagre/snyk dependencies (#83, #84, #88)
- Remove leftover traces of the created_ts and message data properties (#80)
- Change relative links to absolute, to fix docs on npmjs.org (#79)

# Release 3.0.1:

## Bug fixes and other changes

- Add python-dateutil==2.8.0 to resolve CI errors (#78)
- Add data-id attributes on nodes and edges (#76)
- Fix issues with SVG imports when embedded (#75)
- Allow chart to resize with parent container when embedded (#74)

# Release 3.0.0:

## Major features and improvements

- **BREAKING CHANGE:** Deprecate and remove Snapshots/History feature (#42)
- **BREAKING CHANGE:** Make 'parameters' a distinct node type from 'data' (#53)
- Add new data/task/parameters icons (#62, #53)
- Add icons to node labels (#65)
- Enable Kedro-Viz to be run in Jupyter Notebook (#59)
- Change task full names to be the underlying function name, and use them in tooltips (#53, #61)
- Replace node IDs with shorter hashes (#53)
- Redesign the theme colour schemes to make them simpler and more consistent, and refactor active/highlight/hover/click state CSS for nodes & edges (#52)
- Sort nodes by their x/y position to improve tabbing order (#51)
- Move the theme and label toggle switches into icon buttons (#47)
- Add new demo data (#44)
- Allow Python users to load/save pipeline data to/from a JSON file via the CLI (#43)

## Bug fixes and other changes

- Change git address protocol in package-lock (#71)
- Update Kedro-UI to v1.1.1 (#70)
- Fix sidebar show/hide transitions in Safari (#68)
- Improve tabbing order (#67)
- Fix webfont text-width chart layout bug (#65)
- Desaturate the background colour a touch (#64)
- Move drawChart method to its own JS file (#63)
- Update Snyk to 1.234.2 and patch issue (#60)
- Set the 'show sidebar' button to hidden when open (#57)
- Snyk fix for 1 vulnerability (#56)
- Various CSS tweaks and bugfixes (#54)
- Remove getEdgeDisabledView selector (#49)
- Update Kedro-UI to v1.1.0 (#48)
- Fix badge URL typos in Readme (#45)

## Migration guide from Kedro-Viz 2.\*.\* to Kedro-Viz 3.0.0

If you are just using Kedro-Viz with Kedro as a Python package, you won't need to do anything. The breaking changes in this release only affect the few users who are working on the application locally, or importing it from [npm](https://www.npmjs.com/package/@quantumblack/kedro-viz) and consuming it as a React component.

- The format for data passed to Kedro-Viz has changed. You can see examples of the new data format in the [`src/utils/data`](./src/utils/data) directory. The main change is that the format no longer supports multiple snapshots in a single dataset. Instead of [this](https://github.com/quantumblacklabs/kedro-viz/blob/243fd1bb513023086e77bca9f8469e00d1182437/src/utils/data.mock.js):
  ```
  {
    snapshots: [
      {
        schema_id: '310750827599783',
        nodes: [...],
        edges: [...],
        tags: [...],
      },
      ...
    ]
  }
  ```
  You can now use something like [this](https://github.com/quantumblacklabs/kedro-viz/blob/c75c499507617a01fb327c366b9d639229f1d921/src/utils/data/demo.mock.js):
  ```
  {
    nodes: [...],
    edges: [...],
    tags: [...],
  }
  ```
- The `showHistory`, `allowHistoryDeletion`, and `onDeleteSnapshot` props on the main App component have been deprecated. These no longer do anything, and can be removed.
- A new `parameters` value for the node `type` property has been created. This replaces the previous `is_parameters` Boolean property. To migrate previous data, find any nodes where `is_parameters: true`, and change the `type` value from `data` to `parameters`. e.g. from this:
  ```
  {
    tags: ['Nulla', 'pulvinar', 'enim', 'consectetur', 'volutpat'],
    id: 'task/consectetur',
    is_parameters: false,
    type: 'task',
    full_name: 'consectetur',
    name: 'consectetur'
  }
  ```
  to this:
  ```
  {
    tags: ['Nulla', 'pulvinar', 'enim', 'consectetur', 'volutpat'],
    id: 'task/consectetur',
    type: 'parameters',
    full_name: 'consectetur',
    name: 'consectetur'
  }
  ```

# Release 2.1.1:

## Bug fixes and other changes

- Don't ignore gh-pages branch in CircleCI (#33)
- Document the React props and data format (#34)
- Fix closing of the navbar on smaller screens (#35)
- Use What Input? to set obvious keyboard focus state (#36)
- Add Konami code easter egg (#37)
- Extend snyk patch expiry duration to 1 year (#39)
- Fix react dependency issues (#40)

# Release 2.1.0:

## Major features and improvements

- Toggle linked-node active state on click (#20)

## Bug fixes and other changes

- Pin pip version to be less than 19.2 (#24)
- Unpin pip version (#25)
- Fix infosec vulnerability in LoDash (#16)
- Remove license checkers (#28)
- Make Viz backwards-compatible with Kedro 0.14.0 (#30)
- Automatically deploy demo builds to Github Pages (#26)

# Release 2.0.0:

## Major features and improvements

- **BREAKING CHANGE:** Refactor the JSON data input API. The new format is more verbose, but is very extensible, and will allow us to add more metadata about each node, edge and tag in future (#2, #8, #21, #23)
- Calculate transitive links when a chart is rendered, rather than when the initial data is formatted (#8)

## Bug fixes and other changes

- Run extra checks (e.g. tests, linter, build & lib) before publishing to npm (#12)
- Document the --host command line flag in the readme (#14)
- Add a CODEOWNERS file (#15)
- Update Flask caching so that only static assets are cached forever (#17)
- Fix buggy edge change animation for cases where the SVG path length changes, using d3-interpolate-path (#22)
- Fix broken Python version badge in Readme (#18)
- Add CI status badges in Readme (#19)
- Add Appveyor configuration (#19)

## Migration guide from Kedro-Viz 1.\*.\* to Kedro-Viz 2.0.0

- The data input format has been significantly changed. This will only affect users of the JavaScript package - regular Kedro users will not be affected. To see examples of the old API format compares to the new one, see the changes to `data.mock.js` in [this commit](https://github.com/quantumblacklabs/kedro-viz/pull/8/files#diff-837826676eaada9374ec654c892af095).

## Thanks for supporting contributions

[Yusuke Minami](https://github.com/Minyus)

# Release 1.0.2:

## Bug fixes and other changes

- Fix a minor bug in how zoom centering was handled when the sidebar is open (#10)
- Make the Makefile easier to read (#9)
- Fix some minor issues with Readme images and badges (#11)

# Release 1.0.1:

## Major features and improvements

- Add a Make script to automate version updates and tagging across both JS and Python files (#7)
- Add tool to automatically check whether legal headers are present on Python scripts (#5)

## Bug fixes and other changes

- Fix broken CSS in the Tags drop-down menu (#6)
- Remove smart quotes and replace them with regular quotes, to avoid "Non-ASCII character" errors when building the Sphinx docs. (#4)

# Release 1.0.0:

The initial release of Kedro-Viz.

## Thanks to our main contributors

[Richard Westenra](https://github.com/richardwestenra), [Nasef Khan](https://github.com/nakhan98), [Ivan Danov](https://github.com/idanov), [Gordon Wrigley](https://github.com/tolomea), [Huong Nguyen](https://github.com/Huongg), [Ottis Kelleghan](https://github.com/ottis), [Yetunde Dada](https://github.com/yetudada), [Kiyohito Kunii](https://github.com/921kiyo), [Dmitrii Deriabin](https://github.com/DmitryDeryabin), [Peteris Erins](https://github.com/Pet3ris), [Jo Stichbury](https://github.com/stichbury)

We are also grateful to everyone who advised and supported us, filed issues or helped resolve them, asked and answered questions and were part of inspiring discussions.<|MERGE_RESOLUTION|>--- conflicted
+++ resolved
@@ -10,11 +10,9 @@
 
 ## Bug fixes and other changes
 
-<<<<<<< HEAD
 - Fix the order of the runs list in experiment tracking. (#691)
-=======
 - Bug fix for plotly JSONDataSet icon (#684)
->>>>>>> 104ce9b8
+
 
 # Release 4.2.0
 
