--- conflicted
+++ resolved
@@ -9,11 +9,7 @@
 
 ## Bug fixes and other changes
 
-<<<<<<< HEAD
-- Bump `strawberry-graphql` to at least version 0.191 to support the new 
-=======
 - Bump `strawberry-graphql` to at least version 0.192 to support the new 
->>>>>>> 5096c674
 `strawberry.union` syntax. (#1441)
 
 # Release 6.3.2
