# Upcoming release:
Add release notes for the upcoming release here.

<<<<<<< HEAD
## Major features and improvements
- Added optional pipeline argument to `get_data_from_kedro` (#72)
=======
# Release 3.0.0:

## Major features and improvements

- **BREAKING CHANGE:** Deprecate and remove Snapshots/History feature (#42)
- **BREAKING CHANGE:** Make 'parameters' a distinct node type from 'data' (#53)
- Add new data/task/parameters icons (#62, #53)
- Add icons to node labels (#65)
- Enable Kedro-Viz to be run in Jupyter Notebook (#59)
- Change task full names to be the underlying function name, and use them in tooltips (#53, #61)
- Replace node IDs with shorter hashes (#53)
- Redesign the theme colour schemes to make them simpler and more consistent, and refactor active/highlight/hover/click state CSS for nodes & edges (#52)
- Sort nodes by their x/y position to improve tabbing order (#51)
- Move the theme and label toggle switches into icon buttons (#47)
- Add new demo data (#44)
- Allow Python users to load/save pipeline data to/from a JSON file via the CLI (#43)

## Bug fixes and other changes

- Change git address protocol in package-lock (#71)
- Update Kedro-UI to v1.1.1 (#70)
- Fix sidebar show/hide transitions in Safari (#68)
- Improve tabbing order (#67)
- Fix webfont text-width chart layout bug (#65)
- Desaturate the background colour a touch (#64)
- Move drawChart method to its own JS file (#63)
- Update Snyk to 1.234.2 and patch issue  (#60)
- Set the 'show sidebar' button to hidden when open (#57)
- Snyk fix for 1 vulnerability (#56)
- Various CSS tweaks and bugfixes (#54)
- Remove getEdgeDisabledView selector (#49)
- Update Kedro-UI to v1.1.0 (#48)
- Fix badge URL typos in Readme (#45)

## Migration guide from Kedro-Viz 2.\*.\* to Kedro-Viz 3.0.0

If you are just using Kedro-Viz with Kedro as a Python package, you won't need to do anything. The breaking changes in this release only affect the few users who are working on the application locally, or importing it from [npm](https://www.npmjs.com/package/@quantumblack/kedro-viz) and consuming it as a React component.

- The format for data passed to Kedro-Viz has changed. You can see examples of the new data format in the [`src/utils/data`](./src/utils/data) directory. The main change is that the format no longer supports multiple snapshots in a single dataset. Instead of [this](https://github.com/quantumblacklabs/kedro-viz/blob/243fd1bb513023086e77bca9f8469e00d1182437/src/utils/data.mock.js):
  ```
  {
    snapshots: [
      {
        created_ts: '1551452832000',
        schema_id: '310750827599783',
        message: 'Lorem ipsum dolor sit amet',
        nodes: [...],
        edges: [...],
        tags: [...],
      },
      ...
    ]
  }
  ```
  You can now use something like [this](https://github.com/quantumblacklabs/kedro-viz/blob/c75c499507617a01fb327c366b9d639229f1d921/src/utils/data/demo.mock.js):
  ```
  {
    nodes: [...],
    edges: [...],
    tags: [...],
  }
  ```
- The `showHistory`, `allowHistoryDeletion`, and `onDeleteSnapshot` props on the main App component have been deprecated. These no longer do anything, and can be removed.
- A new `parameters` value for the node `type` property has been created. This replaces the previous `is_parameters` Boolean property. To migrate previous data, find any nodes where `is_parameters: true`, and change the `type` value from `data` to `parameters`. e.g. from this:
  ```
  {
    tags: ['Nulla', 'pulvinar', 'enim', 'consectetur', 'volutpat'],
    id: 'task/consectetur',
    is_parameters: false,
    type: 'task',
    full_name: 'consectetur',
    name: 'consectetur'
  }
  ```
  to this:
  ```
  {
    tags: ['Nulla', 'pulvinar', 'enim', 'consectetur', 'volutpat'],
    id: 'task/consectetur',
    type: 'parameters',
    full_name: 'consectetur',
    name: 'consectetur'
  }
  ```
>>>>>>> c4a229cd

# Release 2.1.1:

## Bug fixes and other changes
- Don't ignore gh-pages branch in CircleCI (#33)
- Document the React props and data format (#34)
- Fix closing of the navbar on smaller screens (#35)
- Use What Input? to set obvious keyboard focus state (#36)
- Add Konami code easter egg (#37)
- Extend snyk patch expiry duration to 1 year (#39)
- Fix react dependency issues (#40)

# Release 2.1.0:

## Major features and improvements

- Toggle linked-node active state on click (#20)

## Bug fixes and other changes

- Pin pip version to be less than 19.2 (#24)
- Unpin pip version (#25)
- Fix infosec vulnerability in LoDash (#16)
- Remove license checkers (#28)
- Make Viz backwards-compatible with Kedro 0.14.0 (#30)
- Automatically deploy demo builds to Github Pages (#26)

# Release 2.0.0:

## Major features and improvements

- **BREAKING CHANGE:** Refactor the JSON data input API. The new format is more verbose, but is very extensible, and will allow us to add more metadata about each node, edge and tag in future (#2, #8, #21, #23)
- Calculate transitive links when a chart is rendered, rather than when the initial data is formatted (#8)

## Bug fixes and other changes

- Run extra checks (e.g. tests, linter, build & lib) before publishing to npm (#12)
- Document the --host command line flag in the readme (#14)
- Add a CODEOWNERS file (#15)
- Update Flask caching so that only static assets are cached forever (#17)
- Fix buggy edge change animation for cases where the SVG path length changes, using d3-interpolate-path (#22)
- Fix broken Python version badge in Readme (#18)
- Add CI status badges in Readme (#19)
- Add Appveyor configuration (#19)

## Migration guide from Kedro-Viz 1.\*.\* to Kedro-Viz 2.0.0

- The data input format has been significantly changed. This will only affect users of the JavaScript package - regular Kedro users will not be affected. To see examples of the old API format compares to the new one, see the changes to `data.mock.js` in [this commit](https://github.com/quantumblacklabs/kedro-viz/pull/8/files#diff-837826676eaada9374ec654c892af095).

## Thanks for supporting contributions

[Yusuke Minami](https://github.com/Minyus)

# Release 1.0.2:

## Bug fixes and other changes

- Fix a minor bug in how zoom centering was handled when the sidebar is open (#10)
- Make the Makefile easier to read (#9)
- Fix some minor issues with Readme images and badges (#11)

# Release 1.0.1:

## Major features and improvements

- Add a Make script to automate version updates and tagging across both JS and Python files (#7)
- Add tool to automatically check whether legal headers are present on Python scripts (#5)

## Bug fixes and other changes

- Fix broken CSS in the Tags drop-down menu (#6)
- Remove smart quotes and replace them with regular quotes, to avoid "Non-ASCII character" errors when building the Sphinx docs. (#4)

# Release 1.0.0:

The initial release of Kedro-Viz.

## Thanks to our main contributors

[Richard Westenra](https://github.com/richardwestenra), [Nasef Khan](https://github.com/nakhan98), [Ivan Danov](https://github.com/idanov), [Gordon Wrigley](https://github.com/tolomea), [Huong Nguyen](https://github.com/Huongg), [Ottis Kelleghan](https://github.com/ottis), [Yetunde Dada](https://github.com/yetudada), [Kiyohito Kunii](https://github.com/921kiyo), [Dmitrii Deriabin](https://github.com/DmitryDeryabin), [Peteris Erins](https://github.com/Pet3ris), [Jo Stichbury](https://github.com/stichbury)

We are also grateful to everyone who advised and supported us, filed issues or helped resolve them, asked and answered questions and were part of inspiring discussions.<|MERGE_RESOLUTION|>--- conflicted
+++ resolved
@@ -1,10 +1,9 @@
 # Upcoming release:
 Add release notes for the upcoming release here.
 
-<<<<<<< HEAD
 ## Major features and improvements
 - Added optional pipeline argument to `get_data_from_kedro` (#72)
-=======
+
 # Release 3.0.0:
 
 ## Major features and improvements
@@ -89,7 +88,7 @@
     name: 'consectetur'
   }
   ```
->>>>>>> c4a229cd
+
 
 # Release 2.1.1:
 
