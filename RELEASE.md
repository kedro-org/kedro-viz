<!--
Use the sections below to add notes for the next release.
Please follow the established format:
- Keep each note concise - ideally commit title length
- Use present tense (e.g. 'Add new feature')
- Include the ID number for the related PR (or PRs) in parentheses
-->

# Release 10.1.0

## Major features and improvements

- Update Kedro-Viz telemetry for opt-out model (#2022)
- Introduce `behaviour` prop object with `reFocus` prop (#2161)

## Bug fixes and other changes

- Improve `kedro viz build` usage documentation (#2126)
- Fix unserializable parameters value (#2122)
- Replace `watchgod` library with `watchfiles` and improve autoreload file watching filter (#2134)
- Display full dataset type with library prefix in metadata panel (#2136)
- Enable SQLite WAL mode for Azure ML to fix database locking issues (#2131)
- Replace `flake8`, `isort`, `pylint` and `black` by `ruff` (#2149)
<<<<<<< HEAD
- Fix 404 error when accessing the experiment tracking page on the demo site (#2179)
=======
- Refactor `DatasetStatsHook` to avoid showing error when dataset doesn't have file size info (#2174)
>>>>>>> ccfd9cd1


# Release 10.0.0

## Major features and improvements

- Add `kedro viz --lite`, allowing users to run Kedro-Viz without installing Kedro project dependencies. (#1966, #2077, #2093)
- Enable visual slicing of a Kedro pipeline in Kedro-viz. (#2036)
- Improve Kedro-Viz CLI startup time with lazy subcommands and deferring imports (#1920)
- Add documentation for Kedro-viz in VSCode Extension. (#2078)


## Bug fixes and other changes

- Introduce `onActionCallback` prop in Kedro-Viz React component. (#2022)
- Enhance documentation for Dataset previews on Kedro-viz. (#2074)
- Add documentation for Kedro-viz CLI Commands. (#2044)
- Fix design issues in metadata panel. (#2009)
- Fix bug where reloading the page reset to the default pipeline instead of retaining the selected one. (#2041)
- Add feedback component for slicing pipeline. (#2085)
- Add `kedro viz --lite` user warning banner component. (#2092)
- Add `UnavailableDataset` as a default dataset for `--lite` mode. (#2083)
- Fix missing run command in metadata panel for task nodes. (#2055)
- Fix highlight width inconsistency in the Nodelist component.(#2004)
- Migrate `demo.kedro.org` from AWS Lightsail to Github Pages. (#2034, #2084)
- Refactor disable preview feature to run entirely on the frontend without backend calls. (#2067)
- Implement a method to send JSON data to the VSCode integration without running the Kedro-Viz server. (#2049)


# Release 9.2.0

## Major features and improvements

- Enable/disable preview for all the datasets when publishing Kedro-Viz from CLI. (#1894)
- Enable/disable preview for all the datasets when publishing Kedro-Viz from UI. (#1895)
- Display published URLs. (#1907)
- Conditionally move session store and stats file to .viz directory. (#1915)
- Introduce `metadataPanel` in `display` prop in Kedro-Viz react component. (#1965)
- Refactor namespace pipelines. (#1897)
- Expose the internal Redux state through `options` prop while using Kedro-Viz as a React component. (#1969)
- Enhance documentation for the Kedro-Viz standalone React component. (#1954)
- Add Datasets preview toggle in the settings panel. (#1977)

## Bug fixes and other changes

- Relax `packaging` pin in requirements. (#1947)
- Add favicon to kedro-viz documentation. (#1959)
- Add "-p" flag to kedro-viz to match kedro run. (#1960)
- Fix bug related to nested namespace pipelines. (#1897)
- Migrate from `toposort` to `graphlib`. (#1942)
- Fix packaging. (#1766)
- Adjust requirements file and dependabot versioning strategy. (#1978)
- Refactor CommandCopier component. (#1998)
- Set `isPrettyName` toggle to False by Default. (#1958)
- Add `-p` argument option for `kedro viz` to align with kedro pipeline options. (#1961)
- Replace `data-heap-event` with standardised `data-test` for Cypress and Telemetry. (#1995)

## Community contributions

Many thanks to the following Kedroids for contributing PR to this release:
* [Vlad Cozma](https://github.com/VladCozma)

# Release 9.1.0

## Major features and improvements
- Introduce the toggle to expand and collapse all pipelines button in the utility bar. (#1858)
- Allow Kedro-Viz commands to run from any sub directory within Kedro project. (#1871)

## Bug fixes and other changes
- Fix broken URL when active pipeline name changes on initial load. (#1914)
- Fix bug related to tag filtering and sharing with stateful URL. (#1878)
- Update settings panel design (#1875)
- Migrate from CircleCi to GitHub Actions. (#1876)
- Include expandAllPipelines in initial state. (#1896)
- Refactor backend integration with Kedro by replacing bootstrap_project with configure_project. (#1796)
- Enhance kedro-viz doc integration. (#1874)
- Enhance Kedro-Viz documentation by using Kedro-sphinx-theme. (#1898)
- Remove default props from functional components. (#1906)
- Fix for schema change in strawberry-graphql JSON scalar. (#1903)
- Fix messaging level when package compatibility is not satisfied. (#1904)
- Upgrade GitPod to include Node 18 and Python 3.11. (#1862)
- Add utility functions related to Transcoding to Kedro viz. (#1928)
- Include JSON dataset in the demo-project. (#1930)
- Update intersphinx_mapping of kedro-datasets. (#1911)
- Add GitPod to the local hosts list. (#1923)

# Release 9.0.0

## Major features and improvements

- Extending stateful URLs with node filters and expand/collapse modular pipelines. (#1799)
- Introduce `--include-hooks` option and remove `--ignore-plugins` from cli commands. (#1818)
- Add Dataset Factory Patterns to Experiment Tracking. (#1824)
- Add support for `JSONDataset` preview. (#1800)
- Upgrade to Node 18. (#1848)

## Bug fixes and other changes

- Increase Kedro-Viz timeout. (#1803)
- Remove demo data source and update feature hints. (#1804)
- Add markdown support for backticks in the pop-up reminder. (#1826)
- Fix posix path conversion on Windows in DatasetStatsHook. (#1843)
- Add `pydantic` pin to requirements. (#1861)
- Fix TRANSCODING_SEPARATOR import error. (#1866)
- Fix CircleCI build failure due to secret scan and missing toposort dependency. (#1819)
- Support Deferred Type Annotations in Dataset Previews. (#1798)  

## Community contributions

Many thanks to the following Kedroids for contributing PR to this release:
* [Pascal Brokmeier](https://github.com/pascalwhoop)

# Release 8.0.1 

## Bug fixes and other changes

- Fix a bug on metadata panel when preview data is unavailable. (#1794)
- Update Compatibility/Support Matrix in README. (#1774)
- Update CLI command to support both `kedro viz run` and `kedro viz`. (#1790)

# Release 8.0.0

## Major features and improvements

- Extend support for 'Publishing and sharing Kedro-Viz' on Azure and GCP. (#1708, #1711)
- Migrate Kedro-Viz to use `pydantic>=2`. (#1743)
- Drop support for `python=3.8`. (#1747)
- Introduce new changes to the `preview` functionality on Kedro-viz (#1757)
- Refactor Kedro-Viz and Kedro-datasets dependencies. (#1698)

## Bug fixes and other changes

- Enable search-as-you-type on Kedro-Viz docs. (#1727)
- Change the `%run_viz` line magic to open Kedro-viz in a new browser tab. (#1722)
- Enable `%run_viz` line magic to use the arguments that Kedro-Viz supports on the command line. (#1733)
- Make `kedro viz build` compatible with Kedro 18. (#1716)
- Add `kedro-datasets` compatibility warning for Experiment Tracking. (#1767)
- Fix bug on `preview` length in metadata modal. (#1767)

# Release 7.1.0

## Major features and improvements
- Add build command `kedro viz build` to the CLI to allow users to create a build directory of local Kedro Viz instance with Kedro project data. (#1697)

## Bug fixes and other changes

- Set Kedro Viz start method to spawn process while launching it from Jupyter Notebook. (#1696)
- Fix bug on Plotly graph rendering. (#1701)

# Release 7.0.0

## Major features and improvements

- Upgrade to `React 18`. (#1652)
- Change CLI command to run Kedro-viz to`kedro viz run`. (#1671)
- Add deploy command to the CLI using `kedro viz deploy` for sharing Kedro-viz on AWS. (#1661)
- Add support for `kedro==0.19`and `kedro-datasets==2.0`. (#1677)
- Drop support for `python=3.7`. (#1660)
- Drop support for `kedro==0.17.x`. (#1669)

## Bug fixes and other changes
- Fix modular pipelines breaking when collapsed on the flowchart. (#1651)
- Display hosted URL in CLI while launching Kedro viz. (#1644)
- Fix Kedro-viz display on Jupyter notebooks. (#1658)
- Fix zoom issues on the flowchart. (#1672)
- Fix bug on `kedro-viz run --load-file`. (#1677)
- Fix bug on adding timestamps to shareable-viz. (#1679)

# Release 6.7.0 

## Bug fixes and other changes

- Refactor flowchart dataclasses to pydantic base models. (#1565)
- Fix dataset factory patterns in Experiment Tracking. (#1588)
- Update demo-project to use `OmegaConfigLoader`. (#1590)
- Improve feedback for copy to clipboard feature. (#1614)
- Ensure Kedro-Viz works when hosted on a URL subpath. (#1621)
- Bump `fastapi` upper bounds. (#1634)
- Fix shareable URL modal to appear across the app. (#1639)
- Add Kedro-Viz CLI command deprecation warning. (#1641)

# Release 6.6.1

## Major features and improvements

- Skip all plugins while running Kedro-Viz using the `--ignore-plugins` option. (#1544)

## Bug fixes and other changes

- Fix improper display of 'run-command' inside the metadata panel. (#1569)
- Replace semver with packaging. (#1578)
- Fix a bug in Kedro-Viz experiment tracking to ensure compatibility with `kedro-datasets>=1.7.1`. (#1600)

# Release 6.6.0

## Major features and improvements

- Make Kedro-Viz shareable via a hosted URL. (#1487)

## Bug fixes and other changes

- Updated dependencies to ensure compatibility with Vite and Next.js environments; combine CSS into a single file when used as a React component. (#1510)
- Fix for Kedro Viz Connection Error. (#1507)
- Fix display of modular pipeline nodes that are associated with tags. (#1542)
- Remove GraphQL subscription. (#1554)

# Release 6.5.0

## Major features and improvements

- Add support for Python 3.11 (#1502)

## Bug fixes and other changes

- Fix to search for a '<lambda' Python function in the sidebar. (#1497)
- Add favicon to Kedro-Viz. (#1509)
- Remove python upper-bound requirements and add KedroVizPythonVersion warning. (#1506)

# Release 6.4.0

## Major features and improvements

- Add feature hint cards to illuminate features of the app. (#1454)
- Add support for displaying dataset statistics in the metadata panel. (#1472)

## Bug fixes and other changes

- Fix dataset and global toolbar error with standalone React component (#1351)
- Fix incorrect rendering of datasets in modular pipelines. (#1439)
- Fix broken SVG/PNG exports in light theme. (#1463)
- Fix `ImportError` as kedro-datasets is now lazily loaded (#1481).
- Fix Sidebar search result based on Pretty name setting (#1485)
- Fix issue of encountering a blank page in Safari when interacting with modular pipelines. (#1488)

# Release 6.3.4

## Bug fixes and other changes

- Ensure URL parameters and parameter nodes are in sync and enable caching in the filter panel for task, data, and parameter nodes set by the user. (#1449)
- Relax `semver` requirement bound. (#1452)
- Improve the code block spacing and width. (#1455)

# Release 6.3.3

## Bug fixes and other changes

- Bump `strawberry-graphql` to at least version 0.192 to support the new
  `strawberry.union` syntax. (#1441)
- Resolve the incompatibility between Kedro-Viz and Kedro versions prior to 0.18.11. (#1445)

# Release 6.3.2

## Bug fixes and other changes

- Add validation for layers in transcoding datasets.(#1406)
- Fix bug where flowchart wasn't updating on back/forward clicks after selecting a registered pipeline. (#1422)
- Fix bug in layout for large pipeline warning message. (#1428)

# Release 6.3.1

## Bug fixes and other changes

- Fix broken URL link between experiment tracking and flowchart when the pipeline is not the default one. (#1388)
- Update UI font to match updated Kedro branding. (#1414)

# Release 6.3.0

## Major features and improvements

- Update UI with new Kedro rebrand look and feel. (#1359)
- Add support for new layer configuration in kedro-datasets version >=1.3.0. (#1373)
- Add support for new `preview_args` configuration in kedro-datasets version >=1.3.0. (#1374)

## Bug fixes and other changes

- Fix bug where git caused a Kedro-Viz panic. (#1380)
- Show original node input and output names in metadata panel. (#1381)

# Release 6.2.0

## Major features and improvements

- Enable collaborative experiment tracking on Kedro-viz. (#1286)

# Release 6.1.1

## Bug fixes and other changes

- Update API response headers for added application security. (#1355)

# Release 6.1.0

## Major features and improvements

- Allow showing and hiding of metrics visualisations in experiment tracking. (#1313)

## Bug fixes and other changes

- Fix SQLAlchemy QueuePool Overflow Error. (#1301)
- Bug fix for where some elements on the flowchart weren't clickable. (#1322)
- Fixed link to Kedro experiment tracking docs. (#1325)
- Bug fix for pretty name option in settings panel being updated even when clicking on cancel button. (#1341)

## Community contributions

Many thanks to the following Kedroids for contributing PRs to this release:

- [MattRossetti](https://github.com/MattRossetti)

# Release 6.0.1

## Bug fixes and other changes

- Fix SQLalchemy dependency conflict with Kedro. (#1300)

# Release 6.0.0

## Major features and improvements

- Link plot and JSON dataset names from experiment tracking to the flowchart. (#1165)
- Remove metrics plots from metadata panel and add link to the plots on experiment tracking. (#1268)
- Bump minimum version of React from 16.8.6 to 17.0.2. (#1282)
- Show preview of data in metadata panel. (#1288)

## Bug fixes and other changes

- Remove pandas and plotly dependencies from Kedro-viz. (#1268)

# Release 5.3.0

## Major features and improvements

- Enable the display of json objects with `react-json-viewer` in experiment tracking. (#1236)
- Always show pretty and original node names in the metadata panel. (#1254)
- Display delta value for metrics when comparing runs in experiment tracking. (#1257)

## Bug fixes and other changes

- Fix run command for task nodes on metadata panel. (#1245)
- Fix URL query params with expand all modular pipelines toggle. (#1256)

# Release 5.2.1

## Bug fixes and other changes

- Visual fixes for metrics plots in experiment tracking. (#1229)
- Fix bug that prevented Kedro-Viz from loading when a project contained undefined parameters. (#1231)
- Modify the implementation of `get_dataset_type` in the `models` package to improve safety. (#1232)

# Release 5.2.0

## Major features and improvements

- Allow users to hide modular pipelines on the flowchart. (#1046)
- Create URL parameters for each element/section in the flowchart. (#1138)
- Improve Kedro CLI loading time. (#1196)
- Make Kedro-Viz compatible with kedro-datasets. (#1214)
- Add time series and parallel coordinates metrics plots to experiment tracking. (#1102)

## Bug fixes and other changes

- Fix pretty naming for transcoded datasets. (#1062)
- Keep graph visible when switching pipelines. (#1063)
- Add a transition to run details in experiment tracking. (#1065)
- Remove Tags field from dataset and parameter nodes when viewed in metadata panel. (#1100)
- Fix keyboard support for exporting experiment runs. (#1103)
- Fix `MemoryDataSet` not displaying on metadata panel. (#1113)
- Enhance display of the flowchart when hovering over the FocusMode icon. (#1107)
- Make dotted datasets clickable and hoverable when in focus mode. (#1114)
- Fix a bug where tall Matplotlib images weren't displaying correctly. (#1145)
- Non-JSON serialisable YAML parameter values (`.nan` and `.inf`) are now rendered as `null`. (#1087)

# Release 5.1.1

## Bug fixes and other changes

- Fix the Python packaging build step. (#1053)

# Release 5.1.0

## Major features and improvements

- The `%run_viz` line magic can now be used in Databricks notebooks. (#1012)

## Bug fixes and other changes

- Upgrade to `dart-scss` and update the recommended Node version to v16. (#1026)
- Fix the export functionality of experiment tracking data. (#1033)
- Add lazy loading to experiment tracking. (#1041)

# Release 5.0.1

## Bug fixes and other changes

- Don't reset the zoom each time a node is selected. (#988)
- Improve the way runs animate in and out in experiment tracking. (#993)
- Fix for plots not showing on metadata panel. (#1014)
- Enhance the display of information in the metadata panel. (#1015)

# Release 5.0.0

## Major features and improvements

- Allow the visualisation of Matplotlib and Plotly plots in experiment tracking. (#984)
- Remove support for Kedro v16. (#998)

# Release 4.7.2

## Bug fixes and other changes

- General design-debt fixes. (#930, #955, #956, #959, #960, #961, #970, #977, #991)
- Improve grouping of experiment tracking dataset types. (#978)

# Release 4.7.1

## Bug fixes and other changes

- General design-debt fixes. (#933, #934, #936, #939, #940)
- Ensure `Created by` is set in experiment tracking metadata. (#937)
- Fix for running Kedro-Viz with a proxy server or different base paths. (#941)

# Release 4.7.0

## Major features and improvements

- Allow the display of Matplotlib images in the metadata panel and modal. (#887)

## Bug fixes and other changes

- Added warning message when filtered pipeline is empty. (#864)
- Improve telemetry to track flowchart events. (#865)
- Disable Uvicorn's logger so that log messages are no longer duplicated. (#870)
- Fix namespace collision when two different registered pipelines have a modular pipeline with the same name. (#871)
- Enhance _Apply and close_ behavior of modals. (#875)
- Enable clicks on the flowchart to expand modular pipelines. (#879)
- Add --params option to `kedro viz` CLI command. (#883)
- Improve bundle size of the JavaScript package. (#906)
- General design-debt fixes. (#896, #898, #899, #904, #908, #915, #944)

# Release 4.6.0

## Major features and improvements

- Added support for all Plotly chart types. (#853)

## Bug fixes and other changes

- Fix lambda and partial Python functions not rendering correctly on flowchart. (#851)
- Add tooltip label text to page-navigation links. (#846)
- Change `Type` naming on metadata Side Panel. (#852)
- Improve Heap event tracking. (#556)

# Release 4.5.0

## Major features and improvements

- Added support for Python 3.9 and 3.10. (#815)

## Bug fixes and other changes

- Change route name from `runsList` to `experiment-tracking`. (#820)
- Update feature flag description to remind the user of the need for page refresh to apply settings. (#823)
- Fix experiment tracking not showing run details bug on Windows. (#809)
- Fix rendering of React component instance with custom routes. (#838)
- Improve performance when many datasets are missing (requires `kedro>=0.18.1`). (#832)
- Fix flowchart not showing on initial load for static data inputs. (#843)

# Release 4.4.0

## Major features and improvements

- Set up a pop-up reminder to nudge users to upgrade Kedro-Viz when a new version is released. (#746)
- Set up the 'export run' button to allow exporting of selected run data into a csv file for download. (#757)
- Set up new display props to standalone React component. (#786)
- Set up 'expandAllPipelines' flag to allow the expanded display of all modular pipelines on initial load. (#786)

## Bug fixes and other changes

- Migrate Kedro-UI buttons to Kedro-Viz as Kedro-UI is now deprecated. (#716)
- Migrate Kedro-UI dropdown and menu-options to Kedro-Viz as Kedro-UI is now deprecated. (#721)
- Add a Husky pre-push hook. (#723)
- Create a `version` GraphQL query to get versions of Kedro-Viz. (#727)
- Fix Kedro-Viz to work with projects that have no `__default__` registered pipeline. This also fixes the `--pipeline` CLI option. (#729)
- Fix lazy pipelines loading causes `get_current_session` to throw an error. (#726, #727)
- Fix experiment tracking not showing all metrics. (#798)
- Fix experiment tracking not display the correct empty table cells. (#798)

# Release 4.3.1

## Bug fixes and other changes

- Fix websocket connection for deploying Kedro-Viz over HTTPS. (#719)
- Update demo deployment setup on CI. (#718)

# Release 4.3.0

## Major features and improvements

- Create the toggle-bookmark journey that allows bookmarking runs and displaying them as a separate list. (#689)
- Setup subscription for auto update of experiment runs list on new Kedro runs. (#703)
- Allow users to search through the runs list by title, notes, and Git SHA. (#709)
- Setup new demo deployment on CI. (#712)

## Bug fixes and other changes

- Bug fix to display the original function names when pretty name is turned off. (#686)
- Fix the order of the runs list in experiment tracking. (#691)
- Bug fix for Plotly JSONDataSet icon. (#684)
- Bug fix for when some flowchart nodes were being cut off by the sidebar. (#701)
- Bug fix empty metadata panel when clicking on modular pipeline nodes during search. (#704)
- Bug fix for datasets when params is used as a prefix. (#707)
- Bug fix for when the exported pipeline image was sometimes cutting off elements. (#705)

# Release 4.2.0

## Major features and improvements

- Build out 'Show Changes' user journey for experiment tracking. (#667)
- Return gitBranch data. (#657)
- Drop python 3.6 support. (#659)

## Bug fixes and other changes

- Bug fix for Plotly modal when escape button is pressed. (#654)
- Display Plotly JSONDataSet plot in metadata side-panel. (#660)
- Refactor Primary Toolbar setup. (#664)
- Upgrade @apollo/client from 3.4.16 to 3.5.3. (#661, #668)

# Release 4.1.1

## Bug fixes and other changes

- Fix display of boolean values on tracking dataset (#652)
- Fix node IDs in test data after Kedro updates its \_str_logic for node (#653)

# Release 4.1.0

## Major features and improvements

- Experiment Tracking Front End set of features, as well as GraphQL setup and API integration (#576, #582, #587, #604, #605, #619, #620, #623, #624, #625, #630, #636, #643, #647, #648, #649)

## Bug fixes and other changes

- Bug fix for display of JSON tracking data on metadata panel. (#618)
- Fix dependencies for e2e tests. (#637)
- Add extra -a click command for autoreload. (#626)
- Remove notice from PR template. (#632)
- Replace the QB favicon with the Kedro one. (#633)
- Update "Kedro Viz" to "Kedro-Viz". (#634)
- Update loader animation to match kedro branding (#639)
- Upgrade reselect from 4.0.0 to 4.1.0. (#627)
- Upgrade react-redux from 7.2.4 to 7.2.6. (#628)
- Upgrade react-redux from 7.2.4 to 7.2.6. (#628)
- Upgrade redux-thunk from 2.3.0 to 2.4.0. (#629)
- Upgrade redux from 4.1.0 to 4.1.2 (#641)
- Upgrade reselect from 4.1.0 to 4.1.1 (#642)
- Update prettier command and config. (#631)

# Release 4.0.1

## Bug fixes and other changes

- Display JSON tracking (`tracking.JSONDataSet`) on the metadata panel. (#608)
- Fix layers visualisation for transcoded datasets. (#614, #615)

# Release 4.0.0

## Major features and improvements

- Allow expand and collapse modular pipelines on the graph. (#600)

## Bug fixes and other changes

- Disable layers visualisation instead of throwing an error when there is a cycle in layers. (#383)
- Disable layers when their dependency cannot be established in a disjoint graph. (#584)
- Change syntax for session creation to fix improperly thrown No Active Session error. (#603)

# Release 3.17.1

## Bug fixes and other changes

- Relax pandas and Plotly versions.

# Release 3.17.0

## Major features and improvements

- Expose metrics data from the latest run as a dataset node. (#554)
- Visualize and compare metrics from last 10 runs on the metadata panel. (#554)
- Drop support for Python 3.6.

## Bug fixes and other changes

- Overwrite material UI selected row defaults. (#568)
- Fix URI param parsing for data source. (#578)
- Add a graphql test endpoint on Kedro-Viz server. (#570)
- Update the demo dataset on Kedro-Viz. (#574)
- Fix auto-reload for metrics run data. (#572)
- Refactor tests for metadata panel. (#580)
- Fix metrics tree to get latest metrics data. (#573)

# Release 3.16.0

## Major features and improvements

- Improve pretty-name algorithm. (#546)
- Setup CI for automatic deployment. (#555)
- Turn on/off pretty naming on the settings panel. (#542)

## Bug fixes and other changes

- Fix focus mode search (#549)
- Fix focus mode error when switching pipelines (#553)
- Pin dynaconf before Kedro is released. (#559)
- Refactor colors based on latest palette (#552)

# Release 3.15.0

## Major features and improvements

- Visualise related data nodes of a modular pipeline in focus mode. (#530)
- Show parameter names when hovering over parameters indicator in the flowchart. (#512)

## Bug fixes and other changes

- Fix the display of transcoded data nodes and their metadata. (#491, #525)
- Remove `newparams` flag. (#528)
- Add notice about Kedro-UI deprecation on the Styleguide. (#529)
- Add more eslint rule. (#532)
- Refactor `LazyList` component to fix eslint error. (#539)
- Update deprecated `highlight.js` call. (#540)
- Unify monospace fonts. (#540)

# Release 3.14.0

## Major features and improvements

- Implement first version of focus mode feature to allow selective display of modular pipelines on the flowchart. (#514)
- Add `--autoreload` to relaunch viz server on file change. (#498)
- Update demo data set to shuttle factory example. (#518)

## Bug fixes and other changes

- Remove build/api after running build. (#515)
- Fix path parsing for PartitionedDataSet (#516)
- Fix dev server port (#517)

# Release 3.13.1

## Bug fixes and other changes

- Fix running kedro viz with `--load-file`. (#509)

# Release 3.13.0

## Major features and improvements

- Implement new tree list with modular pipelines and search UI for new sidebar navigation. (#479)
- Implement element filters and further design updates to the filter panel for new sidebar navigation. (#454)
- Implement [`kedro-telemetry`](https://github.com/kedro-org/kedro-plugins/tree/main/kedro-telemetry) in production to enable Heap Analytics analysis for Kedro-Viz. (#481, #487)
- Show decorated function's source code on code panel. (#493)
- Enable the display of entire parameter object with react-json-viewer on the metadata panel. (#494)

## Bug fixes and other changes

- Remove the old dagre graphing logic and the 'oldgraph' flag. (#486)
- Delete 'modularpipeline' flag. (#495)
- Fix run command suggestion. (#497)

# Release 3.12.1

## Bug fixes and other changes

- Fix compatibility with `kedro==0.17.0`

# Release 3.12.0

## Major features and improvements

- Complete backend rewrite to be more modular and maintainable using FastAPI. (#432)
- Add layout engine documentation. (#436)
- Add split panel components and implement into the sidebar. (#448)
- Visualise Plotly charts if user defines them with `kedro.extra.datasets.plotly.PlotlyDataSet` in their Kedro project _(Note: This feature is only available in `kedro>=0.17.4`)._ (#455)

## Bug fixes and other changes

- Upgrade prettier to latest version (2.3.0) and reformat all JS in /src in line with prettier v2.3.0 (#461)
- Render the pipeline with warning of parameters missing from the catalog instead of showing an obfuscated error. (#466)
- Fix CLI `--pipeline` arg throws KedroContext attribute error. (#432)
- Fix glitch when the entire graph is collapsed during initial chart loading. (#467)

# Release 3.11.0

## Major features and improvements

- Allow the selection and filtering of nodes by modular pipeline on the flowchart via the sidebar under the categories section. This includes changes to both the server to include modualr pipeline data in the responses, as well as front end changes to enable the new modular pipeline data type. (#391, #394, #401, #402, #408, #410, #421)
- Add Architecture docs. (#382, #393)
- Add metadata to random data generator. (#397)
- Simplify layout algorithm, improve layout quality and performance. (#398)
- Improve layer solving approach when layers partially defined. (#407)
- Remove 'code' flag to enable the code panel feature by default. (#404)
- Remove 'lazy' flag to enable lazy loading of the sidebar by default. (#404)

## Bug fixes and other changes

- Remove 'id' reducer prop. (#396)
- Remove leftover visible layer reducer. (#399)
- Delete 'Description' field from metadata panel. (#403)
- Add Eslint curly lint rule. (#420)

# Release 3.10.1

## Bug fixes and other changes

- Fix %run_viz line magic for IPython notebook

# Release 3.10.0

## Major features and improvements

- Display a prompt before rendering very large graphs (#361, #376, #377, #381)

## Bug fixes and other changes

- Clean up SCSS tech debt (#380)
- Add Container component to simplify app/lib entrypoint (#379)
- Add stylelint 'rule-empty-line-before': 'always' (#378)

# Release 3.9.0

## Major features and improvements

- Add code panel (#346)
- Improve view panning behaviour when a node is selected (#356, #363, #370, #373, #374)
- Improve layout performance for large graphs (#343)
- Save tag state to localStorage (#353)

## Bug fixes and other changes

- Improve graph layout code quality, performance and docs (#347)
- Update docs to remind on compatibility of Kedro-Viz 3.8.0 with Kedro 0.17 (#367)
- Update dependencies (#360, #364, #369)
- Fix failing CircleCI build on Windows (#365, #366)
- Refactor node-list-row CSS, fixing hover and focus states (#355, #358, #362)
- Update iconography (#357, #359)
- Fix missing indicator Chrome zoom bug (#349)
- Fix sidebar border/box-shadow CSS rules (#351)
- Fix `server.py` to work with versions >0.17 and update contributing docs (#348)
- Fix errors when scrolling with empty pipeline (#342)
- Ignore coverage on some branches and fix e2e tests (#345)
- Fix icon-button tooltips on mobile (#344)
- Update SVG-Crowbar to fix errors (#339)
- Update contributing docs for new dev server (#341)

# Release 3.8.1

## Bug fixes and other changes

- Temporarily disable internal CSS in exported SVGs to fix CORS error when exporting images (#337)
- Fix tests for Kedro 0.17 (#338)

# Release 3.8.0

## Major features and improvements

Please note that release >=3.8.0 will not work with projects created with older versions of Kedro<=0.16.6. Please migrate your project to Kedro>=0.17.0 before you install the latest version of Kedro-Viz.

- Finish the new node metadata side panel. This feature is no longer hidden behind a flag, and the 'meta' flag has been removed. (#293, #309, #312, #320, #321, #326, #295, #329, #333)
- Enable the new graphing layout algorithm by default, and remove the 'newgraph' feature flag. If necessary, you can still revert back to the old layout algorithm by enabling the 'oldgraph' flag. (#334, #335)
- Add experimental flagged feature to allow lazy-loading of sidebar node-list rows on scroll. This improves performance by not forcing the app to render the entire node-list on larger graphs. This feature is disabled by default, but can be enabled using the 'lazy' feature flag. (#307)
- Use CSS custom properties for theme colours (#301, #319)

## Bug fixes and other changes

- Update Kedro-UI to v1.1.4. This enables us to improve webfont-loading detection, add a transition-out for closing the pipeline dropdown, add an active pipeline menu-option border-left colour, and improve accessibility when disabling the pipeline dropdown. (#325)
- Support launching a development server against a real pipeline. This is still a work-in-progress, and we will announce when it can be used. (#318, #327)
- Unify backend and frontend test data, to help prevent bugs appearing in future due to mismatched API schemas between frontend & backend (#298)
- Fix tag list icon hover state styling (#316)
- Update various dependency versions via Dependabot (#315, #330, #331)
- Fix linters (#323)
- Add default fallback response for non-main API calls (#328)
- Remove get_project_context(), now that we no longer support old versions of Kedro (<0.15) (#324)
- Add a 'private' flag prop, to hide flags for in-development features from the flags console announcement (#322)
- Investigate the root cause of nodes being undefined in Safari (#310)
- Fix bug that caused missed click on the flowchart (#317)
- Change demo.mock to a .json file and update tests (#314)
- Disable Python 3.6/3.7 jobs in daily CI workflow (#313)
- Batch tag actions to improve performance when toggling multiple tags (#308)

# Release 3.7.0

## Major features and improvements

- Finish and release the new pipeline selector, which allows you to switch between different modular pipelines (#286, #294, #296, #297, #302, #303)
- Add phase 1 of the new node metadata panel front-end - behind a feature flag, for now (#276, #303)
- Improve SVG rendering performance (#290)

## Bug fixes and other changes

- Fix JS bug in Safari (#306)
- Fix failing CI (#304, #305)
- Don't run eslint against .json files on pre-commit (#292)
- Use the same JSON mock data files for JS+Python end unit/e2e tests (#279)

# Release 3.6.0

## Major features and improvements

- Redesign main sidebar (#236, #283)
- Drop Kedro 0.14.\* support (#277)

## Bug fixes and other changes

- Continue work-in-progress on the multiple pipeline selection dropdown, which is still hidden behind a flag and disabled by default but is nearly complete. (#270, #273, #285, #289)
- Continue work on new metadata panel endpoints (#275)
- Fix chart rendering edge cases and hover styles (#288)
- Update Python unit tests using the same json file as front-end (#281)
- Improve lib-test docs (#278)
- Hide random seed message unless using random data (#280)
- Delete deprecated isParam and schema_id fields (#274)
- Fix bug caused by typo in saveStateToLocalStorage (#271)
- Fix interrupted chart transitions (#269)
- Refactor and optimise flowchart performance (#268)

# Release 3.5.1

## Bug fixes and other changes

- Fix pipeline selector so that it shows the correct default pipeline (#266)

# Release 3.5.0

## Major features and improvements

- **BREAKING CHANGE:** Rename default endpoint from `/api/nodes.json` to `/api/main`. This should only affect local JS development. (#239, #259)
- Add an interactive minimap to the toolbar (#203, #238, #247)
- Add web worker to make the expensive graph layout calculation into an asynchronous action, to prevent it from blocking other tasks on the main thread. (#217)
- Focus search bar with Cmd+F/Ctrl+F keyboard shortcuts (#261)
- Allow an argument to be passed to loadJsonData, for external use if needed (#215)
- Add support for multiple pipelines. This is a work-in-progress, and is currently disabled by default and hidden behind a flag. (#192, #215, #216, #221, #254)
- Begin adding individual node API endpoints, as a prelinary step towards full node metadata sidebars (#252)
- Save disabled state of individual nodes in localStorage (#220)
- Add automated testing for npm package import (#222)
- Rename master branch to main ✊🏿 and deprecate develop (#248)

## Bug fixes and other changes

- Fix prepublishOnly task by changing from parallel jobs to sequential (#264)
- Refactor layer visibility state (#253)
- Reduce toolbar-button height on smaller screens (#251)
- Delete duplicate icon-button component (#250)
- Fix mispelling in demo dataset (#249)
- Improve performance of `getLinkedNodes` (#235)
- Expose node and dataset metadata in "api/nodes/" endpoint (#231)
- Move react-redux from peerDependencies to regular dependencies, and move react-scripts from dependencies to devDependencies (#223)
- Refactor initial state setup (#220)
- Enable Windows CI (#218, #241)
- Increase width of layer rects (#209)
- Update various dependency versions via Snyk/Dependabot (#262, #258, #257, #219, #246, #245, #244, #243, #242, #240, #237, #234, #233, #232, #230, #228, #227, #226, #225, #224, #214, #213, #212, #211, #210, #208, #207, #206, #205, #204)

# Release 3.4.0

## Major features and improvements

- Add new graphing algorithm (#185)
- Add feature flags (#185)

## Bug fixes and other changes

- Protect URL constructor/searchParams where browser support is limited. (#201)
- Consolidate mock datasets and delete unnecessary ones (#200)
- Update SSH key fingerprint in CircleCI config (#199)
- Add layers to demo data (#198)
- Improve random generator variations (#187)

# Release 3.3.1:

## Bug fixes and other changes

- Apply the Black formatter to back-end Python code (#193)
- Bump websocket-extensions from 0.1.3 to 0.1.4 (#190)
- Autoformat Python code using Black (#188)
- Stop layout calculation from running twice on page-load, and optimise getNodeTextWidth selector performance (#186)
- Fix `%run_viz` line magic to display kedro viz inside Jupyter notebook, previously broken for kedro 0.16.0/0.16.1. Note that the fix needs `kedro>=0.16.2` to take effect. (#184)
- Fix three minor tooltip triangle styling bugs (#182)
- Update readme/contributing docs (#181, #196)
- Update the semver requirement version (#180)
- Seed randomly-generated data with UUIDs, to allow random layouts to be replicated for testing purposes (#178, #197)
- Update pipeline visualisation screenshot in Readme (#177)

# Release 3.3.0:

## Major features and improvements

- **BREAKING CHANGE:** Drop support for Python 3.5 (#138)
- Add support for Python 3.8 (#173)
- Add data engineering layers (#129, #145, #146, #148, #157, #161)
- Redesign sidebar node-list and node selected states (#144, #152, #153, #155, #162, #164, #171)
- Update overall colour scheme, and improve print/export styles (#169)
- Move icon stack column to right edge of the main sidebar (#167)
- Wrap tooltip names & invert tooltip in top half of screen (#158)
- Limit zoom scale/translate extent (#137, #174)

## Bug fixes and other changes

- Fix deprecation warnings when running kedro viz from Kedro 0.16 (#170)
- Remove the need to transition layer height on zoom (#166)
- Refactor config.js & move random-data import (#163)
- Fix bug where exported PNG was cut off (#151)
- Make dataPath relative again (#149)
- Remove dateutil hardpinning in requirements.txt (#143)
- Print the stack trace when encountering a generic exception (#142)
- Web browser will only be opened if the host corresponds to localhost (#136)
- Upgrade pylint to 2.4 (#135)
- Add bandit for security scanning as a pre-commit hook (#134)
- Add logger configuration when loading pipeline from JSON (#133)
- Update svg-crowbar to reduce exported SVG filesize (#127)
- Guard global window references to fix SSR (#126)
- Move visibleNav/navWidth calculations into Redux store (#124)
- Remove truffleHog pinned dependency (#122)

## Thanks for supporting contributions

[Ana Potje](https://github.com/ANA-POTJE)

# Release 3.2.0:

## Major features and improvements

- Dynamically allocate port number for the viz subprocess created by `%run_viz` if 4141 is taken (#109)
- Redesign sidebar list to group nodes by type (#96)
- Add `--pipeline` option to visualize modular pipeline (#93)
- Add `--env` option to pass configuration environment (#93)
- Fix backward-compatibility with Kedro 0.14.\* (#93)
- Promote Kedro-Viz commands from project specific to global commands (#91)
- Allow users to run `kedro viz --load-file` outside of a Kedro project (#91)

## Bug fixes and other changes

- Fix PNG exports (#117)
- Refactor JS actions (#115)
- Update & move CODEOWNERS (#116)
- Update year in license header (#114)
- Refactor JS reducers and state shape (#113)
- Fix Trufflehog secret scan by pinning gitdb2 (#112)
- Add "upcoming release" header back in RELEASE.md (#110)
- Fix Jest+CircleCI test memory errors (#108)
- Improve JavaScript test coverage (#107)
- Refactor JS store (#106)
- Update README to list all available CLI options (#105)
- Use mocker instead of mock in Python unit tests (#104)
- Lint and format Sass with Stylelint (#103)
- Add e2e-tests to check backward-compatibility for Kedro 0.15.0 and latest (#99)
- Add secret scan CircleCI step (#98)
- Update CLI screenshot in README (#95)
- Increase Python test coverage to 100% (#94)
- Update CI config for daily run (#90)
- Snyk fix for vulnerabilities (#87, #92, #101)
- Update the PR template (#46, #111)

# Release 3.1.0:

## Major features and improvements

- **BREAKING CHANGE:** Kedro<0.15.0 no longer works with this version of Kedro-Viz (#72)
- Allow users to export graph as a transparent SVG/PNG image (#82)
- Add theme prop and icon button visibility prop (#80)
- Rename `get_data_from_kedro` to `format_pipeline_data` (#72)
- Add pipeline and catalog arguments to `format_pipeline_data` (#72)

## Bug fixes and other changes

- Remove Appveyor config file + readme badge (#86)
- Add explicit dependency on `psutil` (#85)
- Improve json file-loading error message (#81)
- Update kedro-ui/react-scripts/dagre/snyk dependencies (#83, #84, #88)
- Remove leftover traces of the created_ts and message data properties (#80)
- Change relative links to absolute, to fix docs on npmjs.org (#79)

# Release 3.0.1:

## Bug fixes and other changes

- Add python-dateutil==2.8.0 to resolve CI errors (#78)
- Add data-id attributes on nodes and edges (#76)
- Fix issues with SVG imports when embedded (#75)
- Allow chart to resize with parent container when embedded (#74)

# Release 3.0.0:

## Major features and improvements

- **BREAKING CHANGE:** Deprecate and remove Snapshots/History feature (#42)
- **BREAKING CHANGE:** Make 'parameters' a distinct node type from 'data' (#53)
- Add new data/task/parameters icons (#62, #53)
- Add icons to node labels (#65)
- Enable Kedro-Viz to be run in Jupyter Notebook (#59)
- Change task full names to be the underlying function name, and use them in tooltips (#53, #61)
- Replace node IDs with shorter hashes (#53)
- Redesign the theme colour schemes to make them simpler and more consistent, and refactor active/highlight/hover/click state CSS for nodes & edges (#52)
- Sort nodes by their x/y position to improve tabbing order (#51)
- Move the theme and label toggle switches into icon buttons (#47)
- Add new demo data (#44)
- Allow Python users to load/save pipeline data to/from a JSON file via the CLI (#43)

## Bug fixes and other changes

- Change git address protocol in package-lock (#71)
- Update Kedro-UI to v1.1.1 (#70)
- Fix sidebar show/hide transitions in Safari (#68)
- Improve tabbing order (#67)
- Fix webfont text-width chart layout bug (#65)
- Desaturate the background colour a touch (#64)
- Move drawChart method to its own JS file (#63)
- Update Snyk to 1.234.2 and patch issue (#60)
- Set the 'show sidebar' button to hidden when open (#57)
- Snyk fix for 1 vulnerability (#56)
- Various CSS tweaks and bugfixes (#54)
- Remove getEdgeDisabledView selector (#49)
- Update Kedro-UI to v1.1.0 (#48)
- Fix badge URL typos in Readme (#45)

## Migration guide from Kedro-Viz 2.\*.\* to Kedro-Viz 3.0.0

If you are just using Kedro-Viz with Kedro as a Python package, you won't need to do anything. The breaking changes in this release only affect the few users who are working on the application locally, or importing it from [npm](https://www.npmjs.com/package/@quantumblack/kedro-viz) and consuming it as a React component.

- The format for data passed to Kedro-Viz has changed. You can see examples of the new data format in the [`src/utils/data`](./src/utils/data) directory. The main change is that the format no longer supports multiple snapshots in a single dataset. Instead of [this](https://github.com/kedro-org/kedro-viz/blob/243fd1bb513023086e77bca9f8469e00d1182437/src/utils/data.mock.js):
  ```
  {
    snapshots: [
      {
        schema_id: '310750827599783',
        nodes: [...],
        edges: [...],
        tags: [...],
      },
      ...
    ]
  }
  ```
  You can now use something like [this](https://github.com/kedro-org/kedro-viz/blob/c75c499507617a01fb327c366b9d639229f1d921/src/utils/data/demo.mock.js):
  ```
  {
    nodes: [...],
    edges: [...],
    tags: [...],
  }
  ```
- The `showHistory`, `allowHistoryDeletion`, and `onDeleteSnapshot` props on the main App component have been deprecated. These no longer do anything, and can be removed.
- A new `parameters` value for the node `type` property has been created. This replaces the previous `is_parameters` Boolean property. To migrate previous data, find any nodes where `is_parameters: true`, and change the `type` value from `data` to `parameters`. e.g. from this:
  ```
  {
    tags: ['Nulla', 'pulvinar', 'enim', 'consectetur', 'volutpat'],
    id: 'task/consectetur',
    is_parameters: false,
    type: 'task',
    full_name: 'consectetur',
    name: 'consectetur'
  }
  ```
  to this:
  ```
  {
    tags: ['Nulla', 'pulvinar', 'enim', 'consectetur', 'volutpat'],
    id: 'task/consectetur',
    type: 'parameters',
    full_name: 'consectetur',
    name: 'consectetur'
  }
  ```

# Release 2.1.1:

## Bug fixes and other changes

- Don't ignore gh-pages branch in CircleCI (#33)
- Document the React props and data format (#34)
- Fix closing of the navbar on smaller screens (#35)
- Use What Input? to set obvious keyboard focus state (#36)
- Add Konami code easter egg (#37)
- Extend snyk patch expiry duration to 1 year (#39)
- Fix react dependency issues (#40)

# Release 2.1.0:

## Major features and improvements

- Toggle linked-node active state on click (#20)

## Bug fixes and other changes

- Pin pip version to be less than 19.2 (#24)
- Unpin pip version (#25)
- Fix infosec vulnerability in LoDash (#16)
- Remove license checkers (#28)
- Make Viz backwards-compatible with Kedro 0.14.0 (#30)
- Automatically deploy demo builds to Github Pages (#26)

# Release 2.0.0:

## Major features and improvements

- **BREAKING CHANGE:** Refactor the JSON data input API. The new format is more verbose, but is very extensible, and will allow us to add more metadata about each node, edge and tag in future (#2, #8, #21, #23)
- Calculate transitive links when a chart is rendered, rather than when the initial data is formatted (#8)

## Bug fixes and other changes

- Run extra checks (e.g. tests, linter, build & lib) before publishing to npm (#12)
- Document the --host command line flag in the readme (#14)
- Add a CODEOWNERS file (#15)
- Update Flask caching so that only static assets are cached forever (#17)
- Fix buggy edge change animation for cases where the SVG path length changes, using d3-interpolate-path (#22)
- Fix broken Python version badge in Readme (#18)
- Add CI status badges in Readme (#19)
- Add Appveyor configuration (#19)

## Migration guide from Kedro-Viz 1.\*.\* to Kedro-Viz 2.0.0

- The data input format has been significantly changed. This will only affect users of the JavaScript package - regular Kedro users will not be affected. To see examples of the old API format compares to the new one, see the changes to `data.mock.js` in [this commit](https://github.com/kedro-org/kedro-viz/pull/8/files#diff-837826676eaada9374ec654c892af095).

## Thanks for supporting contributions

[Yusuke Minami](https://github.com/Minyus)

# Release 1.0.2:

## Bug fixes and other changes

- Fix a minor bug in how zoom centering was handled when the sidebar is open (#10)
- Make the Makefile easier to read (#9)
- Fix some minor issues with Readme images and badges (#11)

# Release 1.0.1:

## Major features and improvements

- Add a Make script to automate version updates and tagging across both JS and Python files (#7)
- Add tool to automatically check whether legal headers are present on Python scripts (#5)

## Bug fixes and other changes

- Fix broken CSS in the Tags drop-down menu (#6)
- Remove smart quotes and replace them with regular quotes, to avoid "Non-ASCII character" errors when building the Sphinx docs. (#4)

# Release 1.0.0:

The initial release of Kedro-Viz.

## Thanks to our main contributors

[Richard Westenra](https://github.com/richardwestenra), [Nasef Khan](https://github.com/nakhan98), [Ivan Danov](https://github.com/idanov), [Gordon Wrigley](https://github.com/tolomea), [Huong Nguyen](https://github.com/Huongg), [Ottis Kelleghan](https://github.com/ottis), [Yetunde Dada](https://github.com/yetudada), [Kiyohito Kunii](https://github.com/921kiyo), [Dmitrii Deriabin](https://github.com/DmitryDeryabin), [Peteris Erins](https://github.com/Pet3ris), [Jo Stichbury](https://github.com/stichbury)

We are also grateful to everyone who advised and supported us, filed issues or helped resolve them, asked and answered questions and were part of inspiring discussions.<|MERGE_RESOLUTION|>--- conflicted
+++ resolved
@@ -21,11 +21,8 @@
 - Display full dataset type with library prefix in metadata panel (#2136)
 - Enable SQLite WAL mode for Azure ML to fix database locking issues (#2131)
 - Replace `flake8`, `isort`, `pylint` and `black` by `ruff` (#2149)
-<<<<<<< HEAD
+- Refactor `DatasetStatsHook` to avoid showing error when dataset doesn't have file size info (#2174)
 - Fix 404 error when accessing the experiment tracking page on the demo site (#2179)
-=======
-- Refactor `DatasetStatsHook` to avoid showing error when dataset doesn't have file size info (#2174)
->>>>>>> ccfd9cd1
 
 
 # Release 10.0.0
