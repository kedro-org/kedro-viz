--- conflicted
+++ resolved
@@ -9,11 +9,8 @@
 
 ## Major features and improvements
 
-<<<<<<< HEAD
 - Introduce `--include-hooks` option and deprecate `--ignore-plugins` from cli commands. (#1818)
-=======
 - Add Dataset Factory Patterns to Experiment Tracking. (#1824)
->>>>>>> 14039c10
 
 ## Bug fixes and other changes
 
