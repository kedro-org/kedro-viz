<!--
Use the sections below to add notes for the next release.
Please follow the established format:
- Keep each note concise - ideally commit title length
- Use present tense (e.g. 'Add new feature')
- Include the ID number for the related PR (or PRs) in parentheses
-->
# Upcoming Release

## Major features and improvements

- Introduce `--include-hooks` option and remove `--ignore-plugins` from cli commands. (#1818)
- Add Dataset Factory Patterns to Experiment Tracking. (#1824)

## Bug fixes and other changes

- Add support for `JSONDataset` preview. (#1800)
- Increase Kedro-Viz timeout. (#1803)
- Remove demo data source and update feature hints. (#1804)
- Add markdown support for backticks in the pop-up reminder. (#1826)
<<<<<<< HEAD
- Refactor backend integration with Kedro by replacing bootstrap_project with configure_project. (#1796)
=======
- Fix posix path conversion on Windows in DatasetStatsHook. (#1843)
>>>>>>> 2a6cff73

# Release 8.0.1 

## Bug fixes and other changes

- Fix a bug on metadata panel when preview data is unavailable. (#1794)
- Update Compatibility/Support Matrix in README. (#1774)
- Update CLI command to support both `kedro viz run` and `kedro viz`. (#1790)

# Release 8.0.0

## Major features and improvements

- Extend support for 'Publishing and sharing Kedro-Viz' on Azure and GCP. (#1708, #1711)
- Migrate Kedro-Viz to use `pydantic>=2`. (#1743)
- Drop support for `python=3.8`. (#1747)
- Introduce new changes to the `preview` functionality on Kedro-viz (#1757)
- Refactor Kedro-Viz and Kedro-datasets dependencies. (#1698)

## Bug fixes and other changes

- Enable search-as-you-type on Kedro-Viz docs. (#1727)
- Change the `%run_viz` line magic to open Kedro-viz in a new browser tab. (#1722)
- Enable `%run_viz` line magic to use the arguments that Kedro-Viz supports on the command line. (#1733)
- Make `kedro viz build` compatible with Kedro 18. (#1716)
- Add `kedro-datasets` compatibility warning for Experiment Tracking. (#1767)
- Fix bug on `preview` length in metadata modal. (#1767)

# Release 7.1.0

## Major features and improvements
- Add build command `kedro viz build` to the CLI to allow users to create a build directory of local Kedro Viz instance with Kedro project data. (#1697)

## Bug fixes and other changes

- Set Kedro Viz start method to spawn process while launching it from Jupyter Notebook. (#1696)
- Fix bug on Plotly graph rendering. (#1701)

# Release 7.0.0

## Major features and improvements

- Upgrade to `React 18`. (#1652)
- Change CLI command to run Kedro-viz to`kedro viz run`. (#1671)
- Add deploy command to the CLI using `kedro viz deploy` for sharing Kedro-viz on AWS. (#1661)
- Add support for `kedro==0.19`and `kedro-datasets==2.0`. (#1677)
- Drop support for `python=3.7`. (#1660)
- Drop support for `kedro==0.17.x`. (#1669)

## Bug fixes and other changes
- Fix modular pipelines breaking when collapsed on the flowchart. (#1651)
- Display hosted URL in CLI while launching Kedro viz. (#1644)
- Fix Kedro-viz display on Jupyter notebooks. (#1658)
- Fix zoom issues on the flowchart. (#1672)
- Fix bug on `kedro-viz run --load-file`. (#1677)
- Fix bug on adding timestamps to shareable-viz. (#1679)

# Release 6.7.0 

## Bug fixes and other changes

- Refactor flowchart dataclasses to pydantic base models. (#1565)
- Fix dataset factory patterns in Experiment Tracking. (#1588)
- Update demo-project to use `OmegaConfigLoader`. (#1590)
- Improve feedback for copy to clipboard feature. (#1614)
- Ensure Kedro-Viz works when hosted on a URL subpath. (#1621)
- Bump `fastapi` upper bounds. (#1634)
- Fix shareable URL modal to appear across the app. (#1639)
- Add Kedro-Viz CLI command deprecation warning. (#1641)

# Release 6.6.1

## Major features and improvements

- Skip all plugins while running Kedro-Viz using the `--ignore-plugins` option. (#1544)

## Bug fixes and other changes

- Fix improper display of 'run-command' inside the metadata panel. (#1569)
- Replace semver with packaging. (#1578)
- Fix a bug in Kedro-Viz experiment tracking to ensure compatibility with `kedro-datasets>=1.7.1`. (#1600)

# Release 6.6.0

## Major features and improvements

- Make Kedro-Viz shareable via a hosted URL. (#1487)

## Bug fixes and other changes

- Updated dependencies to ensure compatibility with Vite and Next.js environments; combine CSS into a single file when used as a React component. (#1510)
- Fix for Kedro Viz Connection Error. (#1507)
- Fix display of modular pipeline nodes that are associated with tags. (#1542)
- Remove GraphQL subscription. (#1554)

# Release 6.5.0

## Major features and improvements

- Add support for Python 3.11 (#1502)

## Bug fixes and other changes

- Fix to search for a '<lambda' Python function in the sidebar. (#1497)
- Add favicon to Kedro-Viz. (#1509)
- Remove python upper-bound requirements and add KedroVizPythonVersion warning. (#1506)

# Release 6.4.0

## Major features and improvements

- Add feature hint cards to illuminate features of the app. (#1454)
- Add support for displaying dataset statistics in the metadata panel. (#1472)

## Bug fixes and other changes

- Fix dataset and global toolbar error with standalone React component (#1351)
- Fix incorrect rendering of datasets in modular pipelines. (#1439)
- Fix broken SVG/PNG exports in light theme. (#1463)
- Fix `ImportError` as kedro-datasets is now lazily loaded (#1481).
- Fix Sidebar search result based on Pretty name setting (#1485)
- Fix issue of encountering a blank page in Safari when interacting with modular pipelines. (#1488)

# Release 6.3.4

## Bug fixes and other changes

- Ensure URL parameters and parameter nodes are in sync and enable caching in the filter panel for task, data, and parameter nodes set by the user. (#1449)
- Relax `semver` requirement bound. (#1452)
- Improve the code block spacing and width. (#1455)

# Release 6.3.3

## Bug fixes and other changes

- Bump `strawberry-graphql` to at least version 0.192 to support the new
  `strawberry.union` syntax. (#1441)
- Resolve the incompatibility between Kedro-Viz and Kedro versions prior to 0.18.11. (#1445)

# Release 6.3.2

## Bug fixes and other changes

- Add validation for layers in transcoding datasets.(#1406)
- Fix bug where flowchart wasn't updating on back/forward clicks after selecting a registered pipeline. (#1422)
- Fix bug in layout for large pipeline warning message. (#1428)

# Release 6.3.1

## Bug fixes and other changes

- Fix broken URL link between experiment tracking and flowchart when the pipeline is not the default one. (#1388)
- Update UI font to match updated Kedro branding. (#1414)

# Release 6.3.0

## Major features and improvements

- Update UI with new Kedro rebrand look and feel. (#1359)
- Add support for new layer configuration in kedro-datasets version >=1.3.0. (#1373)
- Add support for new `preview_args` configuration in kedro-datasets version >=1.3.0. (#1374)

## Bug fixes and other changes

- Fix bug where git caused a Kedro-Viz panic. (#1380)
- Show original node input and output names in metadata panel. (#1381)

# Release 6.2.0

## Major features and improvements

- Enable collaborative experiment tracking on Kedro-viz. (#1286)

# Release 6.1.1

## Bug fixes and other changes

- Update API response headers for added application security. (#1355)

# Release 6.1.0

## Major features and improvements

- Allow showing and hiding of metrics visualisations in experiment tracking. (#1313)

## Bug fixes and other changes

- Fix SQLAlchemy QueuePool Overflow Error. (#1301)
- Bug fix for where some elements on the flowchart weren't clickable. (#1322)
- Fixed link to Kedro experiment tracking docs. (#1325)
- Bug fix for pretty name option in settings panel being updated even when clicking on cancel button. (#1341)

## Community contributions

Many thanks to the following Kedroids for contributing PRs to this release:

- [MattRossetti](https://github.com/MattRossetti)

# Release 6.0.1

## Bug fixes and other changes

- Fix SQLalchemy dependency conflict with Kedro. (#1300)

# Release 6.0.0

## Major features and improvements

- Link plot and JSON dataset names from experiment tracking to the flowchart. (#1165)
- Remove metrics plots from metadata panel and add link to the plots on experiment tracking. (#1268)
- Bump minimum version of React from 16.8.6 to 17.0.2. (#1282)
- Show preview of data in metadata panel. (#1288)

## Bug fixes and other changes

- Remove pandas and plotly dependencies from Kedro-viz. (#1268)

# Release 5.3.0

## Major features and improvements

- Enable the display of json objects with `react-json-viewer` in experiment tracking. (#1236)
- Always show pretty and original node names in the metadata panel. (#1254)
- Display delta value for metrics when comparing runs in experiment tracking. (#1257)

## Bug fixes and other changes

- Fix run command for task nodes on metadata panel. (#1245)
- Fix URL query params with expand all modular pipelines toggle. (#1256)

# Release 5.2.1

## Bug fixes and other changes

- Visual fixes for metrics plots in experiment tracking. (#1229)
- Fix bug that prevented Kedro-Viz from loading when a project contained undefined parameters. (#1231)
- Modify the implementation of `get_dataset_type` in the `models` package to improve safety. (#1232)

# Release 5.2.0

## Major features and improvements

- Allow users to hide modular pipelines on the flowchart. (#1046)
- Create URL parameters for each element/section in the flowchart. (#1138)
- Improve Kedro CLI loading time. (#1196)
- Make Kedro-Viz compatible with kedro-datasets. (#1214)
- Add time series and parallel coordinates metrics plots to experiment tracking. (#1102)

## Bug fixes and other changes

- Fix pretty naming for transcoded datasets. (#1062)
- Keep graph visible when switching pipelines. (#1063)
- Add a transition to run details in experiment tracking. (#1065)
- Remove Tags field from dataset and parameter nodes when viewed in metadata panel. (#1100)
- Fix keyboard support for exporting experiment runs. (#1103)
- Fix `MemoryDataSet` not displaying on metadata panel. (#1113)
- Enhance display of the flowchart when hovering over the FocusMode icon. (#1107)
- Make dotted datasets clickable and hoverable when in focus mode. (#1114)
- Fix a bug where tall Matplotlib images weren't displaying correctly. (#1145)
- Non-JSON serialisable YAML parameter values (`.nan` and `.inf`) are now rendered as `null`. (#1087)

# Release 5.1.1

## Bug fixes and other changes

- Fix the Python packaging build step. (#1053)

# Release 5.1.0

## Major features and improvements

- The `%run_viz` line magic can now be used in Databricks notebooks. (#1012)

## Bug fixes and other changes

- Upgrade to `dart-scss` and update the recommended Node version to v16. (#1026)
- Fix the export functionality of experiment tracking data. (#1033)
- Add lazy loading to experiment tracking. (#1041)

# Release 5.0.1

## Bug fixes and other changes

- Don't reset the zoom each time a node is selected. (#988)
- Improve the way runs animate in and out in experiment tracking. (#993)
- Fix for plots not showing on metadata panel. (#1014)
- Enhance the display of information in the metadata panel. (#1015)

# Release 5.0.0

## Major features and improvements

- Allow the visualisation of Matplotlib and Plotly plots in experiment tracking. (#984)
- Remove support for Kedro v16. (#998)

# Release 4.7.2

## Bug fixes and other changes

- General design-debt fixes. (#930, #955, #956, #959, #960, #961, #970, #977, #991)
- Improve grouping of experiment tracking dataset types. (#978)

# Release 4.7.1

## Bug fixes and other changes

- General design-debt fixes. (#933, #934, #936, #939, #940)
- Ensure `Created by` is set in experiment tracking metadata. (#937)
- Fix for running Kedro-Viz with a proxy server or different base paths. (#941)

# Release 4.7.0

## Major features and improvements

- Allow the display of Matplotlib images in the metadata panel and modal. (#887)

## Bug fixes and other changes

- Added warning message when filtered pipeline is empty. (#864)
- Improve telemetry to track flowchart events. (#865)
- Disable Uvicorn's logger so that log messages are no longer duplicated. (#870)
- Fix namespace collision when two different registered pipelines have a modular pipeline with the same name. (#871)
- Enhance _Apply and close_ behavior of modals. (#875)
- Enable clicks on the flowchart to expand modular pipelines. (#879)
- Add --params option to `kedro viz` CLI command. (#883)
- Improve bundle size of the JavaScript package. (#906)
- General design-debt fixes. (#896, #898, #899, #904, #908, #915, #944)

# Release 4.6.0

## Major features and improvements

- Added support for all Plotly chart types. (#853)

## Bug fixes and other changes

- Fix lambda and partial Python functions not rendering correctly on flowchart. (#851)
- Add tooltip label text to page-navigation links. (#846)
- Change `Type` naming on metadata Side Panel. (#852)
- Improve Heap event tracking. (#556)

# Release 4.5.0

## Major features and improvements

- Added support for Python 3.9 and 3.10. (#815)

## Bug fixes and other changes

- Change route name from `runsList` to `experiment-tracking`. (#820)
- Update feature flag description to remind the user of the need for page refresh to apply settings. (#823)
- Fix experiment tracking not showing run details bug on Windows. (#809)
- Fix rendering of React component instance with custom routes. (#838)
- Improve performance when many datasets are missing (requires `kedro>=0.18.1`). (#832)
- Fix flowchart not showing on initial load for static data inputs. (#843)

# Release 4.4.0

## Major features and improvements

- Set up a pop-up reminder to nudge users to upgrade Kedro-Viz when a new version is released. (#746)
- Set up the 'export run' button to allow exporting of selected run data into a csv file for download. (#757)
- Set up new display props to standalone React component. (#786)
- Set up 'expandAllPipelines' flag to allow the expanded display of all modular pipelines on initial load. (#786)

## Bug fixes and other changes

- Migrate Kedro-UI buttons to Kedro-Viz as Kedro-UI is now deprecated. (#716)
- Migrate Kedro-UI dropdown and menu-options to Kedro-Viz as Kedro-UI is now deprecated. (#721)
- Add a Husky pre-push hook. (#723)
- Create a `version` GraphQL query to get versions of Kedro-Viz. (#727)
- Fix Kedro-Viz to work with projects that have no `__default__` registered pipeline. This also fixes the `--pipeline` CLI option. (#729)
- Fix lazy pipelines loading causes `get_current_session` to throw an error. (#726, #727)
- Fix experiment tracking not showing all metrics. (#798)
- Fix experiment tracking not display the correct empty table cells. (#798)

# Release 4.3.1

## Bug fixes and other changes

- Fix websocket connection for deploying Kedro-Viz over HTTPS. (#719)
- Update demo deployment setup on CI. (#718)

# Release 4.3.0

## Major features and improvements

- Create the toggle-bookmark journey that allows bookmarking runs and displaying them as a separate list. (#689)
- Setup subscription for auto update of experiment runs list on new Kedro runs. (#703)
- Allow users to search through the runs list by title, notes, and Git SHA. (#709)
- Setup new demo deployment on CI. (#712)

## Bug fixes and other changes

- Bug fix to display the original function names when pretty name is turned off. (#686)
- Fix the order of the runs list in experiment tracking. (#691)
- Bug fix for Plotly JSONDataSet icon. (#684)
- Bug fix for when some flowchart nodes were being cut off by the sidebar. (#701)
- Bug fix empty metadata panel when clicking on modular pipeline nodes during search. (#704)
- Bug fix for datasets when params is used as a prefix. (#707)
- Bug fix for when the exported pipeline image was sometimes cutting off elements. (#705)

# Release 4.2.0

## Major features and improvements

- Build out 'Show Changes' user journey for experiment tracking. (#667)
- Return gitBranch data. (#657)
- Drop python 3.6 support. (#659)

## Bug fixes and other changes

- Bug fix for Plotly modal when escape button is pressed. (#654)
- Display Plotly JSONDataSet plot in metadata side-panel. (#660)
- Refactor Primary Toolbar setup. (#664)
- Upgrade @apollo/client from 3.4.16 to 3.5.3. (#661, #668)

# Release 4.1.1

## Bug fixes and other changes

- Fix display of boolean values on tracking dataset (#652)
- Fix node IDs in test data after Kedro updates its \_str_logic for node (#653)

# Release 4.1.0

## Major features and improvements

- Experiment Tracking Front End set of features, as well as GraphQL setup and API integration (#576, #582, #587, #604, #605, #619, #620, #623, #624, #625, #630, #636, #643, #647, #648, #649)

## Bug fixes and other changes

- Bug fix for display of JSON tracking data on metadata panel. (#618)
- Fix dependencies for e2e tests. (#637)
- Add extra -a click command for autoreload. (#626)
- Remove notice from PR template. (#632)
- Replace the QB favicon with the Kedro one. (#633)
- Update "Kedro Viz" to "Kedro-Viz". (#634)
- Update loader animation to match kedro branding (#639)
- Upgrade reselect from 4.0.0 to 4.1.0. (#627)
- Upgrade react-redux from 7.2.4 to 7.2.6. (#628)
- Upgrade react-redux from 7.2.4 to 7.2.6. (#628)
- Upgrade redux-thunk from 2.3.0 to 2.4.0. (#629)
- Upgrade redux from 4.1.0 to 4.1.2 (#641)
- Upgrade reselect from 4.1.0 to 4.1.1 (#642)
- Update prettier command and config. (#631)

# Release 4.0.1

## Bug fixes and other changes

- Display JSON tracking (`tracking.JSONDataSet`) on the metadata panel. (#608)
- Fix layers visualisation for transcoded datasets. (#614, #615)

# Release 4.0.0

## Major features and improvements

- Allow expand and collapse modular pipelines on the graph. (#600)

## Bug fixes and other changes

- Disable layers visualisation instead of throwing an error when there is a cycle in layers. (#383)
- Disable layers when their dependency cannot be established in a disjoint graph. (#584)
- Change syntax for session creation to fix improperly thrown No Active Session error. (#603)

# Release 3.17.1

## Bug fixes and other changes

- Relax pandas and Plotly versions.

# Release 3.17.0

## Major features and improvements

- Expose metrics data from the latest run as a dataset node. (#554)
- Visualize and compare metrics from last 10 runs on the metadata panel. (#554)
- Drop support for Python 3.6.

## Bug fixes and other changes

- Overwrite material UI selected row defaults. (#568)
- Fix URI param parsing for data source. (#578)
- Add a graphql test endpoint on Kedro-Viz server. (#570)
- Update the demo dataset on Kedro-Viz. (#574)
- Fix auto-reload for metrics run data. (#572)
- Refactor tests for metadata panel. (#580)
- Fix metrics tree to get latest metrics data. (#573)

# Release 3.16.0

## Major features and improvements

- Improve pretty-name algorithm. (#546)
- Setup CI for automatic deployment. (#555)
- Turn on/off pretty naming on the settings panel. (#542)

## Bug fixes and other changes

- Fix focus mode search (#549)
- Fix focus mode error when switching pipelines (#553)
- Pin dynaconf before Kedro is released. (#559)
- Refactor colors based on latest palette (#552)

# Release 3.15.0

## Major features and improvements

- Visualise related data nodes of a modular pipeline in focus mode. (#530)
- Show parameter names when hovering over parameters indicator in the flowchart. (#512)

## Bug fixes and other changes

- Fix the display of transcoded data nodes and their metadata. (#491, #525)
- Remove `newparams` flag. (#528)
- Add notice about Kedro-UI deprecation on the Styleguide. (#529)
- Add more eslint rule. (#532)
- Refactor `LazyList` component to fix eslint error. (#539)
- Update deprecated `highlight.js` call. (#540)
- Unify monospace fonts. (#540)

# Release 3.14.0

## Major features and improvements

- Implement first version of focus mode feature to allow selective display of modular pipelines on the flowchart. (#514)
- Add `--autoreload` to relaunch viz server on file change. (#498)
- Update demo data set to shuttle factory example. (#518)

## Bug fixes and other changes

- Remove build/api after running build. (#515)
- Fix path parsing for PartitionedDataSet (#516)
- Fix dev server port (#517)

# Release 3.13.1

## Bug fixes and other changes

- Fix running kedro viz with `--load-file`. (#509)

# Release 3.13.0

## Major features and improvements

- Implement new tree list with modular pipelines and search UI for new sidebar navigation. (#479)
- Implement element filters and further design updates to the filter panel for new sidebar navigation. (#454)
- Implement [`kedro-telemetry`](https://github.com/kedro-org/kedro-plugins/tree/main/kedro-telemetry) in production to enable Heap Analytics analysis for Kedro-Viz. (#481, #487)
- Show decorated function's source code on code panel. (#493)
- Enable the display of entire parameter object with react-json-viewer on the metadata panel. (#494)

## Bug fixes and other changes

- Remove the old dagre graphing logic and the 'oldgraph' flag. (#486)
- Delete 'modularpipeline' flag. (#495)
- Fix run command suggestion. (#497)

# Release 3.12.1

## Bug fixes and other changes

- Fix compatibility with `kedro==0.17.0`

# Release 3.12.0

## Major features and improvements

- Complete backend rewrite to be more modular and maintainable using FastAPI. (#432)
- Add layout engine documentation. (#436)
- Add split panel components and implement into the sidebar. (#448)
- Visualise Plotly charts if user defines them with `kedro.extra.datasets.plotly.PlotlyDataSet` in their Kedro project _(Note: This feature is only available in `kedro>=0.17.4`)._ (#455)

## Bug fixes and other changes

- Upgrade prettier to latest version (2.3.0) and reformat all JS in /src in line with prettier v2.3.0 (#461)
- Render the pipeline with warning of parameters missing from the catalog instead of showing an obfuscated error. (#466)
- Fix CLI `--pipeline` arg throws KedroContext attribute error. (#432)
- Fix glitch when the entire graph is collapsed during initial chart loading. (#467)

# Release 3.11.0

## Major features and improvements

- Allow the selection and filtering of nodes by modular pipeline on the flowchart via the sidebar under the categories section. This includes changes to both the server to include modualr pipeline data in the responses, as well as front end changes to enable the new modular pipeline data type. (#391, #394, #401, #402, #408, #410, #421)
- Add Architecture docs. (#382, #393)
- Add metadata to random data generator. (#397)
- Simplify layout algorithm, improve layout quality and performance. (#398)
- Improve layer solving approach when layers partially defined. (#407)
- Remove 'code' flag to enable the code panel feature by default. (#404)
- Remove 'lazy' flag to enable lazy loading of the sidebar by default. (#404)

## Bug fixes and other changes

- Remove 'id' reducer prop. (#396)
- Remove leftover visible layer reducer. (#399)
- Delete 'Description' field from metadata panel. (#403)
- Add Eslint curly lint rule. (#420)

# Release 3.10.1

## Bug fixes and other changes

- Fix %run_viz line magic for IPython notebook

# Release 3.10.0

## Major features and improvements

- Display a prompt before rendering very large graphs (#361, #376, #377, #381)

## Bug fixes and other changes

- Clean up SCSS tech debt (#380)
- Add Container component to simplify app/lib entrypoint (#379)
- Add stylelint 'rule-empty-line-before': 'always' (#378)

# Release 3.9.0

## Major features and improvements

- Add code panel (#346)
- Improve view panning behaviour when a node is selected (#356, #363, #370, #373, #374)
- Improve layout performance for large graphs (#343)
- Save tag state to localStorage (#353)

## Bug fixes and other changes

- Improve graph layout code quality, performance and docs (#347)
- Update docs to remind on compatibility of Kedro-Viz 3.8.0 with Kedro 0.17 (#367)
- Update dependencies (#360, #364, #369)
- Fix failing CircleCI build on Windows (#365, #366)
- Refactor node-list-row CSS, fixing hover and focus states (#355, #358, #362)
- Update iconography (#357, #359)
- Fix missing indicator Chrome zoom bug (#349)
- Fix sidebar border/box-shadow CSS rules (#351)
- Fix `server.py` to work with versions >0.17 and update contributing docs (#348)
- Fix errors when scrolling with empty pipeline (#342)
- Ignore coverage on some branches and fix e2e tests (#345)
- Fix icon-button tooltips on mobile (#344)
- Update SVG-Crowbar to fix errors (#339)
- Update contributing docs for new dev server (#341)

# Release 3.8.1

## Bug fixes and other changes

- Temporarily disable internal CSS in exported SVGs to fix CORS error when exporting images (#337)
- Fix tests for Kedro 0.17 (#338)

# Release 3.8.0

## Major features and improvements

Please note that release >=3.8.0 will not work with projects created with older versions of Kedro<=0.16.6. Please migrate your project to Kedro>=0.17.0 before you install the latest version of Kedro-Viz.

- Finish the new node metadata side panel. This feature is no longer hidden behind a flag, and the 'meta' flag has been removed. (#293, #309, #312, #320, #321, #326, #295, #329, #333)
- Enable the new graphing layout algorithm by default, and remove the 'newgraph' feature flag. If necessary, you can still revert back to the old layout algorithm by enabling the 'oldgraph' flag. (#334, #335)
- Add experimental flagged feature to allow lazy-loading of sidebar node-list rows on scroll. This improves performance by not forcing the app to render the entire node-list on larger graphs. This feature is disabled by default, but can be enabled using the 'lazy' feature flag. (#307)
- Use CSS custom properties for theme colours (#301, #319)

## Bug fixes and other changes

- Update Kedro-UI to v1.1.4. This enables us to improve webfont-loading detection, add a transition-out for closing the pipeline dropdown, add an active pipeline menu-option border-left colour, and improve accessibility when disabling the pipeline dropdown. (#325)
- Support launching a development server against a real pipeline. This is still a work-in-progress, and we will announce when it can be used. (#318, #327)
- Unify backend and frontend test data, to help prevent bugs appearing in future due to mismatched API schemas between frontend & backend (#298)
- Fix tag list icon hover state styling (#316)
- Update various dependency versions via Dependabot (#315, #330, #331)
- Fix linters (#323)
- Add default fallback response for non-main API calls (#328)
- Remove get_project_context(), now that we no longer support old versions of Kedro (<0.15) (#324)
- Add a 'private' flag prop, to hide flags for in-development features from the flags console announcement (#322)
- Investigate the root cause of nodes being undefined in Safari (#310)
- Fix bug that caused missed click on the flowchart (#317)
- Change demo.mock to a .json file and update tests (#314)
- Disable Python 3.6/3.7 jobs in daily CI workflow (#313)
- Batch tag actions to improve performance when toggling multiple tags (#308)

# Release 3.7.0

## Major features and improvements

- Finish and release the new pipeline selector, which allows you to switch between different modular pipelines (#286, #294, #296, #297, #302, #303)
- Add phase 1 of the new node metadata panel front-end - behind a feature flag, for now (#276, #303)
- Improve SVG rendering performance (#290)

## Bug fixes and other changes

- Fix JS bug in Safari (#306)
- Fix failing CI (#304, #305)
- Don't run eslint against .json files on pre-commit (#292)
- Use the same JSON mock data files for JS+Python end unit/e2e tests (#279)

# Release 3.6.0

## Major features and improvements

- Redesign main sidebar (#236, #283)
- Drop Kedro 0.14.\* support (#277)

## Bug fixes and other changes

- Continue work-in-progress on the multiple pipeline selection dropdown, which is still hidden behind a flag and disabled by default but is nearly complete. (#270, #273, #285, #289)
- Continue work on new metadata panel endpoints (#275)
- Fix chart rendering edge cases and hover styles (#288)
- Update Python unit tests using the same json file as front-end (#281)
- Improve lib-test docs (#278)
- Hide random seed message unless using random data (#280)
- Delete deprecated isParam and schema_id fields (#274)
- Fix bug caused by typo in saveStateToLocalStorage (#271)
- Fix interrupted chart transitions (#269)
- Refactor and optimise flowchart performance (#268)

# Release 3.5.1

## Bug fixes and other changes

- Fix pipeline selector so that it shows the correct default pipeline (#266)

# Release 3.5.0

## Major features and improvements

- **BREAKING CHANGE:** Rename default endpoint from `/api/nodes.json` to `/api/main`. This should only affect local JS development. (#239, #259)
- Add an interactive minimap to the toolbar (#203, #238, #247)
- Add web worker to make the expensive graph layout calculation into an asynchronous action, to prevent it from blocking other tasks on the main thread. (#217)
- Focus search bar with Cmd+F/Ctrl+F keyboard shortcuts (#261)
- Allow an argument to be passed to loadJsonData, for external use if needed (#215)
- Add support for multiple pipelines. This is a work-in-progress, and is currently disabled by default and hidden behind a flag. (#192, #215, #216, #221, #254)
- Begin adding individual node API endpoints, as a prelinary step towards full node metadata sidebars (#252)
- Save disabled state of individual nodes in localStorage (#220)
- Add automated testing for npm package import (#222)
- Rename master branch to main ✊🏿 and deprecate develop (#248)

## Bug fixes and other changes

- Fix prepublishOnly task by changing from parallel jobs to sequential (#264)
- Refactor layer visibility state (#253)
- Reduce toolbar-button height on smaller screens (#251)
- Delete duplicate icon-button component (#250)
- Fix mispelling in demo dataset (#249)
- Improve performance of `getLinkedNodes` (#235)
- Expose node and dataset metadata in "api/nodes/" endpoint (#231)
- Move react-redux from peerDependencies to regular dependencies, and move react-scripts from dependencies to devDependencies (#223)
- Refactor initial state setup (#220)
- Enable Windows CI (#218, #241)
- Increase width of layer rects (#209)
- Update various dependency versions via Snyk/Dependabot (#262, #258, #257, #219, #246, #245, #244, #243, #242, #240, #237, #234, #233, #232, #230, #228, #227, #226, #225, #224, #214, #213, #212, #211, #210, #208, #207, #206, #205, #204)

# Release 3.4.0

## Major features and improvements

- Add new graphing algorithm (#185)
- Add feature flags (#185)

## Bug fixes and other changes

- Protect URL constructor/searchParams where browser support is limited. (#201)
- Consolidate mock datasets and delete unnecessary ones (#200)
- Update SSH key fingerprint in CircleCI config (#199)
- Add layers to demo data (#198)
- Improve random generator variations (#187)

# Release 3.3.1:

## Bug fixes and other changes

- Apply the Black formatter to back-end Python code (#193)
- Bump websocket-extensions from 0.1.3 to 0.1.4 (#190)
- Autoformat Python code using Black (#188)
- Stop layout calculation from running twice on page-load, and optimise getNodeTextWidth selector performance (#186)
- Fix `%run_viz` line magic to display kedro viz inside Jupyter notebook, previously broken for kedro 0.16.0/0.16.1. Note that the fix needs `kedro>=0.16.2` to take effect. (#184)
- Fix three minor tooltip triangle styling bugs (#182)
- Update readme/contributing docs (#181, #196)
- Update the semver requirement version (#180)
- Seed randomly-generated data with UUIDs, to allow random layouts to be replicated for testing purposes (#178, #197)
- Update pipeline visualisation screenshot in Readme (#177)

# Release 3.3.0:

## Major features and improvements

- **BREAKING CHANGE:** Drop support for Python 3.5 (#138)
- Add support for Python 3.8 (#173)
- Add data engineering layers (#129, #145, #146, #148, #157, #161)
- Redesign sidebar node-list and node selected states (#144, #152, #153, #155, #162, #164, #171)
- Update overall colour scheme, and improve print/export styles (#169)
- Move icon stack column to right edge of the main sidebar (#167)
- Wrap tooltip names & invert tooltip in top half of screen (#158)
- Limit zoom scale/translate extent (#137, #174)

## Bug fixes and other changes

- Fix deprecation warnings when running kedro viz from Kedro 0.16 (#170)
- Remove the need to transition layer height on zoom (#166)
- Refactor config.js & move random-data import (#163)
- Fix bug where exported PNG was cut off (#151)
- Make dataPath relative again (#149)
- Remove dateutil hardpinning in requirements.txt (#143)
- Print the stack trace when encountering a generic exception (#142)
- Web browser will only be opened if the host corresponds to localhost (#136)
- Upgrade pylint to 2.4 (#135)
- Add bandit for security scanning as a pre-commit hook (#134)
- Add logger configuration when loading pipeline from JSON (#133)
- Update svg-crowbar to reduce exported SVG filesize (#127)
- Guard global window references to fix SSR (#126)
- Move visibleNav/navWidth calculations into Redux store (#124)
- Remove truffleHog pinned dependency (#122)

## Thanks for supporting contributions

[Ana Potje](https://github.com/ANA-POTJE)

# Release 3.2.0:

## Major features and improvements

- Dynamically allocate port number for the viz subprocess created by `%run_viz` if 4141 is taken (#109)
- Redesign sidebar list to group nodes by type (#96)
- Add `--pipeline` option to visualize modular pipeline (#93)
- Add `--env` option to pass configuration environment (#93)
- Fix backward-compatibility with Kedro 0.14.\* (#93)
- Promote Kedro-Viz commands from project specific to global commands (#91)
- Allow users to run `kedro viz --load-file` outside of a Kedro project (#91)

## Bug fixes and other changes

- Fix PNG exports (#117)
- Refactor JS actions (#115)
- Update & move CODEOWNERS (#116)
- Update year in license header (#114)
- Refactor JS reducers and state shape (#113)
- Fix Trufflehog secret scan by pinning gitdb2 (#112)
- Add "upcoming release" header back in RELEASE.md (#110)
- Fix Jest+CircleCI test memory errors (#108)
- Improve JavaScript test coverage (#107)
- Refactor JS store (#106)
- Update README to list all available CLI options (#105)
- Use mocker instead of mock in Python unit tests (#104)
- Lint and format Sass with Stylelint (#103)
- Add e2e-tests to check backward-compatibility for Kedro 0.15.0 and latest (#99)
- Add secret scan CircleCI step (#98)
- Update CLI screenshot in README (#95)
- Increase Python test coverage to 100% (#94)
- Update CI config for daily run (#90)
- Snyk fix for vulnerabilities (#87, #92, #101)
- Update the PR template (#46, #111)

# Release 3.1.0:

## Major features and improvements

- **BREAKING CHANGE:** Kedro<0.15.0 no longer works with this version of Kedro-Viz (#72)
- Allow users to export graph as a transparent SVG/PNG image (#82)
- Add theme prop and icon button visibility prop (#80)
- Rename `get_data_from_kedro` to `format_pipeline_data` (#72)
- Add pipeline and catalog arguments to `format_pipeline_data` (#72)

## Bug fixes and other changes

- Remove Appveyor config file + readme badge (#86)
- Add explicit dependency on `psutil` (#85)
- Improve json file-loading error message (#81)
- Update kedro-ui/react-scripts/dagre/snyk dependencies (#83, #84, #88)
- Remove leftover traces of the created_ts and message data properties (#80)
- Change relative links to absolute, to fix docs on npmjs.org (#79)

# Release 3.0.1:

## Bug fixes and other changes

- Add python-dateutil==2.8.0 to resolve CI errors (#78)
- Add data-id attributes on nodes and edges (#76)
- Fix issues with SVG imports when embedded (#75)
- Allow chart to resize with parent container when embedded (#74)

# Release 3.0.0:

## Major features and improvements

- **BREAKING CHANGE:** Deprecate and remove Snapshots/History feature (#42)
- **BREAKING CHANGE:** Make 'parameters' a distinct node type from 'data' (#53)
- Add new data/task/parameters icons (#62, #53)
- Add icons to node labels (#65)
- Enable Kedro-Viz to be run in Jupyter Notebook (#59)
- Change task full names to be the underlying function name, and use them in tooltips (#53, #61)
- Replace node IDs with shorter hashes (#53)
- Redesign the theme colour schemes to make them simpler and more consistent, and refactor active/highlight/hover/click state CSS for nodes & edges (#52)
- Sort nodes by their x/y position to improve tabbing order (#51)
- Move the theme and label toggle switches into icon buttons (#47)
- Add new demo data (#44)
- Allow Python users to load/save pipeline data to/from a JSON file via the CLI (#43)

## Bug fixes and other changes

- Change git address protocol in package-lock (#71)
- Update Kedro-UI to v1.1.1 (#70)
- Fix sidebar show/hide transitions in Safari (#68)
- Improve tabbing order (#67)
- Fix webfont text-width chart layout bug (#65)
- Desaturate the background colour a touch (#64)
- Move drawChart method to its own JS file (#63)
- Update Snyk to 1.234.2 and patch issue (#60)
- Set the 'show sidebar' button to hidden when open (#57)
- Snyk fix for 1 vulnerability (#56)
- Various CSS tweaks and bugfixes (#54)
- Remove getEdgeDisabledView selector (#49)
- Update Kedro-UI to v1.1.0 (#48)
- Fix badge URL typos in Readme (#45)

## Migration guide from Kedro-Viz 2.\*.\* to Kedro-Viz 3.0.0

If you are just using Kedro-Viz with Kedro as a Python package, you won't need to do anything. The breaking changes in this release only affect the few users who are working on the application locally, or importing it from [npm](https://www.npmjs.com/package/@quantumblack/kedro-viz) and consuming it as a React component.

- The format for data passed to Kedro-Viz has changed. You can see examples of the new data format in the [`src/utils/data`](./src/utils/data) directory. The main change is that the format no longer supports multiple snapshots in a single dataset. Instead of [this](https://github.com/kedro-org/kedro-viz/blob/243fd1bb513023086e77bca9f8469e00d1182437/src/utils/data.mock.js):
  ```
  {
    snapshots: [
      {
        schema_id: '310750827599783',
        nodes: [...],
        edges: [...],
        tags: [...],
      },
      ...
    ]
  }
  ```
  You can now use something like [this](https://github.com/kedro-org/kedro-viz/blob/c75c499507617a01fb327c366b9d639229f1d921/src/utils/data/demo.mock.js):
  ```
  {
    nodes: [...],
    edges: [...],
    tags: [...],
  }
  ```
- The `showHistory`, `allowHistoryDeletion`, and `onDeleteSnapshot` props on the main App component have been deprecated. These no longer do anything, and can be removed.
- A new `parameters` value for the node `type` property has been created. This replaces the previous `is_parameters` Boolean property. To migrate previous data, find any nodes where `is_parameters: true`, and change the `type` value from `data` to `parameters`. e.g. from this:
  ```
  {
    tags: ['Nulla', 'pulvinar', 'enim', 'consectetur', 'volutpat'],
    id: 'task/consectetur',
    is_parameters: false,
    type: 'task',
    full_name: 'consectetur',
    name: 'consectetur'
  }
  ```
  to this:
  ```
  {
    tags: ['Nulla', 'pulvinar', 'enim', 'consectetur', 'volutpat'],
    id: 'task/consectetur',
    type: 'parameters',
    full_name: 'consectetur',
    name: 'consectetur'
  }
  ```

# Release 2.1.1:

## Bug fixes and other changes

- Don't ignore gh-pages branch in CircleCI (#33)
- Document the React props and data format (#34)
- Fix closing of the navbar on smaller screens (#35)
- Use What Input? to set obvious keyboard focus state (#36)
- Add Konami code easter egg (#37)
- Extend snyk patch expiry duration to 1 year (#39)
- Fix react dependency issues (#40)

# Release 2.1.0:

## Major features and improvements

- Toggle linked-node active state on click (#20)

## Bug fixes and other changes

- Pin pip version to be less than 19.2 (#24)
- Unpin pip version (#25)
- Fix infosec vulnerability in LoDash (#16)
- Remove license checkers (#28)
- Make Viz backwards-compatible with Kedro 0.14.0 (#30)
- Automatically deploy demo builds to Github Pages (#26)

# Release 2.0.0:

## Major features and improvements

- **BREAKING CHANGE:** Refactor the JSON data input API. The new format is more verbose, but is very extensible, and will allow us to add more metadata about each node, edge and tag in future (#2, #8, #21, #23)
- Calculate transitive links when a chart is rendered, rather than when the initial data is formatted (#8)

## Bug fixes and other changes

- Run extra checks (e.g. tests, linter, build & lib) before publishing to npm (#12)
- Document the --host command line flag in the readme (#14)
- Add a CODEOWNERS file (#15)
- Update Flask caching so that only static assets are cached forever (#17)
- Fix buggy edge change animation for cases where the SVG path length changes, using d3-interpolate-path (#22)
- Fix broken Python version badge in Readme (#18)
- Add CI status badges in Readme (#19)
- Add Appveyor configuration (#19)

## Migration guide from Kedro-Viz 1.\*.\* to Kedro-Viz 2.0.0

- The data input format has been significantly changed. This will only affect users of the JavaScript package - regular Kedro users will not be affected. To see examples of the old API format compares to the new one, see the changes to `data.mock.js` in [this commit](https://github.com/kedro-org/kedro-viz/pull/8/files#diff-837826676eaada9374ec654c892af095).

## Thanks for supporting contributions

[Yusuke Minami](https://github.com/Minyus)

# Release 1.0.2:

## Bug fixes and other changes

- Fix a minor bug in how zoom centering was handled when the sidebar is open (#10)
- Make the Makefile easier to read (#9)
- Fix some minor issues with Readme images and badges (#11)

# Release 1.0.1:

## Major features and improvements

- Add a Make script to automate version updates and tagging across both JS and Python files (#7)
- Add tool to automatically check whether legal headers are present on Python scripts (#5)

## Bug fixes and other changes

- Fix broken CSS in the Tags drop-down menu (#6)
- Remove smart quotes and replace them with regular quotes, to avoid "Non-ASCII character" errors when building the Sphinx docs. (#4)

# Release 1.0.0:

The initial release of Kedro-Viz.

## Thanks to our main contributors

[Richard Westenra](https://github.com/richardwestenra), [Nasef Khan](https://github.com/nakhan98), [Ivan Danov](https://github.com/idanov), [Gordon Wrigley](https://github.com/tolomea), [Huong Nguyen](https://github.com/Huongg), [Ottis Kelleghan](https://github.com/ottis), [Yetunde Dada](https://github.com/yetudada), [Kiyohito Kunii](https://github.com/921kiyo), [Dmitrii Deriabin](https://github.com/DmitryDeryabin), [Peteris Erins](https://github.com/Pet3ris), [Jo Stichbury](https://github.com/stichbury)

We are also grateful to everyone who advised and supported us, filed issues or helped resolve them, asked and answered questions and were part of inspiring discussions.<|MERGE_RESOLUTION|>--- conflicted
+++ resolved
@@ -18,11 +18,8 @@
 - Increase Kedro-Viz timeout. (#1803)
 - Remove demo data source and update feature hints. (#1804)
 - Add markdown support for backticks in the pop-up reminder. (#1826)
-<<<<<<< HEAD
 - Refactor backend integration with Kedro by replacing bootstrap_project with configure_project. (#1796)
-=======
 - Fix posix path conversion on Windows in DatasetStatsHook. (#1843)
->>>>>>> 2a6cff73
 
 # Release 8.0.1 
 
