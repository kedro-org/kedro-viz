<!--
Use the sections below to add notes for the next release.
Please follow the established format:
- Keep each note concise - ideally commit title length
- Use present tense (e.g. 'Add new feature')
- Include the ID number for the related PR (or PRs) in parentheses
-->

## Bug fixes and other changes

<<<<<<< HEAD
- General design-debt fixes. (#930, #955)
=======
- General design-debt fixes. (#955, #956)
>>>>>>> e783a78a

# Release 4.7.1

## Bug fixes and other changes

- General design-debt fixes. (#933, #934, #936, #939, #940)
- Ensure `Created by` is set in experiment tracking metadata. (#937)
- Fix for running Kedro-Viz with a proxy server or different base paths. (#941)

# Release 4.7.0

## Major features and improvements

- Allow the display of Matplotlib images in the metadata panel and modal. (#887)

## Bug fixes and other changes

- Added warning message when filtered pipeline is empty. (#864)
- Improve telemetry to track flowchart events. (#865)
- Disable Uvicorn's logger so that log messages are no longer duplicated. (#870)
- Fix namespace collision when two different registered pipelines have a modular pipeline with the same name. (#871)
- Enhance _Apply and close_ behavior of modals. (#875)
- Enable clicks on the flowchart to expand modular pipelines. (#879)
- Add --params option to `kedro viz` CLI command. (#883)
- Improve bundle size of the JavaScript package. (#906)
- General design-debt fixes. (#896, #898, #899, #904, #908, #915, #944)

# Release 4.6.0

## Major features and improvements

- Added support for all Plotly chart types. (#853)

## Bug fixes and other changes

- Fix lambda and partial Python functions not rendering correctly on flowchart. (#851)
- Add tooltip label text to page-navigation links. (#846)
- Change `Type` naming on Metadata Side Panel. (#852)
- Improve Heap event tracking. (#556)

# Release 4.5.0

## Major features and improvements

- Added support for Python 3.9 and 3.10. (#815)

## Bug fixes and other changes

- Change route name from `runsList` to `experiment-tracking`. (#820)
- Update feature flag description to remind the user of the need for page refresh to apply settings. (#823)
- Fix experiment tracking not showing run details bug on Windows. (#809)
- Fix rendering of React component instance with custom routes. (#838)
- Improve performance when many datasets are missing (requires `kedro>=0.18.1`). (#832)
- Fix flowchart not showing on initial load for static data inputs. (#843)

# Release 4.4.0

## Major features and improvements

- Set up a pop-up reminder to nudge users to upgrade Kedro-Viz when a new version is released. (#746)
- Set up the 'export run' button to allow exporting of selected run data into a csv file for download. (#757)
- Set up new display props to standalone React component. (#786)
- Set up 'expandAllPipelines' flag to allow the expanded display of all modular pipelines on initial load. (#786)

## Bug fixes and other changes

- Migrate Kedro-UI buttons to Kedro-Viz as Kedro-UI is now deprecated. (#716)
- Migrate Kedro-UI dropdown and menu-options to Kedro-Viz as Kedro-UI is now deprecated. (#721)
- Add a Husky pre-push hook. (#723)
- Create a `version` GraphQL query to get versions of Kedro-Viz. (#727)
- Fix Kedro-Viz to work with projects that have no `__default__` registered pipeline. This also fixes the `--pipeline` CLI option. (#729)
- Fix lazy pipelines loading causes `get_current_session` to throw an error. (#726, #727)
- Fix experiment tracking not showing all metrics. (#798)
- Fix experiment tracking not display the correct empty table cells. (#798)

# Release 4.3.1

## Bug fixes and other changes

- Fix websocket connection for deploying Kedro-Viz over HTTPS. (#719)
- Update demo deployment setup on CI. (#718)

# Release 4.3.0

## Major features and improvements

- Create the toggle-bookmark journey that allows bookmarking runs and displaying them as a separate list. (#689)
- Setup subscription for auto update of experiment runs list on new Kedro runs. (#703)
- Allow users to search through the runs list by title, notes, and Git SHA. (#709)
- Setup new demo deployment on CI. (#712)

## Bug fixes and other changes

- Bug fix to display the original function names when pretty name is turned off. (#686)
- Fix the order of the runs list in experiment tracking. (#691)
- Bug fix for Plotly JSONDataSet icon. (#684)
- Bug fix for when some flowchart nodes were being cut off by the sidebar. (#701)
- Bug fix empty metadata panel when clicking on modular pipeline nodes during search. (#704)
- Bug fix for datasets when params is used as a prefix. (#707)
- Bug fix for when the exported pipeline image was sometimes cutting off elements. (#705)

# Release 4.2.0

## Major features and improvements

- Build out 'Show Changes' user journey for experiment tracking. (#667)
- Return gitBranch data. (#657)
- Drop python 3.6 support. (#659)

## Bug fixes and other changes

- Bug fix for Plotly modal when escape button is pressed. (#654)
- Display Plotly JSONDataSet plot in metadata side-panel. (#660)
- Refactor Primary Toolbar setup. (#664)
- Upgrade @apollo/client from 3.4.16 to 3.5.3. (#661, #668)

# Release 4.1.1

## Bug fixes and other changes

- Fix display of boolean values on tracking dataset (#652)
- Fix node IDs in test data after Kedro updates its \_str_logic for node (#653)

# Release 4.1.0

## Major features and improvements

- Experiment Tracking Front End set of features, as well as GraphQL setup and API integration (#576, #582, #587, #604, #605, #619, #620, #623, #624, #625, #630, #636, #643, #647, #648, #649)

## Bug fixes and other changes

- Bug fix for display of JSON tracking data on metadata panel. (#618)
- Fix dependencies for e2e tests. (#637)
- Add extra -a click command for autoreload. (#626)
- Remove notice from PR template. (#632)
- Replace the QB favicon with the Kedro one. (#633)
- Update "Kedro Viz" to "Kedro-Viz". (#634)
- Update loader animation to match kedro branding (#639)
- Upgrade reselect from 4.0.0 to 4.1.0. (#627)
- Upgrade react-redux from 7.2.4 to 7.2.6. (#628)
- Upgrade react-redux from 7.2.4 to 7.2.6. (#628)
- Upgrade redux-thunk from 2.3.0 to 2.4.0. (#629)
- Upgrade redux from 4.1.0 to 4.1.2 (#641)
- Upgrade reselect from 4.1.0 to 4.1.1 (#642)
- Update prettier command and config. (#631)

# Release 4.0.1

## Bug fixes and other changes

- Display JSON tracking (`tracking.JSONDataSet`) on the metadata panel. (#608)
- Fix layers visualisation for transcoded datasets. (#614, #615)

# Release 4.0.0

## Major features and improvements

- Allow expand and collapse modular pipelines on the graph. (#600)

## Bug fixes and other changes

- Disable layers visualisation instead of throwing an error when there is a cycle in layers. (#383)
- Disable layers when their dependency cannot be established in a disjoint graph. (#584)
- Change syntax for session creation to fix improperly thrown No Active Session error. (#603)

# Release 3.17.1

## Bug fixes and other changes

- Relax pandas and Plotly versions.

# Release 3.17.0

## Major features and improvements

- Expose metrics data from the latest run as a dataset node. (#554)
- Visualize and compare metrics from last 10 runs on the metadata panel. (#554)
- Drop support for Python 3.6.

## Bug fixes and other changes

- Overwrite material UI selected row defaults. (#568)
- Fix URI param parsing for data source. (#578)
- Add a graphql test endpoint on Kedro-Viz server. (#570)
- Update the demo dataset on Kedro-Viz. (#574)
- Fix auto-reload for metrics run data. (#572)
- Refactor tests for metadata panel. (#580)
- Fix metrics tree to get latest metrics data. (#573)

# Release 3.16.0

## Major features and improvements

- Improve pretty-name algorithm. (#546)
- Setup CI for automatic deployment. (#555)
- Turn on/off pretty naming on the settings panel. (#542)

## Bug fixes and other changes

- Fix focus mode search (#549)
- Fix focus mode error when switching pipelines (#553)
- Pin dynaconf before Kedro is released. (#559)
- Refactor colors based on latest palette (#552)

# Release 3.15.0

## Major features and improvements

- Visualise related data nodes of a modular pipeline in focus mode. (#530)
- Show parameter names when hovering over parameters indicator in the flowchart. (#512)

## Bug fixes and other changes

- Fix the display of transcoded data nodes and their metadata. (#491, #525)
- Remove `newparams` flag. (#528)
- Add notice about Kedro-UI deprecation on the Styleguide. (#529)
- Add more eslint rule. (#532)
- Refactor `LazyList` component to fix eslint error. (#539)
- Update deprecated `highlight.js` call. (#540)
- Unify monospace fonts. (#540)

# Release 3.14.0

## Major features and improvements

- Implement first version of focus mode feature to allow selective display of modular pipelines on the flowchart. (#514)
- Add `--autoreload` to relaunch viz server on file change. (#498)
- Update demo data set to shuttle factory example. (#518)

## Bug fixes and other changes

- Remove build/api after running build. (#515)
- Fix path parsing for PartitionedDataSet (#516)
- Fix dev server port (#517)

# Release 3.13.1

## Bug fixes and other changes

- Fix running kedro viz with `--load-file`. (#509)

# Release 3.13.0

## Major features and improvements

- Implement new tree list with modular pipelines and search UI for new sidebar navigation. (#479)
- Implement element filters and further design updates to the filter panel for new sidebar navigation. (#454)
- Implement [`kedro-telemetry`](https://github.com/kedro-org/kedro-plugins/tree/main/kedro-telemetry) in production to enable Heap Analytics analysis for Kedro-Viz. (#481, #487)
- Show decorated function's source code on code panel. (#493)
- Enable the display of entire parameter object with react-json-viewer on the metadata panel. (#494)

## Bug fixes and other changes

- Remove the old dagre graphing logic and the 'oldgraph' flag. (#486)
- Delete 'modularpipeline' flag. (#495)
- Fix run command suggestion. (#497)

# Release 3.12.1

## Bug fixes and other changes

- Fix compatibility with `kedro==0.17.0`

# Release 3.12.0

## Major features and improvements

- Complete backend rewrite to be more modular and maintainable using FastAPI. (#432)
- Add layout engine documentation. (#436)
- Add split panel components and implement into the sidebar. (#448)
- Visualise Plotly charts if user defines them with `kedro.extra.datasets.plotly.PlotlyDataSet` in their Kedro project _(Note: This feature is only available in `kedro>=0.17.4`)._ (#455)

## Bug fixes and other changes

- Upgrade prettier to latest version (2.3.0) and reformat all JS in /src in line with prettier v2.3.0 (#461)
- Render the pipeline with warning of parameters missing from the catalog instead of showing an obfuscated error. (#466)
- Fix CLI `--pipeline` arg throws KedroContext attribute error. (#432)
- Fix glitch when the entire graph is collapsed during initial chart loading. (#467)

# Release 3.11.0

## Major features and improvements

- Allow the selection and filtering of nodes by modular pipeline on the flowchart via the sidebar under the categories section. This includes changes to both the server to include modualr pipeline data in the responses, as well as front end changes to enable the new modular pipeline data type. (#391, #394, #401, #402, #408, #410, #421)
- Add Architecture docs. (#382, #393)
- Add metadata to random data generator. (#397)
- Simplify layout algorithm, improve layout quality and performance. (#398)
- Improve layer solving approach when layers partially defined. (#407)
- Remove 'code' flag to enable the code panel feature by default. (#404)
- Remove 'lazy' flag to enable lazy loading of the sidebar by default. (#404)

## Bug fixes and other changes

- Remove 'id' reducer prop. (#396)
- Remove leftover visible layer reducer. (#399)
- Delete 'Description' field from metadata panel. (#403)
- Add Eslint curly lint rule. (#420)

# Release 3.10.1

## Bug fixes and other changes

- Fix %run_viz line magic for IPython notebook

# Release 3.10.0

## Major features and improvements

- Display a prompt before rendering very large graphs (#361, #376, #377, #381)

## Bug fixes and other changes

- Clean up SCSS tech debt (#380)
- Add Container component to simplify app/lib entrypoint (#379)
- Add stylelint 'rule-empty-line-before': 'always' (#378)

# Release 3.9.0

## Major features and improvements

- Add code panel (#346)
- Improve view panning behaviour when a node is selected (#356, #363, #370, #373, #374)
- Improve layout performance for large graphs (#343)
- Save tag state to localStorage (#353)

## Bug fixes and other changes

- Improve graph layout code quality, performance and docs (#347)
- Update docs to remind on compatibility of Kedro-Viz 3.8.0 with Kedro 0.17 (#367)
- Update dependencies (#360, #364, #369)
- Fix failing CircleCI build on Windows (#365, #366)
- Refactor node-list-row CSS, fixing hover and focus states (#355, #358, #362)
- Update iconography (#357, #359)
- Fix missing indicator Chrome zoom bug (#349)
- Fix sidebar border/box-shadow CSS rules (#351)
- Fix `server.py` to work with versions >0.17 and update contributing docs (#348)
- Fix errors when scrolling with empty pipeline (#342)
- Ignore coverage on some branches and fix e2e tests (#345)
- Fix icon-button tooltips on mobile (#344)
- Update SVG-Crowbar to fix errors (#339)
- Update contributing docs for new dev server (#341)

# Release 3.8.1

## Bug fixes and other changes

- Temporarily disable internal CSS in exported SVGs to fix CORS error when exporting images (#337)
- Fix tests for Kedro 0.17 (#338)

# Release 3.8.0

## Major features and improvements

Please note that release >=3.8.0 will not work with projects created with older versions of Kedro<=0.16.6. Please migrate your project to Kedro>=0.17.0 before you install the latest version of Kedro-Viz.

- Finish the new node metadata side panel. This feature is no longer hidden behind a flag, and the 'meta' flag has been removed. (#293, #309, #312, #320, #321, #326, #295, #329, #333)
- Enable the new graphing layout algorithm by default, and remove the 'newgraph' feature flag. If necessary, you can still revert back to the old layout algorithm by enabling the 'oldgraph' flag. (#334, #335)
- Add experimental flagged feature to allow lazy-loading of sidebar node-list rows on scroll. This improves performance by not forcing the app to render the entire node-list on larger graphs. This feature is disabled by default, but can be enabled using the 'lazy' feature flag. (#307)
- Use CSS custom properties for theme colours (#301, #319)

## Bug fixes and other changes

- Update Kedro-UI to v1.1.4. This enables us to improve webfont-loading detection, add a transition-out for closing the pipeline dropdown, add an active pipeline menu-option border-left colour, and improve accessibility when disabling the pipeline dropdown. (#325)
- Support launching a development server against a real pipeline. This is still a work-in-progress, and we will announce when it can be used. (#318, #327)
- Unify backend and frontend test data, to help prevent bugs appearing in future due to mismatched API schemas between frontend & backend (#298)
- Fix tag list icon hover state styling (#316)
- Update various dependency versions via Dependabot (#315, #330, #331)
- Fix linters (#323)
- Add default fallback response for non-main API calls (#328)
- Remove get_project_context(), now that we no longer support old versions of Kedro (<0.15) (#324)
- Add a 'private' flag prop, to hide flags for in-development features from the flags console announcement (#322)
- Investigate the root cause of nodes being undefined in Safari (#310)
- Fix bug that caused missed click on the flowchart (#317)
- Change demo.mock to a .json file and update tests (#314)
- Disable Python 3.6/3.7 jobs in daily CI workflow (#313)
- Batch tag actions to improve performance when toggling multiple tags (#308)

# Release 3.7.0

## Major features and improvements

- Finish and release the new pipeline selector, which allows you to switch between different modular pipelines (#286, #294, #296, #297, #302, #303)
- Add phase 1 of the new node metadata panel front-end - behind a feature flag, for now (#276, #303)
- Improve SVG rendering performance (#290)

## Bug fixes and other changes

- Fix JS bug in Safari (#306)
- Fix failing CI (#304, #305)
- Don't run eslint against .json files on pre-commit (#292)
- Use the same JSON mock data files for JS+Python end unit/e2e tests (#279)

# Release 3.6.0

## Major features and improvements

- Redesign main sidebar (#236, #283)
- Drop Kedro 0.14.\* support (#277)

## Bug fixes and other changes

- Continue work-in-progress on the multiple pipeline selection dropdown, which is still hidden behind a flag and disabled by default but is nearly complete. (#270, #273, #285, #289)
- Continue work on new metadata panel endpoints (#275)
- Fix chart rendering edge cases and hover styles (#288)
- Update Python unit tests using the same json file as front-end (#281)
- Improve lib-test docs (#278)
- Hide random seed message unless using random data (#280)
- Delete deprecated isParam and schema_id fields (#274)
- Fix bug caused by typo in saveStateToLocalStorage (#271)
- Fix interrupted chart transitions (#269)
- Refactor and optimise flowchart performance (#268)

# Release 3.5.1

## Bug fixes and other changes

- Fix pipeline selector so that it shows the correct default pipeline (#266)

# Release 3.5.0

## Major features and improvements

- **BREAKING CHANGE:** Rename default endpoint from `/api/nodes.json` to `/api/main`. This should only affect local JS development. (#239, #259)
- Add an interactive minimap to the toolbar (#203, #238, #247)
- Add web worker to make the expensive graph layout calculation into an asynchronous action, to prevent it from blocking other tasks on the main thread. (#217)
- Focus search bar with Cmd+F/Ctrl+F keyboard shortcuts (#261)
- Allow an argument to be passed to loadJsonData, for external use if needed (#215)
- Add support for multiple pipelines. This is a work-in-progress, and is currently disabled by default and hidden behind a flag. (#192, #215, #216, #221, #254)
- Begin adding individual node API endpoints, as a prelinary step towards full node metadata sidebars (#252)
- Save disabled state of individual nodes in localStorage (#220)
- Add automated testing for npm package import (#222)
- Rename master branch to main ✊🏿 and deprecate develop (#248)

## Bug fixes and other changes

- Fix prepublishOnly task by changing from parallel jobs to sequential (#264)
- Refactor layer visibility state (#253)
- Reduce toolbar-button height on smaller screens (#251)
- Delete duplicate icon-button component (#250)
- Fix mispelling in demo dataset (#249)
- Improve performance of `getLinkedNodes` (#235)
- Expose node and dataset metadata in "api/nodes/" endpoint (#231)
- Move react-redux from peerDependencies to regular dependencies, and move react-scripts from dependencies to devDependencies (#223)
- Refactor initial state setup (#220)
- Enable Windows CI (#218, #241)
- Increase width of layer rects (#209)
- Update various dependency versions via Snyk/Dependabot (#262, #258, #257, #219, #246, #245, #244, #243, #242, #240, #237, #234, #233, #232, #230, #228, #227, #226, #225, #224, #214, #213, #212, #211, #210, #208, #207, #206, #205, #204)

# Release 3.4.0

## Major features and improvements

- Add new graphing algorithm (#185)
- Add feature flags (#185)

## Bug fixes and other changes

- Protect URL constructor/searchParams where browser support is limited. (#201)
- Consolidate mock datasets and delete unnecessary ones (#200)
- Update SSH key fingerprint in CircleCI config (#199)
- Add layers to demo data (#198)
- Improve random generator variations (#187)

# Release 3.3.1:

## Bug fixes and other changes

- Apply the Black formatter to back-end Python code (#193)
- Bump websocket-extensions from 0.1.3 to 0.1.4 (#190)
- Autoformat Python code using Black (#188)
- Stop layout calculation from running twice on page-load, and optimise getNodeTextWidth selector performance (#186)
- Fix `%run_viz` line magic to display kedro viz inside Jupyter notebook, previously broken for kedro 0.16.0/0.16.1. Note that the fix needs `kedro>=0.16.2` to take effect. (#184)
- Fix three minor tooltip triangle styling bugs (#182)
- Update readme/contributing docs (#181, #196)
- Update the semver requirement version (#180)
- Seed randomly-generated data with UUIDs, to allow random layouts to be replicated for testing purposes (#178, #197)
- Update pipeline visualisation screenshot in Readme (#177)

# Release 3.3.0:

## Major features and improvements

- **BREAKING CHANGE:** Drop support for Python 3.5 (#138)
- Add support for Python 3.8 (#173)
- Add data engineering layers (#129, #145, #146, #148, #157, #161)
- Redesign sidebar node-list and node selected states (#144, #152, #153, #155, #162, #164, #171)
- Update overall colour scheme, and improve print/export styles (#169)
- Move icon stack column to right edge of the main sidebar (#167)
- Wrap tooltip names & invert tooltip in top half of screen (#158)
- Limit zoom scale/translate extent (#137, #174)

## Bug fixes and other changes

- Fix deprecation warnings when running kedro viz from Kedro 0.16 (#170)
- Remove the need to transition layer height on zoom (#166)
- Refactor config.js & move random-data import (#163)
- Fix bug where exported PNG was cut off (#151)
- Make dataPath relative again (#149)
- Remove dateutil hardpinning in requirements.txt (#143)
- Print the stack trace when encountering a generic exception (#142)
- Web browser will only be opened if the host corresponds to localhost (#136)
- Upgrade pylint to 2.4 (#135)
- Add bandit for security scanning as a pre-commit hook (#134)
- Add logger configuration when loading pipeline from JSON (#133)
- Update svg-crowbar to reduce exported SVG filesize (#127)
- Guard global window references to fix SSR (#126)
- Move visibleNav/navWidth calculations into Redux store (#124)
- Remove truffleHog pinned dependency (#122)

## Thanks for supporting contributions

[Ana Potje](https://github.com/ANA-POTJE)

# Release 3.2.0:

## Major features and improvements

- Dynamically allocate port number for the viz subprocess created by `%run_viz` if 4141 is taken (#109)
- Redesign sidebar list to group nodes by type (#96)
- Add `--pipeline` option to visualize modular pipeline (#93)
- Add `--env` option to pass configuration environment (#93)
- Fix backward-compatibility with Kedro 0.14.\* (#93)
- Promote Kedro-Viz commands from project specific to global commands (#91)
- Allow users to run `kedro viz --load-file` outside of a Kedro project (#91)

## Bug fixes and other changes

- Fix PNG exports (#117)
- Refactor JS actions (#115)
- Update & move CODEOWNERS (#116)
- Update year in license header (#114)
- Refactor JS reducers and state shape (#113)
- Fix Trufflehog secret scan by pinning gitdb2 (#112)
- Add "upcoming release" header back in RELEASE.md (#110)
- Fix Jest+CircleCI test memory errors (#108)
- Improve JavaScript test coverage (#107)
- Refactor JS store (#106)
- Update README to list all available CLI options (#105)
- Use mocker instead of mock in Python unit tests (#104)
- Lint and format Sass with Stylelint (#103)
- Add e2e-tests to check backward-compatibility for Kedro 0.15.0 and latest (#99)
- Add secret scan CircleCI step (#98)
- Update CLI screenshot in README (#95)
- Increase Python test coverage to 100% (#94)
- Update CI config for daily run (#90)
- Snyk fix for vulnerabilities (#87, #92, #101)
- Update the PR template (#46, #111)

# Release 3.1.0:

## Major features and improvements

- **BREAKING CHANGE:** Kedro<0.15.0 no longer works with this version of Kedro-Viz (#72)
- Allow users to export graph as a transparent SVG/PNG image (#82)
- Add theme prop and icon button visibility prop (#80)
- Rename `get_data_from_kedro` to `format_pipeline_data` (#72)
- Add pipeline and catalog arguments to `format_pipeline_data` (#72)

## Bug fixes and other changes

- Remove Appveyor config file + readme badge (#86)
- Add explicit dependency on `psutil` (#85)
- Improve json file-loading error message (#81)
- Update kedro-ui/react-scripts/dagre/snyk dependencies (#83, #84, #88)
- Remove leftover traces of the created_ts and message data properties (#80)
- Change relative links to absolute, to fix docs on npmjs.org (#79)

# Release 3.0.1:

## Bug fixes and other changes

- Add python-dateutil==2.8.0 to resolve CI errors (#78)
- Add data-id attributes on nodes and edges (#76)
- Fix issues with SVG imports when embedded (#75)
- Allow chart to resize with parent container when embedded (#74)

# Release 3.0.0:

## Major features and improvements

- **BREAKING CHANGE:** Deprecate and remove Snapshots/History feature (#42)
- **BREAKING CHANGE:** Make 'parameters' a distinct node type from 'data' (#53)
- Add new data/task/parameters icons (#62, #53)
- Add icons to node labels (#65)
- Enable Kedro-Viz to be run in Jupyter Notebook (#59)
- Change task full names to be the underlying function name, and use them in tooltips (#53, #61)
- Replace node IDs with shorter hashes (#53)
- Redesign the theme colour schemes to make them simpler and more consistent, and refactor active/highlight/hover/click state CSS for nodes & edges (#52)
- Sort nodes by their x/y position to improve tabbing order (#51)
- Move the theme and label toggle switches into icon buttons (#47)
- Add new demo data (#44)
- Allow Python users to load/save pipeline data to/from a JSON file via the CLI (#43)

## Bug fixes and other changes

- Change git address protocol in package-lock (#71)
- Update Kedro-UI to v1.1.1 (#70)
- Fix sidebar show/hide transitions in Safari (#68)
- Improve tabbing order (#67)
- Fix webfont text-width chart layout bug (#65)
- Desaturate the background colour a touch (#64)
- Move drawChart method to its own JS file (#63)
- Update Snyk to 1.234.2 and patch issue (#60)
- Set the 'show sidebar' button to hidden when open (#57)
- Snyk fix for 1 vulnerability (#56)
- Various CSS tweaks and bugfixes (#54)
- Remove getEdgeDisabledView selector (#49)
- Update Kedro-UI to v1.1.0 (#48)
- Fix badge URL typos in Readme (#45)

## Migration guide from Kedro-Viz 2.\*.\* to Kedro-Viz 3.0.0

If you are just using Kedro-Viz with Kedro as a Python package, you won't need to do anything. The breaking changes in this release only affect the few users who are working on the application locally, or importing it from [npm](https://www.npmjs.com/package/@quantumblack/kedro-viz) and consuming it as a React component.

- The format for data passed to Kedro-Viz has changed. You can see examples of the new data format in the [`src/utils/data`](./src/utils/data) directory. The main change is that the format no longer supports multiple snapshots in a single dataset. Instead of [this](https://github.com/kedro-org/kedro-viz/blob/243fd1bb513023086e77bca9f8469e00d1182437/src/utils/data.mock.js):
  ```
  {
    snapshots: [
      {
        schema_id: '310750827599783',
        nodes: [...],
        edges: [...],
        tags: [...],
      },
      ...
    ]
  }
  ```
  You can now use something like [this](https://github.com/kedro-org/kedro-viz/blob/c75c499507617a01fb327c366b9d639229f1d921/src/utils/data/demo.mock.js):
  ```
  {
    nodes: [...],
    edges: [...],
    tags: [...],
  }
  ```
- The `showHistory`, `allowHistoryDeletion`, and `onDeleteSnapshot` props on the main App component have been deprecated. These no longer do anything, and can be removed.
- A new `parameters` value for the node `type` property has been created. This replaces the previous `is_parameters` Boolean property. To migrate previous data, find any nodes where `is_parameters: true`, and change the `type` value from `data` to `parameters`. e.g. from this:
  ```
  {
    tags: ['Nulla', 'pulvinar', 'enim', 'consectetur', 'volutpat'],
    id: 'task/consectetur',
    is_parameters: false,
    type: 'task',
    full_name: 'consectetur',
    name: 'consectetur'
  }
  ```
  to this:
  ```
  {
    tags: ['Nulla', 'pulvinar', 'enim', 'consectetur', 'volutpat'],
    id: 'task/consectetur',
    type: 'parameters',
    full_name: 'consectetur',
    name: 'consectetur'
  }
  ```

# Release 2.1.1:

## Bug fixes and other changes

- Don't ignore gh-pages branch in CircleCI (#33)
- Document the React props and data format (#34)
- Fix closing of the navbar on smaller screens (#35)
- Use What Input? to set obvious keyboard focus state (#36)
- Add Konami code easter egg (#37)
- Extend snyk patch expiry duration to 1 year (#39)
- Fix react dependency issues (#40)

# Release 2.1.0:

## Major features and improvements

- Toggle linked-node active state on click (#20)

## Bug fixes and other changes

- Pin pip version to be less than 19.2 (#24)
- Unpin pip version (#25)
- Fix infosec vulnerability in LoDash (#16)
- Remove license checkers (#28)
- Make Viz backwards-compatible with Kedro 0.14.0 (#30)
- Automatically deploy demo builds to Github Pages (#26)

# Release 2.0.0:

## Major features and improvements

- **BREAKING CHANGE:** Refactor the JSON data input API. The new format is more verbose, but is very extensible, and will allow us to add more metadata about each node, edge and tag in future (#2, #8, #21, #23)
- Calculate transitive links when a chart is rendered, rather than when the initial data is formatted (#8)

## Bug fixes and other changes

- Run extra checks (e.g. tests, linter, build & lib) before publishing to npm (#12)
- Document the --host command line flag in the readme (#14)
- Add a CODEOWNERS file (#15)
- Update Flask caching so that only static assets are cached forever (#17)
- Fix buggy edge change animation for cases where the SVG path length changes, using d3-interpolate-path (#22)
- Fix broken Python version badge in Readme (#18)
- Add CI status badges in Readme (#19)
- Add Appveyor configuration (#19)

## Migration guide from Kedro-Viz 1.\*.\* to Kedro-Viz 2.0.0

- The data input format has been significantly changed. This will only affect users of the JavaScript package - regular Kedro users will not be affected. To see examples of the old API format compares to the new one, see the changes to `data.mock.js` in [this commit](https://github.com/kedro-org/kedro-viz/pull/8/files#diff-837826676eaada9374ec654c892af095).

## Thanks for supporting contributions

[Yusuke Minami](https://github.com/Minyus)

# Release 1.0.2:

## Bug fixes and other changes

- Fix a minor bug in how zoom centering was handled when the sidebar is open (#10)
- Make the Makefile easier to read (#9)
- Fix some minor issues with Readme images and badges (#11)

# Release 1.0.1:

## Major features and improvements

- Add a Make script to automate version updates and tagging across both JS and Python files (#7)
- Add tool to automatically check whether legal headers are present on Python scripts (#5)

## Bug fixes and other changes

- Fix broken CSS in the Tags drop-down menu (#6)
- Remove smart quotes and replace them with regular quotes, to avoid "Non-ASCII character" errors when building the Sphinx docs. (#4)

# Release 1.0.0:

The initial release of Kedro-Viz.

## Thanks to our main contributors

[Richard Westenra](https://github.com/richardwestenra), [Nasef Khan](https://github.com/nakhan98), [Ivan Danov](https://github.com/idanov), [Gordon Wrigley](https://github.com/tolomea), [Huong Nguyen](https://github.com/Huongg), [Ottis Kelleghan](https://github.com/ottis), [Yetunde Dada](https://github.com/yetudada), [Kiyohito Kunii](https://github.com/921kiyo), [Dmitrii Deriabin](https://github.com/DmitryDeryabin), [Peteris Erins](https://github.com/Pet3ris), [Jo Stichbury](https://github.com/stichbury)

We are also grateful to everyone who advised and supported us, filed issues or helped resolve them, asked and answered questions and were part of inspiring discussions.<|MERGE_RESOLUTION|>--- conflicted
+++ resolved
@@ -8,11 +8,7 @@
 
 ## Bug fixes and other changes
 
-<<<<<<< HEAD
-- General design-debt fixes. (#930, #955)
-=======
-- General design-debt fixes. (#955, #956)
->>>>>>> e783a78a
+- General design-debt fixes. (#930, #955, #956)
 
 # Release 4.7.1
 
