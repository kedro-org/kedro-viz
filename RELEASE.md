--- conflicted
+++ resolved
@@ -10,17 +10,13 @@
 ## Major features and improvements
 
 - Introduce `onActionCallback` prop in Kedro-Viz react component. (#2022)
-<<<<<<< HEAD
-- Lightweight Kedro Viz Experimentation using AST. (#1966)
-=======
+- Introduce `kedro viz --lite`, which allows users to run Kedro-Viz without installing Kedro project dependencies. (#1966, #2077)
 - Slice a pipeline functionality. (#2036)
->>>>>>> cc1a119f
 
 ## Bug fixes and other changes
 
 - Fixes design issues in metadata panel. (#2009)
 - Fix missing run command in metadata panel for task nodes. (#2055)
-- Add docs for Kedro Viz Lite. (#2077)
 
 # Release 9.2.0
 
