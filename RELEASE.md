--- conflicted
+++ resolved
@@ -14,12 +14,9 @@
 
 ## Bug fixes and other changes
 
-<<<<<<< HEAD
 - Improve `kedro viz build` usage documentation (#2126)
-
-=======
 - Fix unserializable parameters value (#2122)
->>>>>>> ed0e6aaf
+
 
 # Release 10.0.0
 
