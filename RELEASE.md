<!--
Use the sections below to add notes for the next release.
Please follow the established format:
- Keep each note concise - ideally commit title length
- Use present tense (e.g. 'Add new feature')
- Include the ID number for the related PR (or PRs) in parentheses
-->
# Next release

# Release 9.1.0

## Major features and improvements
- Introduce the toggle to expand and collapse all pipelines button in the utility bar. (#1858)
- Allow Kedro-Viz commands to run from any sub directory within Kedro project. (#1871)

- Enable/disable preview for all the datasets when publishing Kedro-Viz from CLI. (#1894)
<<<<<<< HEAD
- Enable/disable preview for all the datasets when publishing Kedro-Viz from UI. (#1895)
=======
>>>>>>> 8fe5fa48

## Bug fixes and other changes
- Fix broken URL when active pipeline name changes on initial load. (#1914)
- Fix bug related to tag filtering and sharing with stateful URL. (#1878)
- Update settings panel design (#1875)
- Migrate from CircleCi to GitHub Actions. (#1876)
- Include expandAllPipelines in initial state. (#1896)
- Refactor backend integration with Kedro by replacing bootstrap_project with configure_project. (#1796)
- Enhance kedro-viz doc integration. (#1874)
- Enhance Kedro-Viz documentation by using Kedro-sphinx-theme. (#1898)
- Remove default props from functional components. (#1906)
- Fix for schema change in strawberry-graphql JSON scalar. (#1903)
- Fix messaging level when package compatibility is not satisfied. (#1904)
- Upgrade GitPod to include Node 18 and Python 3.11. (#1862)
- Add utility functions related to Transcoding to Kedro viz. (#1928)
- Include JSON dataset in the demo-project. (#1930)
- Update intersphinx_mapping of kedro-datasets. (#1911)
- Add GitPod to the local hosts list. (#1923)

# Release 9.0.0

## Major features and improvements

- Extending stateful URLs with node filters and expand/collapse modular pipelines. (#1799)
- Introduce `--include-hooks` option and remove `--ignore-plugins` from cli commands. (#1818)
- Add Dataset Factory Patterns to Experiment Tracking. (#1824)
- Add support for `JSONDataset` preview. (#1800)
- Upgrade to Node 18. (#1848)

## Bug fixes and other changes

- Increase Kedro-Viz timeout. (#1803)
- Remove demo data source and update feature hints. (#1804)
- Add markdown support for backticks in the pop-up reminder. (#1826)
- Fix posix path conversion on Windows in DatasetStatsHook. (#1843)
- Add `pydantic` pin to requirements. (#1861)
- Fix TRANSCODING_SEPARATOR import error. (#1866)
- Fix CircleCI build failure due to secret scan and missing toposort dependency. (#1819)
- Support Deferred Type Annotations in Dataset Previews. (#1798)  

## Community contributions

Many thanks to the following Kedroids for contributing PR to this release:
* [Pascal Brokmeier](https://github.com/pascalwhoop)

# Release 8.0.1 

## Bug fixes and other changes

- Fix a bug on metadata panel when preview data is unavailable. (#1794)
- Update Compatibility/Support Matrix in README. (#1774)
- Update CLI command to support both `kedro viz run` and `kedro viz`. (#1790)

# Release 8.0.0

## Major features and improvements

- Extend support for 'Publishing and sharing Kedro-Viz' on Azure and GCP. (#1708, #1711)
- Migrate Kedro-Viz to use `pydantic>=2`. (#1743)
- Drop support for `python=3.8`. (#1747)
- Introduce new changes to the `preview` functionality on Kedro-viz (#1757)
- Refactor Kedro-Viz and Kedro-datasets dependencies. (#1698)

## Bug fixes and other changes

- Enable search-as-you-type on Kedro-Viz docs. (#1727)
- Change the `%run_viz` line magic to open Kedro-viz in a new browser tab. (#1722)
- Enable `%run_viz` line magic to use the arguments that Kedro-Viz supports on the command line. (#1733)
- Make `kedro viz build` compatible with Kedro 18. (#1716)
- Add `kedro-datasets` compatibility warning for Experiment Tracking. (#1767)
- Fix bug on `preview` length in metadata modal. (#1767)

# Release 7.1.0

## Major features and improvements
- Add build command `kedro viz build` to the CLI to allow users to create a build directory of local Kedro Viz instance with Kedro project data. (#1697)

## Bug fixes and other changes

- Set Kedro Viz start method to spawn process while launching it from Jupyter Notebook. (#1696)
- Fix bug on Plotly graph rendering. (#1701)

# Release 7.0.0

## Major features and improvements

- Upgrade to `React 18`. (#1652)
- Change CLI command to run Kedro-viz to`kedro viz run`. (#1671)
- Add deploy command to the CLI using `kedro viz deploy` for sharing Kedro-viz on AWS. (#1661)
- Add support for `kedro==0.19`and `kedro-datasets==2.0`. (#1677)
- Drop support for `python=3.7`. (#1660)
- Drop support for `kedro==0.17.x`. (#1669)

## Bug fixes and other changes
- Fix modular pipelines breaking when collapsed on the flowchart. (#1651)
- Display hosted URL in CLI while launching Kedro viz. (#1644)
- Fix Kedro-viz display on Jupyter notebooks. (#1658)
- Fix zoom issues on the flowchart. (#1672)
- Fix bug on `kedro-viz run --load-file`. (#1677)
- Fix bug on adding timestamps to shareable-viz. (#1679)

# Release 6.7.0 

## Bug fixes and other changes

- Refactor flowchart dataclasses to pydantic base models. (#1565)
- Fix dataset factory patterns in Experiment Tracking. (#1588)
- Update demo-project to use `OmegaConfigLoader`. (#1590)
- Improve feedback for copy to clipboard feature. (#1614)
- Ensure Kedro-Viz works when hosted on a URL subpath. (#1621)
- Bump `fastapi` upper bounds. (#1634)
- Fix shareable URL modal to appear across the app. (#1639)
- Add Kedro-Viz CLI command deprecation warning. (#1641)

# Release 6.6.1

## Major features and improvements

- Skip all plugins while running Kedro-Viz using the `--ignore-plugins` option. (#1544)

## Bug fixes and other changes

- Fix improper display of 'run-command' inside the metadata panel. (#1569)
- Replace semver with packaging. (#1578)
- Fix a bug in Kedro-Viz experiment tracking to ensure compatibility with `kedro-datasets>=1.7.1`. (#1600)

# Release 6.6.0

## Major features and improvements

- Make Kedro-Viz shareable via a hosted URL. (#1487)

## Bug fixes and other changes

- Updated dependencies to ensure compatibility with Vite and Next.js environments; combine CSS into a single file when used as a React component. (#1510)
- Fix for Kedro Viz Connection Error. (#1507)
- Fix display of modular pipeline nodes that are associated with tags. (#1542)
- Remove GraphQL subscription. (#1554)

# Release 6.5.0

## Major features and improvements

- Add support for Python 3.11 (#1502)

## Bug fixes and other changes

- Fix to search for a '<lambda' Python function in the sidebar. (#1497)
- Add favicon to Kedro-Viz. (#1509)
- Remove python upper-bound requirements and add KedroVizPythonVersion warning. (#1506)

# Release 6.4.0

## Major features and improvements

- Add feature hint cards to illuminate features of the app. (#1454)
- Add support for displaying dataset statistics in the metadata panel. (#1472)

## Bug fixes and other changes

- Fix dataset and global toolbar error with standalone React component (#1351)
- Fix incorrect rendering of datasets in modular pipelines. (#1439)
- Fix broken SVG/PNG exports in light theme. (#1463)
- Fix `ImportError` as kedro-datasets is now lazily loaded (#1481).
- Fix Sidebar search result based on Pretty name setting (#1485)
- Fix issue of encountering a blank page in Safari when interacting with modular pipelines. (#1488)

# Release 6.3.4

## Bug fixes and other changes

- Ensure URL parameters and parameter nodes are in sync and enable caching in the filter panel for task, data, and parameter nodes set by the user. (#1449)
- Relax `semver` requirement bound. (#1452)
- Improve the code block spacing and width. (#1455)

# Release 6.3.3

## Bug fixes and other changes

- Bump `strawberry-graphql` to at least version 0.192 to support the new
  `strawberry.union` syntax. (#1441)
- Resolve the incompatibility between Kedro-Viz and Kedro versions prior to 0.18.11. (#1445)

# Release 6.3.2

## Bug fixes and other changes

- Add validation for layers in transcoding datasets.(#1406)
- Fix bug where flowchart wasn't updating on back/forward clicks after selecting a registered pipeline. (#1422)
- Fix bug in layout for large pipeline warning message. (#1428)

# Release 6.3.1

## Bug fixes and other changes

- Fix broken URL link between experiment tracking and flowchart when the pipeline is not the default one. (#1388)
- Update UI font to match updated Kedro branding. (#1414)

# Release 6.3.0

## Major features and improvements

- Update UI with new Kedro rebrand look and feel. (#1359)
- Add support for new layer configuration in kedro-datasets version >=1.3.0. (#1373)
- Add support for new `preview_args` configuration in kedro-datasets version >=1.3.0. (#1374)

## Bug fixes and other changes

- Fix bug where git caused a Kedro-Viz panic. (#1380)
- Show original node input and output names in metadata panel. (#1381)

# Release 6.2.0

## Major features and improvements

- Enable collaborative experiment tracking on Kedro-viz. (#1286)

# Release 6.1.1

## Bug fixes and other changes

- Update API response headers for added application security. (#1355)

# Release 6.1.0

## Major features and improvements

- Allow showing and hiding of metrics visualisations in experiment tracking. (#1313)

## Bug fixes and other changes

- Fix SQLAlchemy QueuePool Overflow Error. (#1301)
- Bug fix for where some elements on the flowchart weren't clickable. (#1322)
- Fixed link to Kedro experiment tracking docs. (#1325)
- Bug fix for pretty name option in settings panel being updated even when clicking on cancel button. (#1341)

## Community contributions

Many thanks to the following Kedroids for contributing PRs to this release:

- [MattRossetti](https://github.com/MattRossetti)

# Release 6.0.1

## Bug fixes and other changes

- Fix SQLalchemy dependency conflict with Kedro. (#1300)

# Release 6.0.0

## Major features and improvements

- Link plot and JSON dataset names from experiment tracking to the flowchart. (#1165)
- Remove metrics plots from metadata panel and add link to the plots on experiment tracking. (#1268)
- Bump minimum version of React from 16.8.6 to 17.0.2. (#1282)
- Show preview of data in metadata panel. (#1288)

## Bug fixes and other changes

- Remove pandas and plotly dependencies from Kedro-viz. (#1268)

# Release 5.3.0

## Major features and improvements

- Enable the display of json objects with `react-json-viewer` in experiment tracking. (#1236)
- Always show pretty and original node names in the metadata panel. (#1254)
- Display delta value for metrics when comparing runs in experiment tracking. (#1257)

## Bug fixes and other changes

- Fix run command for task nodes on metadata panel. (#1245)
- Fix URL query params with expand all modular pipelines toggle. (#1256)

# Release 5.2.1

## Bug fixes and other changes

- Visual fixes for metrics plots in experiment tracking. (#1229)
- Fix bug that prevented Kedro-Viz from loading when a project contained undefined parameters. (#1231)
- Modify the implementation of `get_dataset_type` in the `models` package to improve safety. (#1232)

# Release 5.2.0

## Major features and improvements

- Allow users to hide modular pipelines on the flowchart. (#1046)
- Create URL parameters for each element/section in the flowchart. (#1138)
- Improve Kedro CLI loading time. (#1196)
- Make Kedro-Viz compatible with kedro-datasets. (#1214)
- Add time series and parallel coordinates metrics plots to experiment tracking. (#1102)

## Bug fixes and other changes

- Fix pretty naming for transcoded datasets. (#1062)
- Keep graph visible when switching pipelines. (#1063)
- Add a transition to run details in experiment tracking. (#1065)
- Remove Tags field from dataset and parameter nodes when viewed in metadata panel. (#1100)
- Fix keyboard support for exporting experiment runs. (#1103)
- Fix `MemoryDataSet` not displaying on metadata panel. (#1113)
- Enhance display of the flowchart when hovering over the FocusMode icon. (#1107)
- Make dotted datasets clickable and hoverable when in focus mode. (#1114)
- Fix a bug where tall Matplotlib images weren't displaying correctly. (#1145)
- Non-JSON serialisable YAML parameter values (`.nan` and `.inf`) are now rendered as `null`. (#1087)

# Release 5.1.1

## Bug fixes and other changes

- Fix the Python packaging build step. (#1053)

# Release 5.1.0

## Major features and improvements

- The `%run_viz` line magic can now be used in Databricks notebooks. (#1012)

## Bug fixes and other changes

- Upgrade to `dart-scss` and update the recommended Node version to v16. (#1026)
- Fix the export functionality of experiment tracking data. (#1033)
- Add lazy loading to experiment tracking. (#1041)

# Release 5.0.1

## Bug fixes and other changes

- Don't reset the zoom each time a node is selected. (#988)
- Improve the way runs animate in and out in experiment tracking. (#993)
- Fix for plots not showing on metadata panel. (#1014)
- Enhance the display of information in the metadata panel. (#1015)

# Release 5.0.0

## Major features and improvements

- Allow the visualisation of Matplotlib and Plotly plots in experiment tracking. (#984)
- Remove support for Kedro v16. (#998)

# Release 4.7.2

## Bug fixes and other changes

- General design-debt fixes. (#930, #955, #956, #959, #960, #961, #970, #977, #991)
- Improve grouping of experiment tracking dataset types. (#978)

# Release 4.7.1

## Bug fixes and other changes

- General design-debt fixes. (#933, #934, #936, #939, #940)
- Ensure `Created by` is set in experiment tracking metadata. (#937)
- Fix for running Kedro-Viz with a proxy server or different base paths. (#941)

# Release 4.7.0

## Major features and improvements

- Allow the display of Matplotlib images in the metadata panel and modal. (#887)

## Bug fixes and other changes

- Added warning message when filtered pipeline is empty. (#864)
- Improve telemetry to track flowchart events. (#865)
- Disable Uvicorn's logger so that log messages are no longer duplicated. (#870)
- Fix namespace collision when two different registered pipelines have a modular pipeline with the same name. (#871)
- Enhance _Apply and close_ behavior of modals. (#875)
- Enable clicks on the flowchart to expand modular pipelines. (#879)
- Add --params option to `kedro viz` CLI command. (#883)
- Improve bundle size of the JavaScript package. (#906)
- General design-debt fixes. (#896, #898, #899, #904, #908, #915, #944)

# Release 4.6.0

## Major features and improvements

- Added support for all Plotly chart types. (#853)

## Bug fixes and other changes

- Fix lambda and partial Python functions not rendering correctly on flowchart. (#851)
- Add tooltip label text to page-navigation links. (#846)
- Change `Type` naming on metadata Side Panel. (#852)
- Improve Heap event tracking. (#556)

# Release 4.5.0

## Major features and improvements

- Added support for Python 3.9 and 3.10. (#815)

## Bug fixes and other changes

- Change route name from `runsList` to `experiment-tracking`. (#820)
- Update feature flag description to remind the user of the need for page refresh to apply settings. (#823)
- Fix experiment tracking not showing run details bug on Windows. (#809)
- Fix rendering of React component instance with custom routes. (#838)
- Improve performance when many datasets are missing (requires `kedro>=0.18.1`). (#832)
- Fix flowchart not showing on initial load for static data inputs. (#843)

# Release 4.4.0

## Major features and improvements

- Set up a pop-up reminder to nudge users to upgrade Kedro-Viz when a new version is released. (#746)
- Set up the 'export run' button to allow exporting of selected run data into a csv file for download. (#757)
- Set up new display props to standalone React component. (#786)
- Set up 'expandAllPipelines' flag to allow the expanded display of all modular pipelines on initial load. (#786)

## Bug fixes and other changes

- Migrate Kedro-UI buttons to Kedro-Viz as Kedro-UI is now deprecated. (#716)
- Migrate Kedro-UI dropdown and menu-options to Kedro-Viz as Kedro-UI is now deprecated. (#721)
- Add a Husky pre-push hook. (#723)
- Create a `version` GraphQL query to get versions of Kedro-Viz. (#727)
- Fix Kedro-Viz to work with projects that have no `__default__` registered pipeline. This also fixes the `--pipeline` CLI option. (#729)
- Fix lazy pipelines loading causes `get_current_session` to throw an error. (#726, #727)
- Fix experiment tracking not showing all metrics. (#798)
- Fix experiment tracking not display the correct empty table cells. (#798)

# Release 4.3.1

## Bug fixes and other changes

- Fix websocket connection for deploying Kedro-Viz over HTTPS. (#719)
- Update demo deployment setup on CI. (#718)

# Release 4.3.0

## Major features and improvements

- Create the toggle-bookmark journey that allows bookmarking runs and displaying them as a separate list. (#689)
- Setup subscription for auto update of experiment runs list on new Kedro runs. (#703)
- Allow users to search through the runs list by title, notes, and Git SHA. (#709)
- Setup new demo deployment on CI. (#712)

## Bug fixes and other changes

- Bug fix to display the original function names when pretty name is turned off. (#686)
- Fix the order of the runs list in experiment tracking. (#691)
- Bug fix for Plotly JSONDataSet icon. (#684)
- Bug fix for when some flowchart nodes were being cut off by the sidebar. (#701)
- Bug fix empty metadata panel when clicking on modular pipeline nodes during search. (#704)
- Bug fix for datasets when params is used as a prefix. (#707)
- Bug fix for when the exported pipeline image was sometimes cutting off elements. (#705)

# Release 4.2.0

## Major features and improvements

- Build out 'Show Changes' user journey for experiment tracking. (#667)
- Return gitBranch data. (#657)
- Drop python 3.6 support. (#659)

## Bug fixes and other changes

- Bug fix for Plotly modal when escape button is pressed. (#654)
- Display Plotly JSONDataSet plot in metadata side-panel. (#660)
- Refactor Primary Toolbar setup. (#664)
- Upgrade @apollo/client from 3.4.16 to 3.5.3. (#661, #668)

# Release 4.1.1

## Bug fixes and other changes

- Fix display of boolean values on tracking dataset (#652)
- Fix node IDs in test data after Kedro updates its \_str_logic for node (#653)

# Release 4.1.0

## Major features and improvements

- Experiment Tracking Front End set of features, as well as GraphQL setup and API integration (#576, #582, #587, #604, #605, #619, #620, #623, #624, #625, #630, #636, #643, #647, #648, #649)

## Bug fixes and other changes

- Bug fix for display of JSON tracking data on metadata panel. (#618)
- Fix dependencies for e2e tests. (#637)
- Add extra -a click command for autoreload. (#626)
- Remove notice from PR template. (#632)
- Replace the QB favicon with the Kedro one. (#633)
- Update "Kedro Viz" to "Kedro-Viz". (#634)
- Update loader animation to match kedro branding (#639)
- Upgrade reselect from 4.0.0 to 4.1.0. (#627)
- Upgrade react-redux from 7.2.4 to 7.2.6. (#628)
- Upgrade react-redux from 7.2.4 to 7.2.6. (#628)
- Upgrade redux-thunk from 2.3.0 to 2.4.0. (#629)
- Upgrade redux from 4.1.0 to 4.1.2 (#641)
- Upgrade reselect from 4.1.0 to 4.1.1 (#642)
- Update prettier command and config. (#631)

# Release 4.0.1

## Bug fixes and other changes

- Display JSON tracking (`tracking.JSONDataSet`) on the metadata panel. (#608)
- Fix layers visualisation for transcoded datasets. (#614, #615)

# Release 4.0.0

## Major features and improvements

- Allow expand and collapse modular pipelines on the graph. (#600)

## Bug fixes and other changes

- Disable layers visualisation instead of throwing an error when there is a cycle in layers. (#383)
- Disable layers when their dependency cannot be established in a disjoint graph. (#584)
- Change syntax for session creation to fix improperly thrown No Active Session error. (#603)

# Release 3.17.1

## Bug fixes and other changes

- Relax pandas and Plotly versions.

# Release 3.17.0

## Major features and improvements

- Expose metrics data from the latest run as a dataset node. (#554)
- Visualize and compare metrics from last 10 runs on the metadata panel. (#554)
- Drop support for Python 3.6.

## Bug fixes and other changes

- Overwrite material UI selected row defaults. (#568)
- Fix URI param parsing for data source. (#578)
- Add a graphql test endpoint on Kedro-Viz server. (#570)
- Update the demo dataset on Kedro-Viz. (#574)
- Fix auto-reload for metrics run data. (#572)
- Refactor tests for metadata panel. (#580)
- Fix metrics tree to get latest metrics data. (#573)

# Release 3.16.0

## Major features and improvements

- Improve pretty-name algorithm. (#546)
- Setup CI for automatic deployment. (#555)
- Turn on/off pretty naming on the settings panel. (#542)

## Bug fixes and other changes

- Fix focus mode search (#549)
- Fix focus mode error when switching pipelines (#553)
- Pin dynaconf before Kedro is released. (#559)
- Refactor colors based on latest palette (#552)

# Release 3.15.0

## Major features and improvements

- Visualise related data nodes of a modular pipeline in focus mode. (#530)
- Show parameter names when hovering over parameters indicator in the flowchart. (#512)

## Bug fixes and other changes

- Fix the display of transcoded data nodes and their metadata. (#491, #525)
- Remove `newparams` flag. (#528)
- Add notice about Kedro-UI deprecation on the Styleguide. (#529)
- Add more eslint rule. (#532)
- Refactor `LazyList` component to fix eslint error. (#539)
- Update deprecated `highlight.js` call. (#540)
- Unify monospace fonts. (#540)

# Release 3.14.0

## Major features and improvements

- Implement first version of focus mode feature to allow selective display of modular pipelines on the flowchart. (#514)
- Add `--autoreload` to relaunch viz server on file change. (#498)
- Update demo data set to shuttle factory example. (#518)

## Bug fixes and other changes

- Remove build/api after running build. (#515)
- Fix path parsing for PartitionedDataSet (#516)
- Fix dev server port (#517)

# Release 3.13.1

## Bug fixes and other changes

- Fix running kedro viz with `--load-file`. (#509)

# Release 3.13.0

## Major features and improvements

- Implement new tree list with modular pipelines and search UI for new sidebar navigation. (#479)
- Implement element filters and further design updates to the filter panel for new sidebar navigation. (#454)
- Implement [`kedro-telemetry`](https://github.com/kedro-org/kedro-plugins/tree/main/kedro-telemetry) in production to enable Heap Analytics analysis for Kedro-Viz. (#481, #487)
- Show decorated function's source code on code panel. (#493)
- Enable the display of entire parameter object with react-json-viewer on the metadata panel. (#494)

## Bug fixes and other changes

- Remove the old dagre graphing logic and the 'oldgraph' flag. (#486)
- Delete 'modularpipeline' flag. (#495)
- Fix run command suggestion. (#497)

# Release 3.12.1

## Bug fixes and other changes

- Fix compatibility with `kedro==0.17.0`

# Release 3.12.0

## Major features and improvements

- Complete backend rewrite to be more modular and maintainable using FastAPI. (#432)
- Add layout engine documentation. (#436)
- Add split panel components and implement into the sidebar. (#448)
- Visualise Plotly charts if user defines them with `kedro.extra.datasets.plotly.PlotlyDataSet` in their Kedro project _(Note: This feature is only available in `kedro>=0.17.4`)._ (#455)

## Bug fixes and other changes

- Upgrade prettier to latest version (2.3.0) and reformat all JS in /src in line with prettier v2.3.0 (#461)
- Render the pipeline with warning of parameters missing from the catalog instead of showing an obfuscated error. (#466)
- Fix CLI `--pipeline` arg throws KedroContext attribute error. (#432)
- Fix glitch when the entire graph is collapsed during initial chart loading. (#467)

# Release 3.11.0

## Major features and improvements

- Allow the selection and filtering of nodes by modular pipeline on the flowchart via the sidebar under the categories section. This includes changes to both the server to include modualr pipeline data in the responses, as well as front end changes to enable the new modular pipeline data type. (#391, #394, #401, #402, #408, #410, #421)
- Add Architecture docs. (#382, #393)
- Add metadata to random data generator. (#397)
- Simplify layout algorithm, improve layout quality and performance. (#398)
- Improve layer solving approach when layers partially defined. (#407)
- Remove 'code' flag to enable the code panel feature by default. (#404)
- Remove 'lazy' flag to enable lazy loading of the sidebar by default. (#404)

## Bug fixes and other changes

- Remove 'id' reducer prop. (#396)
- Remove leftover visible layer reducer. (#399)
- Delete 'Description' field from metadata panel. (#403)
- Add Eslint curly lint rule. (#420)

# Release 3.10.1

## Bug fixes and other changes

- Fix %run_viz line magic for IPython notebook

# Release 3.10.0

## Major features and improvements

- Display a prompt before rendering very large graphs (#361, #376, #377, #381)

## Bug fixes and other changes

- Clean up SCSS tech debt (#380)
- Add Container component to simplify app/lib entrypoint (#379)
- Add stylelint 'rule-empty-line-before': 'always' (#378)

# Release 3.9.0

## Major features and improvements

- Add code panel (#346)
- Improve view panning behaviour when a node is selected (#356, #363, #370, #373, #374)
- Improve layout performance for large graphs (#343)
- Save tag state to localStorage (#353)

## Bug fixes and other changes

- Improve graph layout code quality, performance and docs (#347)
- Update docs to remind on compatibility of Kedro-Viz 3.8.0 with Kedro 0.17 (#367)
- Update dependencies (#360, #364, #369)
- Fix failing CircleCI build on Windows (#365, #366)
- Refactor node-list-row CSS, fixing hover and focus states (#355, #358, #362)
- Update iconography (#357, #359)
- Fix missing indicator Chrome zoom bug (#349)
- Fix sidebar border/box-shadow CSS rules (#351)
- Fix `server.py` to work with versions >0.17 and update contributing docs (#348)
- Fix errors when scrolling with empty pipeline (#342)
- Ignore coverage on some branches and fix e2e tests (#345)
- Fix icon-button tooltips on mobile (#344)
- Update SVG-Crowbar to fix errors (#339)
- Update contributing docs for new dev server (#341)

# Release 3.8.1

## Bug fixes and other changes

- Temporarily disable internal CSS in exported SVGs to fix CORS error when exporting images (#337)
- Fix tests for Kedro 0.17 (#338)

# Release 3.8.0

## Major features and improvements

Please note that release >=3.8.0 will not work with projects created with older versions of Kedro<=0.16.6. Please migrate your project to Kedro>=0.17.0 before you install the latest version of Kedro-Viz.

- Finish the new node metadata side panel. This feature is no longer hidden behind a flag, and the 'meta' flag has been removed. (#293, #309, #312, #320, #321, #326, #295, #329, #333)
- Enable the new graphing layout algorithm by default, and remove the 'newgraph' feature flag. If necessary, you can still revert back to the old layout algorithm by enabling the 'oldgraph' flag. (#334, #335)
- Add experimental flagged feature to allow lazy-loading of sidebar node-list rows on scroll. This improves performance by not forcing the app to render the entire node-list on larger graphs. This feature is disabled by default, but can be enabled using the 'lazy' feature flag. (#307)
- Use CSS custom properties for theme colours (#301, #319)

## Bug fixes and other changes

- Update Kedro-UI to v1.1.4. This enables us to improve webfont-loading detection, add a transition-out for closing the pipeline dropdown, add an active pipeline menu-option border-left colour, and improve accessibility when disabling the pipeline dropdown. (#325)
- Support launching a development server against a real pipeline. This is still a work-in-progress, and we will announce when it can be used. (#318, #327)
- Unify backend and frontend test data, to help prevent bugs appearing in future due to mismatched API schemas between frontend & backend (#298)
- Fix tag list icon hover state styling (#316)
- Update various dependency versions via Dependabot (#315, #330, #331)
- Fix linters (#323)
- Add default fallback response for non-main API calls (#328)
- Remove get_project_context(), now that we no longer support old versions of Kedro (<0.15) (#324)
- Add a 'private' flag prop, to hide flags for in-development features from the flags console announcement (#322)
- Investigate the root cause of nodes being undefined in Safari (#310)
- Fix bug that caused missed click on the flowchart (#317)
- Change demo.mock to a .json file and update tests (#314)
- Disable Python 3.6/3.7 jobs in daily CI workflow (#313)
- Batch tag actions to improve performance when toggling multiple tags (#308)

# Release 3.7.0

## Major features and improvements

- Finish and release the new pipeline selector, which allows you to switch between different modular pipelines (#286, #294, #296, #297, #302, #303)
- Add phase 1 of the new node metadata panel front-end - behind a feature flag, for now (#276, #303)
- Improve SVG rendering performance (#290)

## Bug fixes and other changes

- Fix JS bug in Safari (#306)
- Fix failing CI (#304, #305)
- Don't run eslint against .json files on pre-commit (#292)
- Use the same JSON mock data files for JS+Python end unit/e2e tests (#279)

# Release 3.6.0

## Major features and improvements

- Redesign main sidebar (#236, #283)
- Drop Kedro 0.14.\* support (#277)

## Bug fixes and other changes

- Continue work-in-progress on the multiple pipeline selection dropdown, which is still hidden behind a flag and disabled by default but is nearly complete. (#270, #273, #285, #289)
- Continue work on new metadata panel endpoints (#275)
- Fix chart rendering edge cases and hover styles (#288)
- Update Python unit tests using the same json file as front-end (#281)
- Improve lib-test docs (#278)
- Hide random seed message unless using random data (#280)
- Delete deprecated isParam and schema_id fields (#274)
- Fix bug caused by typo in saveStateToLocalStorage (#271)
- Fix interrupted chart transitions (#269)
- Refactor and optimise flowchart performance (#268)

# Release 3.5.1

## Bug fixes and other changes

- Fix pipeline selector so that it shows the correct default pipeline (#266)

# Release 3.5.0

## Major features and improvements

- **BREAKING CHANGE:** Rename default endpoint from `/api/nodes.json` to `/api/main`. This should only affect local JS development. (#239, #259)
- Add an interactive minimap to the toolbar (#203, #238, #247)
- Add web worker to make the expensive graph layout calculation into an asynchronous action, to prevent it from blocking other tasks on the main thread. (#217)
- Focus search bar with Cmd+F/Ctrl+F keyboard shortcuts (#261)
- Allow an argument to be passed to loadJsonData, for external use if needed (#215)
- Add support for multiple pipelines. This is a work-in-progress, and is currently disabled by default and hidden behind a flag. (#192, #215, #216, #221, #254)
- Begin adding individual node API endpoints, as a prelinary step towards full node metadata sidebars (#252)
- Save disabled state of individual nodes in localStorage (#220)
- Add automated testing for npm package import (#222)
- Rename master branch to main ✊🏿 and deprecate develop (#248)

## Bug fixes and other changes

- Fix prepublishOnly task by changing from parallel jobs to sequential (#264)
- Refactor layer visibility state (#253)
- Reduce toolbar-button height on smaller screens (#251)
- Delete duplicate icon-button component (#250)
- Fix mispelling in demo dataset (#249)
- Improve performance of `getLinkedNodes` (#235)
- Expose node and dataset metadata in "api/nodes/" endpoint (#231)
- Move react-redux from peerDependencies to regular dependencies, and move react-scripts from dependencies to devDependencies (#223)
- Refactor initial state setup (#220)
- Enable Windows CI (#218, #241)
- Increase width of layer rects (#209)
- Update various dependency versions via Snyk/Dependabot (#262, #258, #257, #219, #246, #245, #244, #243, #242, #240, #237, #234, #233, #232, #230, #228, #227, #226, #225, #224, #214, #213, #212, #211, #210, #208, #207, #206, #205, #204)

# Release 3.4.0

## Major features and improvements

- Add new graphing algorithm (#185)
- Add feature flags (#185)

## Bug fixes and other changes

- Protect URL constructor/searchParams where browser support is limited. (#201)
- Consolidate mock datasets and delete unnecessary ones (#200)
- Update SSH key fingerprint in CircleCI config (#199)
- Add layers to demo data (#198)
- Improve random generator variations (#187)

# Release 3.3.1:

## Bug fixes and other changes

- Apply the Black formatter to back-end Python code (#193)
- Bump websocket-extensions from 0.1.3 to 0.1.4 (#190)
- Autoformat Python code using Black (#188)
- Stop layout calculation from running twice on page-load, and optimise getNodeTextWidth selector performance (#186)
- Fix `%run_viz` line magic to display kedro viz inside Jupyter notebook, previously broken for kedro 0.16.0/0.16.1. Note that the fix needs `kedro>=0.16.2` to take effect. (#184)
- Fix three minor tooltip triangle styling bugs (#182)
- Update readme/contributing docs (#181, #196)
- Update the semver requirement version (#180)
- Seed randomly-generated data with UUIDs, to allow random layouts to be replicated for testing purposes (#178, #197)
- Update pipeline visualisation screenshot in Readme (#177)

# Release 3.3.0:

## Major features and improvements

- **BREAKING CHANGE:** Drop support for Python 3.5 (#138)
- Add support for Python 3.8 (#173)
- Add data engineering layers (#129, #145, #146, #148, #157, #161)
- Redesign sidebar node-list and node selected states (#144, #152, #153, #155, #162, #164, #171)
- Update overall colour scheme, and improve print/export styles (#169)
- Move icon stack column to right edge of the main sidebar (#167)
- Wrap tooltip names & invert tooltip in top half of screen (#158)
- Limit zoom scale/translate extent (#137, #174)

## Bug fixes and other changes

- Fix deprecation warnings when running kedro viz from Kedro 0.16 (#170)
- Remove the need to transition layer height on zoom (#166)
- Refactor config.js & move random-data import (#163)
- Fix bug where exported PNG was cut off (#151)
- Make dataPath relative again (#149)
- Remove dateutil hardpinning in requirements.txt (#143)
- Print the stack trace when encountering a generic exception (#142)
- Web browser will only be opened if the host corresponds to localhost (#136)
- Upgrade pylint to 2.4 (#135)
- Add bandit for security scanning as a pre-commit hook (#134)
- Add logger configuration when loading pipeline from JSON (#133)
- Update svg-crowbar to reduce exported SVG filesize (#127)
- Guard global window references to fix SSR (#126)
- Move visibleNav/navWidth calculations into Redux store (#124)
- Remove truffleHog pinned dependency (#122)

## Thanks for supporting contributions

[Ana Potje](https://github.com/ANA-POTJE)

# Release 3.2.0:

## Major features and improvements

- Dynamically allocate port number for the viz subprocess created by `%run_viz` if 4141 is taken (#109)
- Redesign sidebar list to group nodes by type (#96)
- Add `--pipeline` option to visualize modular pipeline (#93)
- Add `--env` option to pass configuration environment (#93)
- Fix backward-compatibility with Kedro 0.14.\* (#93)
- Promote Kedro-Viz commands from project specific to global commands (#91)
- Allow users to run `kedro viz --load-file` outside of a Kedro project (#91)

## Bug fixes and other changes

- Fix PNG exports (#117)
- Refactor JS actions (#115)
- Update & move CODEOWNERS (#116)
- Update year in license header (#114)
- Refactor JS reducers and state shape (#113)
- Fix Trufflehog secret scan by pinning gitdb2 (#112)
- Add "upcoming release" header back in RELEASE.md (#110)
- Fix Jest+CircleCI test memory errors (#108)
- Improve JavaScript test coverage (#107)
- Refactor JS store (#106)
- Update README to list all available CLI options (#105)
- Use mocker instead of mock in Python unit tests (#104)
- Lint and format Sass with Stylelint (#103)
- Add e2e-tests to check backward-compatibility for Kedro 0.15.0 and latest (#99)
- Add secret scan CircleCI step (#98)
- Update CLI screenshot in README (#95)
- Increase Python test coverage to 100% (#94)
- Update CI config for daily run (#90)
- Snyk fix for vulnerabilities (#87, #92, #101)
- Update the PR template (#46, #111)

# Release 3.1.0:

## Major features and improvements

- **BREAKING CHANGE:** Kedro<0.15.0 no longer works with this version of Kedro-Viz (#72)
- Allow users to export graph as a transparent SVG/PNG image (#82)
- Add theme prop and icon button visibility prop (#80)
- Rename `get_data_from_kedro` to `format_pipeline_data` (#72)
- Add pipeline and catalog arguments to `format_pipeline_data` (#72)

## Bug fixes and other changes

- Remove Appveyor config file + readme badge (#86)
- Add explicit dependency on `psutil` (#85)
- Improve json file-loading error message (#81)
- Update kedro-ui/react-scripts/dagre/snyk dependencies (#83, #84, #88)
- Remove leftover traces of the created_ts and message data properties (#80)
- Change relative links to absolute, to fix docs on npmjs.org (#79)

# Release 3.0.1:

## Bug fixes and other changes

- Add python-dateutil==2.8.0 to resolve CI errors (#78)
- Add data-id attributes on nodes and edges (#76)
- Fix issues with SVG imports when embedded (#75)
- Allow chart to resize with parent container when embedded (#74)

# Release 3.0.0:

## Major features and improvements

- **BREAKING CHANGE:** Deprecate and remove Snapshots/History feature (#42)
- **BREAKING CHANGE:** Make 'parameters' a distinct node type from 'data' (#53)
- Add new data/task/parameters icons (#62, #53)
- Add icons to node labels (#65)
- Enable Kedro-Viz to be run in Jupyter Notebook (#59)
- Change task full names to be the underlying function name, and use them in tooltips (#53, #61)
- Replace node IDs with shorter hashes (#53)
- Redesign the theme colour schemes to make them simpler and more consistent, and refactor active/highlight/hover/click state CSS for nodes & edges (#52)
- Sort nodes by their x/y position to improve tabbing order (#51)
- Move the theme and label toggle switches into icon buttons (#47)
- Add new demo data (#44)
- Allow Python users to load/save pipeline data to/from a JSON file via the CLI (#43)

## Bug fixes and other changes

- Change git address protocol in package-lock (#71)
- Update Kedro-UI to v1.1.1 (#70)
- Fix sidebar show/hide transitions in Safari (#68)
- Improve tabbing order (#67)
- Fix webfont text-width chart layout bug (#65)
- Desaturate the background colour a touch (#64)
- Move drawChart method to its own JS file (#63)
- Update Snyk to 1.234.2 and patch issue (#60)
- Set the 'show sidebar' button to hidden when open (#57)
- Snyk fix for 1 vulnerability (#56)
- Various CSS tweaks and bugfixes (#54)
- Remove getEdgeDisabledView selector (#49)
- Update Kedro-UI to v1.1.0 (#48)
- Fix badge URL typos in Readme (#45)

## Migration guide from Kedro-Viz 2.\*.\* to Kedro-Viz 3.0.0

If you are just using Kedro-Viz with Kedro as a Python package, you won't need to do anything. The breaking changes in this release only affect the few users who are working on the application locally, or importing it from [npm](https://www.npmjs.com/package/@quantumblack/kedro-viz) and consuming it as a React component.

- The format for data passed to Kedro-Viz has changed. You can see examples of the new data format in the [`src/utils/data`](./src/utils/data) directory. The main change is that the format no longer supports multiple snapshots in a single dataset. Instead of [this](https://github.com/kedro-org/kedro-viz/blob/243fd1bb513023086e77bca9f8469e00d1182437/src/utils/data.mock.js):
  ```
  {
    snapshots: [
      {
        schema_id: '310750827599783',
        nodes: [...],
        edges: [...],
        tags: [...],
      },
      ...
    ]
  }
  ```
  You can now use something like [this](https://github.com/kedro-org/kedro-viz/blob/c75c499507617a01fb327c366b9d639229f1d921/src/utils/data/demo.mock.js):
  ```
  {
    nodes: [...],
    edges: [...],
    tags: [...],
  }
  ```
- The `showHistory`, `allowHistoryDeletion`, and `onDeleteSnapshot` props on the main App component have been deprecated. These no longer do anything, and can be removed.
- A new `parameters` value for the node `type` property has been created. This replaces the previous `is_parameters` Boolean property. To migrate previous data, find any nodes where `is_parameters: true`, and change the `type` value from `data` to `parameters`. e.g. from this:
  ```
  {
    tags: ['Nulla', 'pulvinar', 'enim', 'consectetur', 'volutpat'],
    id: 'task/consectetur',
    is_parameters: false,
    type: 'task',
    full_name: 'consectetur',
    name: 'consectetur'
  }
  ```
  to this:
  ```
  {
    tags: ['Nulla', 'pulvinar', 'enim', 'consectetur', 'volutpat'],
    id: 'task/consectetur',
    type: 'parameters',
    full_name: 'consectetur',
    name: 'consectetur'
  }
  ```

# Release 2.1.1:

## Bug fixes and other changes

- Don't ignore gh-pages branch in CircleCI (#33)
- Document the React props and data format (#34)
- Fix closing of the navbar on smaller screens (#35)
- Use What Input? to set obvious keyboard focus state (#36)
- Add Konami code easter egg (#37)
- Extend snyk patch expiry duration to 1 year (#39)
- Fix react dependency issues (#40)

# Release 2.1.0:

## Major features and improvements

- Toggle linked-node active state on click (#20)

## Bug fixes and other changes

- Pin pip version to be less than 19.2 (#24)
- Unpin pip version (#25)
- Fix infosec vulnerability in LoDash (#16)
- Remove license checkers (#28)
- Make Viz backwards-compatible with Kedro 0.14.0 (#30)
- Automatically deploy demo builds to Github Pages (#26)

# Release 2.0.0:

## Major features and improvements

- **BREAKING CHANGE:** Refactor the JSON data input API. The new format is more verbose, but is very extensible, and will allow us to add more metadata about each node, edge and tag in future (#2, #8, #21, #23)
- Calculate transitive links when a chart is rendered, rather than when the initial data is formatted (#8)

## Bug fixes and other changes

- Run extra checks (e.g. tests, linter, build & lib) before publishing to npm (#12)
- Document the --host command line flag in the readme (#14)
- Add a CODEOWNERS file (#15)
- Update Flask caching so that only static assets are cached forever (#17)
- Fix buggy edge change animation for cases where the SVG path length changes, using d3-interpolate-path (#22)
- Fix broken Python version badge in Readme (#18)
- Add CI status badges in Readme (#19)
- Add Appveyor configuration (#19)

## Migration guide from Kedro-Viz 1.\*.\* to Kedro-Viz 2.0.0

- The data input format has been significantly changed. This will only affect users of the JavaScript package - regular Kedro users will not be affected. To see examples of the old API format compares to the new one, see the changes to `data.mock.js` in [this commit](https://github.com/kedro-org/kedro-viz/pull/8/files#diff-837826676eaada9374ec654c892af095).

## Thanks for supporting contributions

[Yusuke Minami](https://github.com/Minyus)

# Release 1.0.2:

## Bug fixes and other changes

- Fix a minor bug in how zoom centering was handled when the sidebar is open (#10)
- Make the Makefile easier to read (#9)
- Fix some minor issues with Readme images and badges (#11)

# Release 1.0.1:

## Major features and improvements

- Add a Make script to automate version updates and tagging across both JS and Python files (#7)
- Add tool to automatically check whether legal headers are present on Python scripts (#5)

## Bug fixes and other changes

- Fix broken CSS in the Tags drop-down menu (#6)
- Remove smart quotes and replace them with regular quotes, to avoid "Non-ASCII character" errors when building the Sphinx docs. (#4)

# Release 1.0.0:

The initial release of Kedro-Viz.

## Thanks to our main contributors

[Richard Westenra](https://github.com/richardwestenra), [Nasef Khan](https://github.com/nakhan98), [Ivan Danov](https://github.com/idanov), [Gordon Wrigley](https://github.com/tolomea), [Huong Nguyen](https://github.com/Huongg), [Ottis Kelleghan](https://github.com/ottis), [Yetunde Dada](https://github.com/yetudada), [Kiyohito Kunii](https://github.com/921kiyo), [Dmitrii Deriabin](https://github.com/DmitryDeryabin), [Peteris Erins](https://github.com/Pet3ris), [Jo Stichbury](https://github.com/stichbury)

We are also grateful to everyone who advised and supported us, filed issues or helped resolve them, asked and answered questions and were part of inspiring discussions.<|MERGE_RESOLUTION|>--- conflicted
+++ resolved
@@ -5,7 +5,13 @@
 - Use present tense (e.g. 'Add new feature')
 - Include the ID number for the related PR (or PRs) in parentheses
 -->
-# Next release
+# Release 9.2.0
+
+## Major features and improvements
+- Enable/disable preview for all the datasets when publishing Kedro-Viz from CLI. (#1894)
+- Enable/disable preview for all the datasets when publishing Kedro-Viz from UI. (#1895)
+
+## Bug fixes and other changes
 
 # Release 9.1.0
 
@@ -14,10 +20,7 @@
 - Allow Kedro-Viz commands to run from any sub directory within Kedro project. (#1871)
 
 - Enable/disable preview for all the datasets when publishing Kedro-Viz from CLI. (#1894)
-<<<<<<< HEAD
 - Enable/disable preview for all the datasets when publishing Kedro-Viz from UI. (#1895)
-=======
->>>>>>> 8fe5fa48
 
 ## Bug fixes and other changes
 - Fix broken URL when active pipeline name changes on initial load. (#1914)
