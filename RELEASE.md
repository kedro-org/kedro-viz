--- conflicted
+++ resolved
@@ -5,13 +5,10 @@
 - Use present tense (e.g. 'Add new feature')
 - Include the ID number for the related PR (or PRs) in parentheses
 -->
-<<<<<<< HEAD
 
 # Release 6.3.0
 
 ## Major features and improvements
-=======
->>>>>>> ca3d4f4c
 
 - Update UI with new Kedro rebrand look and feel. (#1359)
 - Add support for new layer configuration in kedro-datasets version >1.3.0. (#1373)
@@ -19,16 +16,8 @@
 
 ## Bug fixes and other changes
 
-<<<<<<< HEAD
+- Fix bug where git caused a Kedro-Viz panic. (#1380)
 - Show original node input and output names in metadata panel. (#1381)
-=======
-- Add support for new kedro-viz layer configuration in kedro-datasets version 1.3.0 or more.
-- Add support for new kedro-viz preview_args configuration in kedro-datasets version 1.3.0 or more.
-
-## Bug fixes and other changes
-
-- Fix bug where git caused a Kedro-Viz panic. (#1380)
->>>>>>> ca3d4f4c
 
 # Release 6.2.0
 
