--- conflicted
+++ resolved
@@ -19,11 +19,8 @@
 - Drop support for Python 3.5 (#138)
 - Add logger configuration when loading pipeline from JSON (#133)
 - Move visibleNav/navWidth calculations into Redux store (#124)
-<<<<<<< HEAD
 - `kedro viz --load-file=XX` stopped emitting log files
 - Web browser will only be opened if the host corresponds to the localhost 
-=======
->>>>>>> d3fe8eef
 
 ## Thanks for supporting contributions
 
