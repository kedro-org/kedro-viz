--- conflicted
+++ resolved
@@ -10,11 +10,8 @@
 ## Bug fixes and other changes
 - Migrate Kedro-UI buttons to Kedro-viz as Kedro-UI is now deprecated. (#716)
 - Add a Husky pre-push hook. (#723)
-<<<<<<< HEAD
-- Fix the `--pipeline` CLI option to show the selected pipeline. (#729)
-=======
 - Create a `version` GraphQL query to get versions of Kedro-Viz. (#727)
->>>>>>> 7cae9c82
+- Fix Kedro-Viz to work with projects that have no `__default__` registered pipeline. This also fixes the `--pipeline` CLI option to show the selected pipeline. (#729)
 
 # Release 4.3.1
 
