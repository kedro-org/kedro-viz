--- conflicted
+++ resolved
@@ -11,11 +11,8 @@
 ## Major features and improvements
 
 - Remove metrics plots from metadata panel and add link to the plots on Experiment tracking. (#1268)
-<<<<<<< HEAD
 - Link plot and JSON dataset names from experiment tracking to the flowchart. (#1165)
-=======
 - Bump minimum version of React from 16.8.6 to 17.0.2. (#1282)
->>>>>>> 036ffc21
 
 ## Bug fixes and other changes
 
