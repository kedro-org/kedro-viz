<!--
Use the sections below to add notes for the next release.
Please follow the established format:
- Keep each note concise - ideally commit title length
- Use present tense (e.g. 'Add new feature')
- Include the ID number for the related PR (or PRs) in parentheses
-->

## Bug fixes and other changes

<<<<<<< HEAD
- Fix lambda and partial Python functions not rendering correctly on flowchart. (#851)
=======
- Add tooltip label text to page-navigation links. (#846)
>>>>>>> b2c3f6cc

# Release 4.5.0

## Major features and improvements

- Added support for Python 3.9 and 3.10. (#815)

## Bug fixes and other changes

- Change route name from `runsList` to `experiment-tracking`. (#820)
- Update feature flag description to remind the user of the need for page refresh to apply settings. (#823)
- Fix experiment tracking not showing run details bug on Windows. (#809)
- Fix rendering of React component instance with custom routes. (#838)
- Improve performance when many datasets are missing (requires `kedro>=0.18.1`). (#832)
- Fix flowchart not showing on initial load for static data inputs. (#843)

# Release 4.4.0

## Major features and improvements

- Set up a pop-up reminder to nudge users to upgrade Kedro-Viz when a new version is released. (#746)
- Set up the 'export run' button to allow exporting of selected run data into a csv file for download. (#757)
- Set up new display props to standalone React component. (#786)
- Set up 'expandAllPipelines' flag to allow the expanded display of all modular pipelines on initial load. (#786)

## Bug fixes and other changes

- Migrate Kedro-UI buttons to Kedro-Viz as Kedro-UI is now deprecated. (#716)
- Migrate Kedro-UI dropdown and menu-options to Kedro-Viz as Kedro-UI is now deprecated. (#721)
- Add a Husky pre-push hook. (#723)
- Create a `version` GraphQL query to get versions of Kedro-Viz. (#727)
- Fix Kedro-Viz to work with projects that have no `__default__` registered pipeline. This also fixes the `--pipeline` CLI option. (#729)
- Fix lazy pipelines loading causes `get_current_session` to throw an error. (#726, #727)
- Fix experiment tracking not showing all metrics. (#798)
- Fix experiment tracking not display the correct empty table cells. (#798)

# Release 4.3.1

## Bug fixes and other changes

- Fix websocket connection for deploying Kedro-Viz over HTTPS. (#719)
- Update demo deployment setup on CI. (#718)

# Release 4.3.0

## Major features and improvements

- Create the toggle-bookmark journey that allows bookmarking runs and displaying them as a separate list. (#689)
- Setup subscription for auto update of experiment runs list on new Kedro runs. (#703)
- Allow users to search through the runs list by title, notes, and Git SHA. (#709)
- Setup new demo deployment on CI. (#712)

## Bug fixes and other changes

- Bug fix to display the original function names when pretty name is turned off. (#686)
- Fix the order of the runs list in experiment tracking. (#691)
- Bug fix for Plotly JSONDataSet icon. (#684)
- Bug fix for when some flowchart nodes were being cut off by the sidebar. (#701)
- Bug fix empty metadata panel when clicking on modular pipeline nodes during search. (#704)
- Bug fix for datasets when params is used as a prefix. (#707)
- Bug fix for when the exported pipeline image was sometimes cutting off elements. (#705)

# Release 4.2.0

## Major features and improvements

- Build out 'Show Changes' user journey for experiment tracking. (#667)
- Return gitBranch data. (#657)
- Drop python 3.6 support. (#659)

## Bug fixes and other changes

- Bug fix for Plotly modal when escape button is pressed. (#654)
- Display Plotly JSONDataSet plot in metadata side-panel. (#660)
- Refactor Primary Toolbar setup. (#664)
- Upgrade @apollo/client from 3.4.16 to 3.5.3. (#661, #668)

# Release 4.1.1

## Bug fixes and other changes

- Fix display of boolean values on tracking dataset (#652)
- Fix node IDs in test data after Kedro updates its \_str_logic for node (#653)

# Release 4.1.0

## Major features and improvements

- Experiment Tracking Front End set of features, as well as GraphQL setup and API integration (#576, #582, #587, #604, #605, #619, #620, #623, #624, #625, #630, #636, #643, #647, #648, #649)

## Bug fixes and other changes

- Bug fix for display of JSON tracking data on metadata panel. (#618)
- Fix dependencies for e2e tests. (#637)
- Add extra -a click command for autoreload. (#626)
- Remove notice from PR template. (#632)
- Replace the QB favicon with the Kedro one. (#633)
- Update "Kedro Viz" to "Kedro-Viz". (#634)
- Update loader animation to match kedro branding (#639)
- Upgrade reselect from 4.0.0 to 4.1.0. (#627)
- Upgrade react-redux from 7.2.4 to 7.2.6. (#628)
- Upgrade react-redux from 7.2.4 to 7.2.6. (#628)
- Upgrade redux-thunk from 2.3.0 to 2.4.0. (#629)
- Upgrade redux from 4.1.0 to 4.1.2 (#641)
- Upgrade reselect from 4.1.0 to 4.1.1 (#642)
- Update prettier command and config. (#631)

# Release 4.0.1

## Bug fixes and other changes

- Display JSON tracking (`tracking.JSONDataSet`) on the metadata panel. (#608)
- Fix layers visualisation for transcoded datasets. (#614, #615)

# Release 4.0.0

## Major features and improvements

- Allow expand and collapse modular pipelines on the graph. (#600)

## Bug fixes and other changes

- Disable layers visualisation instead of throwing an error when there is a cycle in layers. (#383)
- Disable layers when their dependency cannot be established in a disjoint graph. (#584)
- Change syntax for session creation to fix improperly thrown No Active Session error. (#603)

# Release 3.17.1

## Bug fixes and other changes

- Relax pandas and Plotly versions.

# Release 3.17.0

## Major features and improvements

- Expose metrics data from the latest run as a dataset node. (#554)
- Visualize and compare metrics from last 10 runs on the metadata panel. (#554)
- Drop support for Python 3.6.

## Bug fixes and other changes

- Overwrite material UI selected row defaults. (#568)
- Fix URI param parsing for data source. (#578)
- Add a graphql test endpoint on Kedro-Viz server. (#570)
- Update the demo dataset on Kedro-Viz. (#574)
- Fix auto-reload for metrics run data. (#572)
- Refactor tests for metadata panel. (#580)
- Fix metrics tree to get latest metrics data. (#573)

# Release 3.16.0

## Major features and improvements

- Improve pretty-name algorithm. (#546)
- Setup CI for automatic deployment. (#555)
- Turn on/off pretty naming on the settings panel. (#542)

## Bug fixes and other changes

- Fix focus mode search (#549)
- Fix focus mode error when switching pipelines (#553)
- Pin dynaconf before Kedro is released. (#559)
- Refactor colors based on latest palette (#552)

# Release 3.15.0

## Major features and improvements

- Visualise related data nodes of a modular pipeline in focus mode. (#530)
- Show parameter names when hovering over parameters indicator in the flowchart. (#512)

## Bug fixes and other changes

- Fix the display of transcoded data nodes and their metadata. (#491, #525)
- Remove `newparams` flag. (#528)
- Add notice about Kedro-UI deprecation on the Styleguide. (#529)
- Add more eslint rule. (#532)
- Refactor `LazyList` component to fix eslint error. (#539)
- Update deprecated `highlight.js` call. (#540)
- Unify monospace fonts. (#540)

# Release 3.14.0

## Major features and improvements

- Implement first version of focus mode feature to allow selective display of modular pipelines on the flowchart. (#514)
- Add `--autoreload` to relaunch viz server on file change. (#498)
- Update demo data set to shuttle factory example. (#518)

## Bug fixes and other changes

- Remove build/api after running build. (#515)
- Fix path parsing for PartitionedDataSet (#516)
- Fix dev server port (#517)

# Release 3.13.1

## Bug fixes and other changes

- Fix running kedro viz with `--load-file`. (#509)

# Release 3.13.0

## Major features and improvements

- Implement new tree list with modular pipelines and search UI for new sidebar navigation. (#479)
- Implement element filters and further design updates to the filter panel for new sidebar navigation. (#454)
- Implement [`kedro-telemetry`](https://github.com/kedro-org/kedro-plugins/tree/main/kedro-telemetry) in production to enable Heap Analytics analysis for Kedro-Viz. (#481, #487)
- Show decorated function's source code on code panel. (#493)
- Enable the display of entire parameter object with react-json-viewer on the metadata panel. (#494)

## Bug fixes and other changes

- Remove the old dagre graphing logic and the 'oldgraph' flag. (#486)
- Delete 'modularpipeline' flag. (#495)
- Fix run command suggestion. (#497)

# Release 3.12.1

## Bug fixes and other changes

- Fix compatibility with `kedro==0.17.0`

# Release 3.12.0

## Major features and improvements

- Complete backend rewrite to be more modular and maintainable using FastAPI. (#432)
- Add layout engine documentation. (#436)
- Add split panel components and implement into the sidebar. (#448)
- Visualise Plotly charts if user defines them with `kedro.extra.datasets.plotly.PlotlyDataSet` in their Kedro project _(Note: This feature is only available in `kedro>=0.17.4`)._ (#455)

## Bug fixes and other changes

- Upgrade prettier to latest version (2.3.0) and reformat all JS in /src in line with prettier v2.3.0 (#461)
- Render the pipeline with warning of parameters missing from the catalog instead of showing an obfuscated error. (#466)
- Fix CLI `--pipeline` arg throws KedroContext attribute error. (#432)
- Fix glitch when the entire graph is collapsed during initial chart loading. (#467)

# Release 3.11.0

## Major features and improvements

- Allow the selection and filtering of nodes by modular pipeline on the flowchart via the sidebar under the categories section. This includes changes to both the server to include modualr pipeline data in the responses, as well as front end changes to enable the new modular pipeline data type. (#391, #394, #401, #402, #408, #410, #421)
- Add Architecture docs. (#382, #393)
- Add metadata to random data generator. (#397)
- Simplify layout algorithm, improve layout quality and performance. (#398)
- Improve layer solving approach when layers partially defined. (#407)
- Remove 'code' flag to enable the code panel feature by default. (#404)
- Remove 'lazy' flag to enable lazy loading of the sidebar by default. (#404)

## Bug fixes and other changes

- Remove 'id' reducer prop. (#396)
- Remove leftover visible layer reducer. (#399)
- Delete 'Description' field from metadata panel. (#403)
- Add Eslint curly lint rule. (#420)

# Release 3.10.1

## Bug fixes and other changes

- Fix %run_viz line magic for IPython notebook

# Release 3.10.0

## Major features and improvements

- Display a prompt before rendering very large graphs (#361, #376, #377, #381)

## Bug fixes and other changes

- Clean up SCSS tech debt (#380)
- Add Container component to simplify app/lib entrypoint (#379)
- Add stylelint 'rule-empty-line-before': 'always' (#378)

# Release 3.9.0

## Major features and improvements

- Add code panel (#346)
- Improve view panning behaviour when a node is selected (#356, #363, #370, #373, #374)
- Improve layout performance for large graphs (#343)
- Save tag state to localStorage (#353)

## Bug fixes and other changes

- Improve graph layout code quality, performance and docs (#347)
- Update docs to remind on compatibility of Kedro-Viz 3.8.0 with Kedro 0.17 (#367)
- Update dependencies (#360, #364, #369)
- Fix failing CircleCI build on Windows (#365, #366)
- Refactor node-list-row CSS, fixing hover and focus states (#355, #358, #362)
- Update iconography (#357, #359)
- Fix missing indicator Chrome zoom bug (#349)
- Fix sidebar border/box-shadow CSS rules (#351)
- Fix `server.py` to work with versions >0.17 and update contributing docs (#348)
- Fix errors when scrolling with empty pipeline (#342)
- Ignore coverage on some branches and fix e2e tests (#345)
- Fix icon-button tooltips on mobile (#344)
- Update SVG-Crowbar to fix errors (#339)
- Update contributing docs for new dev server (#341)

# Release 3.8.1

## Bug fixes and other changes

- Temporarily disable internal CSS in exported SVGs to fix CORS error when exporting images (#337)
- Fix tests for Kedro 0.17 (#338)

# Release 3.8.0

## Major features and improvements

Please note that release >=3.8.0 will not work with projects created with older versions of Kedro<=0.16.6. Please migrate your project to Kedro>=0.17.0 before you install the latest version of Kedro-Viz.

- Finish the new node metadata side panel. This feature is no longer hidden behind a flag, and the 'meta' flag has been removed. (#293, #309, #312, #320, #321, #326, #295, #329, #333)
- Enable the new graphing layout algorithm by default, and remove the 'newgraph' feature flag. If necessary, you can still revert back to the old layout algorithm by enabling the 'oldgraph' flag. (#334, #335)
- Add experimental flagged feature to allow lazy-loading of sidebar node-list rows on scroll. This improves performance by not forcing the app to render the entire node-list on larger graphs. This feature is disabled by default, but can be enabled using the 'lazy' feature flag. (#307)
- Use CSS custom properties for theme colours (#301, #319)

## Bug fixes and other changes

- Update Kedro-UI to v1.1.4. This enables us to improve webfont-loading detection, add a transition-out for closing the pipeline dropdown, add an active pipeline menu-option border-left colour, and improve accessibility when disabling the pipeline dropdown. (#325)
- Support launching a development server against a real pipeline. This is still a work-in-progress, and we will announce when it can be used. (#318, #327)
- Unify backend and frontend test data, to help prevent bugs appearing in future due to mismatched API schemas between frontend & backend (#298)
- Fix tag list icon hover state styling (#316)
- Update various dependency versions via Dependabot (#315, #330, #331)
- Fix linters (#323)
- Add default fallback response for non-main API calls (#328)
- Remove get_project_context(), now that we no longer support old versions of Kedro (<0.15) (#324)
- Add a 'private' flag prop, to hide flags for in-development features from the flags console announcement (#322)
- Investigate the root cause of nodes being undefined in Safari (#310)
- Fix bug that caused missed click on the flowchart (#317)
- Change demo.mock to a .json file and update tests (#314)
- Disable Python 3.6/3.7 jobs in daily CI workflow (#313)
- Batch tag actions to improve performance when toggling multiple tags (#308)

# Release 3.7.0

## Major features and improvements

- Finish and release the new pipeline selector, which allows you to switch between different modular pipelines (#286, #294, #296, #297, #302, #303)
- Add phase 1 of the new node metadata panel front-end - behind a feature flag, for now (#276, #303)
- Improve SVG rendering performance (#290)

## Bug fixes and other changes

- Fix JS bug in Safari (#306)
- Fix failing CI (#304, #305)
- Don't run eslint against .json files on pre-commit (#292)
- Use the same JSON mock data files for JS+Python end unit/e2e tests (#279)

# Release 3.6.0

## Major features and improvements

- Redesign main sidebar (#236, #283)
- Drop Kedro 0.14.\* support (#277)

## Bug fixes and other changes

- Continue work-in-progress on the multiple pipeline selection dropdown, which is still hidden behind a flag and disabled by default but is nearly complete. (#270, #273, #285, #289)
- Continue work on new metadata panel endpoints (#275)
- Fix chart rendering edge cases and hover styles (#288)
- Update Python unit tests using the same json file as front-end (#281)
- Improve lib-test docs (#278)
- Hide random seed message unless using random data (#280)
- Delete deprecated isParam and schema_id fields (#274)
- Fix bug caused by typo in saveStateToLocalStorage (#271)
- Fix interrupted chart transitions (#269)
- Refactor and optimise flowchart performance (#268)

# Release 3.5.1

## Bug fixes and other changes

- Fix pipeline selector so that it shows the correct default pipeline (#266)

# Release 3.5.0

## Major features and improvements

- **BREAKING CHANGE:** Rename default endpoint from `/api/nodes.json` to `/api/main`. This should only affect local JS development. (#239, #259)
- Add an interactive minimap to the toolbar (#203, #238, #247)
- Add web worker to make the expensive graph layout calculation into an asynchronous action, to prevent it from blocking other tasks on the main thread. (#217)
- Focus search bar with Cmd+F/Ctrl+F keyboard shortcuts (#261)
- Allow an argument to be passed to loadJsonData, for external use if needed (#215)
- Add support for multiple pipelines. This is a work-in-progress, and is currently disabled by default and hidden behind a flag. (#192, #215, #216, #221, #254)
- Begin adding individual node API endpoints, as a prelinary step towards full node metadata sidebars (#252)
- Save disabled state of individual nodes in localStorage (#220)
- Add automated testing for npm package import (#222)
- Rename master branch to main ✊🏿 and deprecate develop (#248)

## Bug fixes and other changes

- Fix prepublishOnly task by changing from parallel jobs to sequential (#264)
- Refactor layer visibility state (#253)
- Reduce toolbar-button height on smaller screens (#251)
- Delete duplicate icon-button component (#250)
- Fix mispelling in demo dataset (#249)
- Improve performance of `getLinkedNodes` (#235)
- Expose node and dataset metadata in "api/nodes/" endpoint (#231)
- Move react-redux from peerDependencies to regular dependencies, and move react-scripts from dependencies to devDependencies (#223)
- Refactor initial state setup (#220)
- Enable Windows CI (#218, #241)
- Increase width of layer rects (#209)
- Update various dependency versions via Snyk/Dependabot (#262, #258, #257, #219, #246, #245, #244, #243, #242, #240, #237, #234, #233, #232, #230, #228, #227, #226, #225, #224, #214, #213, #212, #211, #210, #208, #207, #206, #205, #204)

# Release 3.4.0

## Major features and improvements

- Add new graphing algorithm (#185)
- Add feature flags (#185)

## Bug fixes and other changes

- Protect URL constructor/searchParams where browser support is limited. (#201)
- Consolidate mock datasets and delete unnecessary ones (#200)
- Update SSH key fingerprint in CircleCI config (#199)
- Add layers to demo data (#198)
- Improve random generator variations (#187)

# Release 3.3.1:

## Bug fixes and other changes

- Apply the Black formatter to back-end Python code (#193)
- Bump websocket-extensions from 0.1.3 to 0.1.4 (#190)
- Autoformat Python code using Black (#188)
- Stop layout calculation from running twice on page-load, and optimise getNodeTextWidth selector performance (#186)
- Fix `%run_viz` line magic to display kedro viz inside Jupyter notebook, previously broken for kedro 0.16.0/0.16.1. Note that the fix needs `kedro>=0.16.2` to take effect. (#184)
- Fix three minor tooltip triangle styling bugs (#182)
- Update readme/contributing docs (#181, #196)
- Update the semver requirement version (#180)
- Seed randomly-generated data with UUIDs, to allow random layouts to be replicated for testing purposes (#178, #197)
- Update pipeline visualisation screenshot in Readme (#177)

# Release 3.3.0:

## Major features and improvements

- **BREAKING CHANGE:** Drop support for Python 3.5 (#138)
- Add support for Python 3.8 (#173)
- Add data engineering layers (#129, #145, #146, #148, #157, #161)
- Redesign sidebar node-list and node selected states (#144, #152, #153, #155, #162, #164, #171)
- Update overall colour scheme, and improve print/export styles (#169)
- Move icon stack column to right edge of the main sidebar (#167)
- Wrap tooltip names & invert tooltip in top half of screen (#158)
- Limit zoom scale/translate extent (#137, #174)

## Bug fixes and other changes

- Fix deprecation warnings when running kedro viz from Kedro 0.16 (#170)
- Remove the need to transition layer height on zoom (#166)
- Refactor config.js & move random-data import (#163)
- Fix bug where exported PNG was cut off (#151)
- Make dataPath relative again (#149)
- Remove dateutil hardpinning in requirements.txt (#143)
- Print the stack trace when encountering a generic exception (#142)
- Web browser will only be opened if the host corresponds to localhost (#136)
- Upgrade pylint to 2.4 (#135)
- Add bandit for security scanning as a pre-commit hook (#134)
- Add logger configuration when loading pipeline from JSON (#133)
- Update svg-crowbar to reduce exported SVG filesize (#127)
- Guard global window references to fix SSR (#126)
- Move visibleNav/navWidth calculations into Redux store (#124)
- Remove truffleHog pinned dependency (#122)

## Thanks for supporting contributions

[Ana Potje](https://github.com/ANA-POTJE)

# Release 3.2.0:

## Major features and improvements

- Dynamically allocate port number for the viz subprocess created by `%run_viz` if 4141 is taken (#109)
- Redesign sidebar list to group nodes by type (#96)
- Add `--pipeline` option to visualize modular pipeline (#93)
- Add `--env` option to pass configuration environment (#93)
- Fix backward-compatibility with Kedro 0.14.\* (#93)
- Promote Kedro-Viz commands from project specific to global commands (#91)
- Allow users to run `kedro viz --load-file` outside of a Kedro project (#91)

## Bug fixes and other changes

- Fix PNG exports (#117)
- Refactor JS actions (#115)
- Update & move CODEOWNERS (#116)
- Update year in license header (#114)
- Refactor JS reducers and state shape (#113)
- Fix Trufflehog secret scan by pinning gitdb2 (#112)
- Add "upcoming release" header back in RELEASE.md (#110)
- Fix Jest+CircleCI test memory errors (#108)
- Improve JavaScript test coverage (#107)
- Refactor JS store (#106)
- Update README to list all available CLI options (#105)
- Use mocker instead of mock in Python unit tests (#104)
- Lint and format Sass with Stylelint (#103)
- Add e2e-tests to check backward-compatibility for Kedro 0.15.0 and latest (#99)
- Add secret scan CircleCI step (#98)
- Update CLI screenshot in README (#95)
- Increase Python test coverage to 100% (#94)
- Update CI config for daily run (#90)
- Snyk fix for vulnerabilities (#87, #92, #101)
- Update the PR template (#46, #111)

# Release 3.1.0:

## Major features and improvements

- **BREAKING CHANGE:** Kedro<0.15.0 no longer works with this version of Kedro-Viz (#72)
- Allow users to export graph as a transparent SVG/PNG image (#82)
- Add theme prop and icon button visibility prop (#80)
- Rename `get_data_from_kedro` to `format_pipeline_data` (#72)
- Add pipeline and catalog arguments to `format_pipeline_data` (#72)

## Bug fixes and other changes

- Remove Appveyor config file + readme badge (#86)
- Add explicit dependency on `psutil` (#85)
- Improve json file-loading error message (#81)
- Update kedro-ui/react-scripts/dagre/snyk dependencies (#83, #84, #88)
- Remove leftover traces of the created_ts and message data properties (#80)
- Change relative links to absolute, to fix docs on npmjs.org (#79)

# Release 3.0.1:

## Bug fixes and other changes

- Add python-dateutil==2.8.0 to resolve CI errors (#78)
- Add data-id attributes on nodes and edges (#76)
- Fix issues with SVG imports when embedded (#75)
- Allow chart to resize with parent container when embedded (#74)

# Release 3.0.0:

## Major features and improvements

- **BREAKING CHANGE:** Deprecate and remove Snapshots/History feature (#42)
- **BREAKING CHANGE:** Make 'parameters' a distinct node type from 'data' (#53)
- Add new data/task/parameters icons (#62, #53)
- Add icons to node labels (#65)
- Enable Kedro-Viz to be run in Jupyter Notebook (#59)
- Change task full names to be the underlying function name, and use them in tooltips (#53, #61)
- Replace node IDs with shorter hashes (#53)
- Redesign the theme colour schemes to make them simpler and more consistent, and refactor active/highlight/hover/click state CSS for nodes & edges (#52)
- Sort nodes by their x/y position to improve tabbing order (#51)
- Move the theme and label toggle switches into icon buttons (#47)
- Add new demo data (#44)
- Allow Python users to load/save pipeline data to/from a JSON file via the CLI (#43)

## Bug fixes and other changes

- Change git address protocol in package-lock (#71)
- Update Kedro-UI to v1.1.1 (#70)
- Fix sidebar show/hide transitions in Safari (#68)
- Improve tabbing order (#67)
- Fix webfont text-width chart layout bug (#65)
- Desaturate the background colour a touch (#64)
- Move drawChart method to its own JS file (#63)
- Update Snyk to 1.234.2 and patch issue (#60)
- Set the 'show sidebar' button to hidden when open (#57)
- Snyk fix for 1 vulnerability (#56)
- Various CSS tweaks and bugfixes (#54)
- Remove getEdgeDisabledView selector (#49)
- Update Kedro-UI to v1.1.0 (#48)
- Fix badge URL typos in Readme (#45)

## Migration guide from Kedro-Viz 2.\*.\* to Kedro-Viz 3.0.0

If you are just using Kedro-Viz with Kedro as a Python package, you won't need to do anything. The breaking changes in this release only affect the few users who are working on the application locally, or importing it from [npm](https://www.npmjs.com/package/@quantumblack/kedro-viz) and consuming it as a React component.

- The format for data passed to Kedro-Viz has changed. You can see examples of the new data format in the [`src/utils/data`](./src/utils/data) directory. The main change is that the format no longer supports multiple snapshots in a single dataset. Instead of [this](https://github.com/kedro-org/kedro-viz/blob/243fd1bb513023086e77bca9f8469e00d1182437/src/utils/data.mock.js):
  ```
  {
    snapshots: [
      {
        schema_id: '310750827599783',
        nodes: [...],
        edges: [...],
        tags: [...],
      },
      ...
    ]
  }
  ```
  You can now use something like [this](https://github.com/kedro-org/kedro-viz/blob/c75c499507617a01fb327c366b9d639229f1d921/src/utils/data/demo.mock.js):
  ```
  {
    nodes: [...],
    edges: [...],
    tags: [...],
  }
  ```
- The `showHistory`, `allowHistoryDeletion`, and `onDeleteSnapshot` props on the main App component have been deprecated. These no longer do anything, and can be removed.
- A new `parameters` value for the node `type` property has been created. This replaces the previous `is_parameters` Boolean property. To migrate previous data, find any nodes where `is_parameters: true`, and change the `type` value from `data` to `parameters`. e.g. from this:
  ```
  {
    tags: ['Nulla', 'pulvinar', 'enim', 'consectetur', 'volutpat'],
    id: 'task/consectetur',
    is_parameters: false,
    type: 'task',
    full_name: 'consectetur',
    name: 'consectetur'
  }
  ```
  to this:
  ```
  {
    tags: ['Nulla', 'pulvinar', 'enim', 'consectetur', 'volutpat'],
    id: 'task/consectetur',
    type: 'parameters',
    full_name: 'consectetur',
    name: 'consectetur'
  }
  ```

# Release 2.1.1:

## Bug fixes and other changes

- Don't ignore gh-pages branch in CircleCI (#33)
- Document the React props and data format (#34)
- Fix closing of the navbar on smaller screens (#35)
- Use What Input? to set obvious keyboard focus state (#36)
- Add Konami code easter egg (#37)
- Extend snyk patch expiry duration to 1 year (#39)
- Fix react dependency issues (#40)

# Release 2.1.0:

## Major features and improvements

- Toggle linked-node active state on click (#20)

## Bug fixes and other changes

- Pin pip version to be less than 19.2 (#24)
- Unpin pip version (#25)
- Fix infosec vulnerability in LoDash (#16)
- Remove license checkers (#28)
- Make Viz backwards-compatible with Kedro 0.14.0 (#30)
- Automatically deploy demo builds to Github Pages (#26)

# Release 2.0.0:

## Major features and improvements

- **BREAKING CHANGE:** Refactor the JSON data input API. The new format is more verbose, but is very extensible, and will allow us to add more metadata about each node, edge and tag in future (#2, #8, #21, #23)
- Calculate transitive links when a chart is rendered, rather than when the initial data is formatted (#8)

## Bug fixes and other changes

- Run extra checks (e.g. tests, linter, build & lib) before publishing to npm (#12)
- Document the --host command line flag in the readme (#14)
- Add a CODEOWNERS file (#15)
- Update Flask caching so that only static assets are cached forever (#17)
- Fix buggy edge change animation for cases where the SVG path length changes, using d3-interpolate-path (#22)
- Fix broken Python version badge in Readme (#18)
- Add CI status badges in Readme (#19)
- Add Appveyor configuration (#19)

## Migration guide from Kedro-Viz 1.\*.\* to Kedro-Viz 2.0.0

- The data input format has been significantly changed. This will only affect users of the JavaScript package - regular Kedro users will not be affected. To see examples of the old API format compares to the new one, see the changes to `data.mock.js` in [this commit](https://github.com/kedro-org/kedro-viz/pull/8/files#diff-837826676eaada9374ec654c892af095).

## Thanks for supporting contributions

[Yusuke Minami](https://github.com/Minyus)

# Release 1.0.2:

## Bug fixes and other changes

- Fix a minor bug in how zoom centering was handled when the sidebar is open (#10)
- Make the Makefile easier to read (#9)
- Fix some minor issues with Readme images and badges (#11)

# Release 1.0.1:

## Major features and improvements

- Add a Make script to automate version updates and tagging across both JS and Python files (#7)
- Add tool to automatically check whether legal headers are present on Python scripts (#5)

## Bug fixes and other changes

- Fix broken CSS in the Tags drop-down menu (#6)
- Remove smart quotes and replace them with regular quotes, to avoid "Non-ASCII character" errors when building the Sphinx docs. (#4)

# Release 1.0.0:

The initial release of Kedro-Viz.

## Thanks to our main contributors

[Richard Westenra](https://github.com/richardwestenra), [Nasef Khan](https://github.com/nakhan98), [Ivan Danov](https://github.com/idanov), [Gordon Wrigley](https://github.com/tolomea), [Huong Nguyen](https://github.com/Huongg), [Ottis Kelleghan](https://github.com/ottis), [Yetunde Dada](https://github.com/yetudada), [Kiyohito Kunii](https://github.com/921kiyo), [Dmitrii Deriabin](https://github.com/DmitryDeryabin), [Peteris Erins](https://github.com/Pet3ris), [Jo Stichbury](https://github.com/stichbury)

We are also grateful to everyone who advised and supported us, filed issues or helped resolve them, asked and answered questions and were part of inspiring discussions.<|MERGE_RESOLUTION|>--- conflicted
+++ resolved
@@ -8,11 +8,8 @@
 
 ## Bug fixes and other changes
 
-<<<<<<< HEAD
 - Fix lambda and partial Python functions not rendering correctly on flowchart. (#851)
-=======
 - Add tooltip label text to page-navigation links. (#846)
->>>>>>> b2c3f6cc
 
 # Release 4.5.0
 
