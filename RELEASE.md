--- conflicted
+++ resolved
@@ -9,11 +9,8 @@
 
 ## Bug fixes and other changes
 
-<<<<<<< HEAD
+- Increase Kedro-Viz timeout. (#1803)
 - Remove demo data source and update feature hints. (#1804)
-=======
-- Increase Kedro-Viz timeout. (#1803)
->>>>>>> ec3540e2
 
 # Release 8.0.1 
 
