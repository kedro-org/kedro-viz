--- conflicted
+++ resolved
@@ -7,19 +7,14 @@
 -->
 # Upcoming Release
 
-<<<<<<< HEAD
+## Major features and improvements
+
+- Display hosted URL in CLI while launching kedro viz. (#1644)
+
 ## Bug fixes and other changes
 
 - Fix for dataset existence check in factory pattern discovery (#1659)
-=======
-## Major features and improvements
-
-- Display hosted URL in CLI while launching kedro viz. (#1644)
-
-## Bug fixes and other changes
-
 - Remove support for Python 3.7 (#1660)
->>>>>>> c8bc7ed3
 
 # Release 6.7.0 
 
