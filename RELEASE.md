--- conflicted
+++ resolved
@@ -16,7 +16,6 @@
 
 
 ## Bug fixes and other changes
-<<<<<<< HEAD
 
 - Introduce `onActionCallback` prop in Kedro-Viz React component. (#2022)
 - Enhance documentation for Dataset previews on Kedro-viz. (#2074)
@@ -24,10 +23,8 @@
 - Fix design issues in metadata panel. (#2009)
 - Migrate `demo.kedro.org` from AWS Lightsail to Github Pages. (#2034, #2084)
 - Fix bug where reloading the page reset to the default pipeline instead of retaining the selected one. (#2041)
-=======
 - Add feedback component for slicing pipeline. (#2085)
 - Fixes design issues in metadata panel. (#2009)
->>>>>>> 490416da
 - Fix missing run command in metadata panel for task nodes. (#2055)
 - Refactor disable preview feature to run entirely on the frontend without backend calls. (#2067)
 - Implement a method to send JSON data to the VSCode integration without running the Kedro-viz server. (#2049)
