<!--
Use the sections below to add notes for the next release.
Please follow the established format:
- Keep each note concise - ideally commit title length
- Use present tense (e.g. 'Add new feature')
- Include the ID number for the related PR (or PRs) in parentheses
-->

# Release 10.2.0 


## Major features and improvements

## Bug fixes and other changes

- Fix kedro viz `--load-file` to run from any directory without requiring a Kedro project. (#2206)
- Improved modular pipeline expand/collapse logic for better state synchronisation. (#2225)
<<<<<<< HEAD
- Add deprecation warning for Experiment Tracking removal. (#2248)
=======
- Fix inconsistent function inspection for decorated functions. (#2246)
>>>>>>> 02f1a43c

# Release 10.1.0

## Major features and improvements

- Add support for Python 3.12, 3.13 (#2190, #2191)
- Ensure consistent flowchart positioning by maintaining uniform layer, node, and edge ordering in Kedro-Viz. (#2185)
- Improve `--autoreload` file watching filter and replace `watchgod` library with `watchfiles`. (#2134)
- Check port availability before starting Kedro Viz to prevent unintended redirects when the port is in use. (#2176)


## Bug fixes and other changes

- Fix tag being undefined when pipeline are ordered differently (#2162, #2146)
- Fix unserializable parameters value. (#2122)
- Update kedro-viz lite banner icon and message. (#2196)
- Display full dataset type with library prefix in metadata panel. (#2136)
- Introduce `behaviour` prop object with `reFocus` prop. (#2161)
- Include Kedro Viz version in telemetry. (#2194)
- Update Kedro-Viz telemetry for opt-out model (#2022)
- Improve `kedro viz build` usage documentation. (#2126)
- Updated documentation to include Python version policies and made minor improvements. (#2139)
- Add a tip on YAML anchors to docs on dataset layers. (#2181)
- Enable SQLite WAL mode for to fix database locking issues in Azure ML. (#2131)
- Replace `flake8`, `isort`, `pylint` and `black` by `ruff`. (#2149)
- Refactor `DatasetStatsHook` to avoid showing error when dataset doesn't have file size info. (#2174)
- Refactor `node-list-tree` component. (#2193)
- Refactor response classes. (#2113)
- Refactor flowchart models into separate files. (#2144)
- Standardized `z-index` values using variables for easier maintenance. (#2095)
- Fix 404 error when accessing the experiment tracking page on the demo site. (#2179)
- Update Kedro-viz architecture diagram. (#2183)
- Replace CircleCI badge in readme with GitHub actions. (#2124)
- Add troubleshooting note in CONTRIBUTING.md. (#2110)

## Community contributions

Many thanks to the following Kedroids for contributing PR to this release:
* [Yury Fedotov](https://github.com/yury-fedotov)


# Release 10.0.0

## Major features and improvements

- Add `kedro viz --lite`, allowing users to run Kedro-Viz without installing Kedro project dependencies. (#1966, #2077, #2093)
- Enable visual slicing of a Kedro pipeline in Kedro-viz. (#2036)
- Improve Kedro-Viz CLI startup time with lazy subcommands and deferring imports (#1920)
- Add documentation for Kedro-viz in VSCode Extension. (#2078)


## Bug fixes and other changes

- Introduce `onActionCallback` prop in Kedro-Viz React component. (#2022)
- Enhance documentation for Dataset previews on Kedro-viz. (#2074)
- Add documentation for Kedro-viz CLI Commands. (#2044)
- Fix design issues in metadata panel. (#2009)
- Fix bug where reloading the page reset to the default pipeline instead of retaining the selected one. (#2041)
- Add feedback component for slicing pipeline. (#2085)
- Add `kedro viz --lite` user warning banner component. (#2092)
- Add `UnavailableDataset` as a default dataset for `--lite` mode. (#2083)
- Fix missing run command in metadata panel for task nodes. (#2055)
- Fix highlight width inconsistency in the Nodelist component.(#2004)
- Migrate `demo.kedro.org` from AWS Lightsail to Github Pages. (#2034, #2084)
- Refactor disable preview feature to run entirely on the frontend without backend calls. (#2067)
- Implement a method to send JSON data to the VSCode integration without running the Kedro-Viz server. (#2049)


# Release 9.2.0

## Major features and improvements

- Enable/disable preview for all the datasets when publishing Kedro-Viz from CLI. (#1894)
- Enable/disable preview for all the datasets when publishing Kedro-Viz from UI. (#1895)
- Display published URLs. (#1907)
- Conditionally move session store and stats file to .viz directory. (#1915)
- Introduce `metadataPanel` in `display` prop in Kedro-Viz react component. (#1965)
- Refactor namespace pipelines. (#1897)
- Expose the internal Redux state through `options` prop while using Kedro-Viz as a React component. (#1969)
- Enhance documentation for the Kedro-Viz standalone React component. (#1954)
- Add Datasets preview toggle in the settings panel. (#1977)

## Bug fixes and other changes

- Relax `packaging` pin in requirements. (#1947)
- Add favicon to kedro-viz documentation. (#1959)
- Add "-p" flag to kedro-viz to match kedro run. (#1960)
- Fix bug related to nested namespace pipelines. (#1897)
- Migrate from `toposort` to `graphlib`. (#1942)
- Fix packaging. (#1766)
- Adjust requirements file and dependabot versioning strategy. (#1978)
- Refactor CommandCopier component. (#1998)
- Set `isPrettyName` toggle to False by Default. (#1958)
- Add `-p` argument option for `kedro viz` to align with kedro pipeline options. (#1961)
- Replace `data-heap-event` with standardised `data-test` for Cypress and Telemetry. (#1995)

## Community contributions

Many thanks to the following Kedroids for contributing PR to this release:
* [Vlad Cozma](https://github.com/VladCozma)

# Release 9.1.0

## Major features and improvements
- Introduce the toggle to expand and collapse all pipelines button in the utility bar. (#1858)
- Allow Kedro-Viz commands to run from any sub directory within Kedro project. (#1871)

## Bug fixes and other changes
- Fix broken URL when active pipeline name changes on initial load. (#1914)
- Fix bug related to tag filtering and sharing with stateful URL. (#1878)
- Update settings panel design (#1875)
- Migrate from CircleCi to GitHub Actions. (#1876)
- Include expandAllPipelines in initial state. (#1896)
- Refactor backend integration with Kedro by replacing bootstrap_project with configure_project. (#1796)
- Enhance kedro-viz doc integration. (#1874)
- Enhance Kedro-Viz documentation by using Kedro-sphinx-theme. (#1898)
- Remove default props from functional components. (#1906)
- Fix for schema change in strawberry-graphql JSON scalar. (#1903)
- Fix messaging level when package compatibility is not satisfied. (#1904)
- Upgrade GitPod to include Node 18 and Python 3.11. (#1862)
- Add utility functions related to Transcoding to Kedro viz. (#1928)
- Include JSON dataset in the demo-project. (#1930)
- Update intersphinx_mapping of kedro-datasets. (#1911)
- Add GitPod to the local hosts list. (#1923)

# Release 9.0.0

## Major features and improvements

- Extending stateful URLs with node filters and expand/collapse modular pipelines. (#1799)
- Introduce `--include-hooks` option and remove `--ignore-plugins` from cli commands. (#1818)
- Add Dataset Factory Patterns to Experiment Tracking. (#1824)
- Add support for `JSONDataset` preview. (#1800)
- Upgrade to Node 18. (#1848)

## Bug fixes and other changes

- Increase Kedro-Viz timeout. (#1803)
- Remove demo data source and update feature hints. (#1804)
- Add markdown support for backticks in the pop-up reminder. (#1826)
- Fix posix path conversion on Windows in DatasetStatsHook. (#1843)
- Add `pydantic` pin to requirements. (#1861)
- Fix TRANSCODING_SEPARATOR import error. (#1866)
- Fix CircleCI build failure due to secret scan and missing toposort dependency. (#1819)
- Support Deferred Type Annotations in Dataset Previews. (#1798)  

## Community contributions

Many thanks to the following Kedroids for contributing PR to this release:
* [Pascal Brokmeier](https://github.com/pascalwhoop)

# Release 8.0.1 

## Bug fixes and other changes

- Fix a bug on metadata panel when preview data is unavailable. (#1794)
- Update Compatibility/Support Matrix in README. (#1774)
- Update CLI command to support both `kedro viz run` and `kedro viz`. (#1790)

# Release 8.0.0

## Major features and improvements

- Extend support for 'Publishing and sharing Kedro-Viz' on Azure and GCP. (#1708, #1711)
- Migrate Kedro-Viz to use `pydantic>=2`. (#1743)
- Drop support for `python=3.8`. (#1747)
- Introduce new changes to the `preview` functionality on Kedro-viz (#1757)
- Refactor Kedro-Viz and Kedro-datasets dependencies. (#1698)

## Bug fixes and other changes

- Enable search-as-you-type on Kedro-Viz docs. (#1727)
- Change the `%run_viz` line magic to open Kedro-viz in a new browser tab. (#1722)
- Enable `%run_viz` line magic to use the arguments that Kedro-Viz supports on the command line. (#1733)
- Make `kedro viz build` compatible with Kedro 18. (#1716)
- Add `kedro-datasets` compatibility warning for Experiment Tracking. (#1767)
- Fix bug on `preview` length in metadata modal. (#1767)

# Release 7.1.0

## Major features and improvements
- Add build command `kedro viz build` to the CLI to allow users to create a build directory of local Kedro Viz instance with Kedro project data. (#1697)

## Bug fixes and other changes

- Set Kedro Viz start method to spawn process while launching it from Jupyter Notebook. (#1696)
- Fix bug on Plotly graph rendering. (#1701)

# Release 7.0.0

## Major features and improvements

- Upgrade to `React 18`. (#1652)
- Change CLI command to run Kedro-viz to`kedro viz run`. (#1671)
- Add deploy command to the CLI using `kedro viz deploy` for sharing Kedro-viz on AWS. (#1661)
- Add support for `kedro==0.19`and `kedro-datasets==2.0`. (#1677)
- Drop support for `python=3.7`. (#1660)
- Drop support for `kedro==0.17.x`. (#1669)

## Bug fixes and other changes
- Fix modular pipelines breaking when collapsed on the flowchart. (#1651)
- Display hosted URL in CLI while launching Kedro viz. (#1644)
- Fix Kedro-viz display on Jupyter notebooks. (#1658)
- Fix zoom issues on the flowchart. (#1672)
- Fix bug on `kedro-viz run --load-file`. (#1677)
- Fix bug on adding timestamps to shareable-viz. (#1679)

# Release 6.7.0 

## Bug fixes and other changes

- Refactor flowchart dataclasses to pydantic base models. (#1565)
- Fix dataset factory patterns in Experiment Tracking. (#1588)
- Update demo-project to use `OmegaConfigLoader`. (#1590)
- Improve feedback for copy to clipboard feature. (#1614)
- Ensure Kedro-Viz works when hosted on a URL subpath. (#1621)
- Bump `fastapi` upper bounds. (#1634)
- Fix shareable URL modal to appear across the app. (#1639)
- Add Kedro-Viz CLI command deprecation warning. (#1641)

# Release 6.6.1

## Major features and improvements

- Skip all plugins while running Kedro-Viz using the `--ignore-plugins` option. (#1544)

## Bug fixes and other changes

- Fix improper display of 'run-command' inside the metadata panel. (#1569)
- Replace semver with packaging. (#1578)
- Fix a bug in Kedro-Viz experiment tracking to ensure compatibility with `kedro-datasets>=1.7.1`. (#1600)

# Release 6.6.0

## Major features and improvements

- Make Kedro-Viz shareable via a hosted URL. (#1487)

## Bug fixes and other changes

- Updated dependencies to ensure compatibility with Vite and Next.js environments; combine CSS into a single file when used as a React component. (#1510)
- Fix for Kedro Viz Connection Error. (#1507)
- Fix display of modular pipeline nodes that are associated with tags. (#1542)
- Remove GraphQL subscription. (#1554)

# Release 6.5.0

## Major features and improvements

- Add support for Python 3.11 (#1502)

## Bug fixes and other changes

- Fix to search for a '<lambda' Python function in the sidebar. (#1497)
- Add favicon to Kedro-Viz. (#1509)
- Remove python upper-bound requirements and add KedroVizPythonVersion warning. (#1506)

# Release 6.4.0

## Major features and improvements

- Add feature hint cards to illuminate features of the app. (#1454)
- Add support for displaying dataset statistics in the metadata panel. (#1472)

## Bug fixes and other changes

- Fix dataset and global toolbar error with standalone React component (#1351)
- Fix incorrect rendering of datasets in modular pipelines. (#1439)
- Fix broken SVG/PNG exports in light theme. (#1463)
- Fix `ImportError` as kedro-datasets is now lazily loaded (#1481).
- Fix Sidebar search result based on Pretty name setting (#1485)
- Fix issue of encountering a blank page in Safari when interacting with modular pipelines. (#1488)

# Release 6.3.4

## Bug fixes and other changes

- Ensure URL parameters and parameter nodes are in sync and enable caching in the filter panel for task, data, and parameter nodes set by the user. (#1449)
- Relax `semver` requirement bound. (#1452)
- Improve the code block spacing and width. (#1455)

# Release 6.3.3

## Bug fixes and other changes

- Bump `strawberry-graphql` to at least version 0.192 to support the new
  `strawberry.union` syntax. (#1441)
- Resolve the incompatibility between Kedro-Viz and Kedro versions prior to 0.18.11. (#1445)

# Release 6.3.2

## Bug fixes and other changes

- Add validation for layers in transcoding datasets.(#1406)
- Fix bug where flowchart wasn't updating on back/forward clicks after selecting a registered pipeline. (#1422)
- Fix bug in layout for large pipeline warning message. (#1428)

# Release 6.3.1

## Bug fixes and other changes

- Fix broken URL link between experiment tracking and flowchart when the pipeline is not the default one. (#1388)
- Update UI font to match updated Kedro branding. (#1414)

# Release 6.3.0

## Major features and improvements

- Update UI with new Kedro rebrand look and feel. (#1359)
- Add support for new layer configuration in kedro-datasets version >=1.3.0. (#1373)
- Add support for new `preview_args` configuration in kedro-datasets version >=1.3.0. (#1374)

## Bug fixes and other changes

- Fix bug where git caused a Kedro-Viz panic. (#1380)
- Show original node input and output names in metadata panel. (#1381)

# Release 6.2.0

## Major features and improvements

- Enable collaborative experiment tracking on Kedro-viz. (#1286)

# Release 6.1.1

## Bug fixes and other changes

- Update API response headers for added application security. (#1355)

# Release 6.1.0

## Major features and improvements

- Allow showing and hiding of metrics visualisations in experiment tracking. (#1313)

## Bug fixes and other changes

- Fix SQLAlchemy QueuePool Overflow Error. (#1301)
- Bug fix for where some elements on the flowchart weren't clickable. (#1322)
- Fixed link to Kedro experiment tracking docs. (#1325)
- Bug fix for pretty name option in settings panel being updated even when clicking on cancel button. (#1341)

## Community contributions

Many thanks to the following Kedroids for contributing PRs to this release:

- [MattRossetti](https://github.com/MattRossetti)

# Release 6.0.1

## Bug fixes and other changes

- Fix SQLalchemy dependency conflict with Kedro. (#1300)

# Release 6.0.0

## Major features and improvements

- Link plot and JSON dataset names from experiment tracking to the flowchart. (#1165)
- Remove metrics plots from metadata panel and add link to the plots on experiment tracking. (#1268)
- Bump minimum version of React from 16.8.6 to 17.0.2. (#1282)
- Show preview of data in metadata panel. (#1288)

## Bug fixes and other changes

- Remove pandas and plotly dependencies from Kedro-viz. (#1268)

# Release 5.3.0

## Major features and improvements

- Enable the display of json objects with `react-json-viewer` in experiment tracking. (#1236)
- Always show pretty and original node names in the metadata panel. (#1254)
- Display delta value for metrics when comparing runs in experiment tracking. (#1257)

## Bug fixes and other changes

- Fix run command for task nodes on metadata panel. (#1245)
- Fix URL query params with expand all modular pipelines toggle. (#1256)

# Release 5.2.1

## Bug fixes and other changes

- Visual fixes for metrics plots in experiment tracking. (#1229)
- Fix bug that prevented Kedro-Viz from loading when a project contained undefined parameters. (#1231)
- Modify the implementation of `get_dataset_type` in the `models` package to improve safety. (#1232)

# Release 5.2.0

## Major features and improvements

- Allow users to hide modular pipelines on the flowchart. (#1046)
- Create URL parameters for each element/section in the flowchart. (#1138)
- Improve Kedro CLI loading time. (#1196)
- Make Kedro-Viz compatible with kedro-datasets. (#1214)
- Add time series and parallel coordinates metrics plots to experiment tracking. (#1102)

## Bug fixes and other changes

- Fix pretty naming for transcoded datasets. (#1062)
- Keep graph visible when switching pipelines. (#1063)
- Add a transition to run details in experiment tracking. (#1065)
- Remove Tags field from dataset and parameter nodes when viewed in metadata panel. (#1100)
- Fix keyboard support for exporting experiment runs. (#1103)
- Fix `MemoryDataSet` not displaying on metadata panel. (#1113)
- Enhance display of the flowchart when hovering over the FocusMode icon. (#1107)
- Make dotted datasets clickable and hoverable when in focus mode. (#1114)
- Fix a bug where tall Matplotlib images weren't displaying correctly. (#1145)
- Non-JSON serialisable YAML parameter values (`.nan` and `.inf`) are now rendered as `null`. (#1087)

# Release 5.1.1

## Bug fixes and other changes

- Fix the Python packaging build step. (#1053)

# Release 5.1.0

## Major features and improvements

- The `%run_viz` line magic can now be used in Databricks notebooks. (#1012)

## Bug fixes and other changes

- Upgrade to `dart-scss` and update the recommended Node version to v16. (#1026)
- Fix the export functionality of experiment tracking data. (#1033)
- Add lazy loading to experiment tracking. (#1041)

# Release 5.0.1

## Bug fixes and other changes

- Don't reset the zoom each time a node is selected. (#988)
- Improve the way runs animate in and out in experiment tracking. (#993)
- Fix for plots not showing on metadata panel. (#1014)
- Enhance the display of information in the metadata panel. (#1015)

# Release 5.0.0

## Major features and improvements

- Allow the visualisation of Matplotlib and Plotly plots in experiment tracking. (#984)
- Remove support for Kedro v16. (#998)

# Release 4.7.2

## Bug fixes and other changes

- General design-debt fixes. (#930, #955, #956, #959, #960, #961, #970, #977, #991)
- Improve grouping of experiment tracking dataset types. (#978)

# Release 4.7.1

## Bug fixes and other changes

- General design-debt fixes. (#933, #934, #936, #939, #940)
- Ensure `Created by` is set in experiment tracking metadata. (#937)
- Fix for running Kedro-Viz with a proxy server or different base paths. (#941)

# Release 4.7.0

## Major features and improvements

- Allow the display of Matplotlib images in the metadata panel and modal. (#887)

## Bug fixes and other changes

- Added warning message when filtered pipeline is empty. (#864)
- Improve telemetry to track flowchart events. (#865)
- Disable Uvicorn's logger so that log messages are no longer duplicated. (#870)
- Fix namespace collision when two different registered pipelines have a modular pipeline with the same name. (#871)
- Enhance _Apply and close_ behavior of modals. (#875)
- Enable clicks on the flowchart to expand modular pipelines. (#879)
- Add --params option to `kedro viz` CLI command. (#883)
- Improve bundle size of the JavaScript package. (#906)
- General design-debt fixes. (#896, #898, #899, #904, #908, #915, #944)

# Release 4.6.0

## Major features and improvements

- Added support for all Plotly chart types. (#853)

## Bug fixes and other changes

- Fix lambda and partial Python functions not rendering correctly on flowchart. (#851)
- Add tooltip label text to page-navigation links. (#846)
- Change `Type` naming on metadata Side Panel. (#852)
- Improve Heap event tracking. (#556)

# Release 4.5.0

## Major features and improvements

- Added support for Python 3.9 and 3.10. (#815)

## Bug fixes and other changes

- Change route name from `runsList` to `experiment-tracking`. (#820)
- Update feature flag description to remind the user of the need for page refresh to apply settings. (#823)
- Fix experiment tracking not showing run details bug on Windows. (#809)
- Fix rendering of React component instance with custom routes. (#838)
- Improve performance when many datasets are missing (requires `kedro>=0.18.1`). (#832)
- Fix flowchart not showing on initial load for static data inputs. (#843)

# Release 4.4.0

## Major features and improvements

- Set up a pop-up reminder to nudge users to upgrade Kedro-Viz when a new version is released. (#746)
- Set up the 'export run' button to allow exporting of selected run data into a csv file for download. (#757)
- Set up new display props to standalone React component. (#786)
- Set up 'expandAllPipelines' flag to allow the expanded display of all modular pipelines on initial load. (#786)

## Bug fixes and other changes

- Migrate Kedro-UI buttons to Kedro-Viz as Kedro-UI is now deprecated. (#716)
- Migrate Kedro-UI dropdown and menu-options to Kedro-Viz as Kedro-UI is now deprecated. (#721)
- Add a Husky pre-push hook. (#723)
- Create a `version` GraphQL query to get versions of Kedro-Viz. (#727)
- Fix Kedro-Viz to work with projects that have no `__default__` registered pipeline. This also fixes the `--pipeline` CLI option. (#729)
- Fix lazy pipelines loading causes `get_current_session` to throw an error. (#726, #727)
- Fix experiment tracking not showing all metrics. (#798)
- Fix experiment tracking not display the correct empty table cells. (#798)

# Release 4.3.1

## Bug fixes and other changes

- Fix websocket connection for deploying Kedro-Viz over HTTPS. (#719)
- Update demo deployment setup on CI. (#718)

# Release 4.3.0

## Major features and improvements

- Create the toggle-bookmark journey that allows bookmarking runs and displaying them as a separate list. (#689)
- Setup subscription for auto update of experiment runs list on new Kedro runs. (#703)
- Allow users to search through the runs list by title, notes, and Git SHA. (#709)
- Setup new demo deployment on CI. (#712)

## Bug fixes and other changes

- Bug fix to display the original function names when pretty name is turned off. (#686)
- Fix the order of the runs list in experiment tracking. (#691)
- Bug fix for Plotly JSONDataSet icon. (#684)
- Bug fix for when some flowchart nodes were being cut off by the sidebar. (#701)
- Bug fix empty metadata panel when clicking on modular pipeline nodes during search. (#704)
- Bug fix for datasets when params is used as a prefix. (#707)
- Bug fix for when the exported pipeline image was sometimes cutting off elements. (#705)

# Release 4.2.0

## Major features and improvements

- Build out 'Show Changes' user journey for experiment tracking. (#667)
- Return gitBranch data. (#657)
- Drop python 3.6 support. (#659)

## Bug fixes and other changes

- Bug fix for Plotly modal when escape button is pressed. (#654)
- Display Plotly JSONDataSet plot in metadata side-panel. (#660)
- Refactor Primary Toolbar setup. (#664)
- Upgrade @apollo/client from 3.4.16 to 3.5.3. (#661, #668)

# Release 4.1.1

## Bug fixes and other changes

- Fix display of boolean values on tracking dataset (#652)
- Fix node IDs in test data after Kedro updates its \_str_logic for node (#653)

# Release 4.1.0

## Major features and improvements

- Experiment Tracking Front End set of features, as well as GraphQL setup and API integration (#576, #582, #587, #604, #605, #619, #620, #623, #624, #625, #630, #636, #643, #647, #648, #649)

## Bug fixes and other changes

- Bug fix for display of JSON tracking data on metadata panel. (#618)
- Fix dependencies for e2e tests. (#637)
- Add extra -a click command for autoreload. (#626)
- Remove notice from PR template. (#632)
- Replace the QB favicon with the Kedro one. (#633)
- Update "Kedro Viz" to "Kedro-Viz". (#634)
- Update loader animation to match kedro branding (#639)
- Upgrade reselect from 4.0.0 to 4.1.0. (#627)
- Upgrade react-redux from 7.2.4 to 7.2.6. (#628)
- Upgrade react-redux from 7.2.4 to 7.2.6. (#628)
- Upgrade redux-thunk from 2.3.0 to 2.4.0. (#629)
- Upgrade redux from 4.1.0 to 4.1.2 (#641)
- Upgrade reselect from 4.1.0 to 4.1.1 (#642)
- Update prettier command and config. (#631)

# Release 4.0.1

## Bug fixes and other changes

- Display JSON tracking (`tracking.JSONDataSet`) on the metadata panel. (#608)
- Fix layers visualisation for transcoded datasets. (#614, #615)

# Release 4.0.0

## Major features and improvements

- Allow expand and collapse modular pipelines on the graph. (#600)

## Bug fixes and other changes

- Disable layers visualisation instead of throwing an error when there is a cycle in layers. (#383)
- Disable layers when their dependency cannot be established in a disjoint graph. (#584)
- Change syntax for session creation to fix improperly thrown No Active Session error. (#603)

# Release 3.17.1

## Bug fixes and other changes

- Relax pandas and Plotly versions.

# Release 3.17.0

## Major features and improvements

- Expose metrics data from the latest run as a dataset node. (#554)
- Visualize and compare metrics from last 10 runs on the metadata panel. (#554)
- Drop support for Python 3.6.

## Bug fixes and other changes

- Overwrite material UI selected row defaults. (#568)
- Fix URI param parsing for data source. (#578)
- Add a graphql test endpoint on Kedro-Viz server. (#570)
- Update the demo dataset on Kedro-Viz. (#574)
- Fix auto-reload for metrics run data. (#572)
- Refactor tests for metadata panel. (#580)
- Fix metrics tree to get latest metrics data. (#573)

# Release 3.16.0

## Major features and improvements

- Improve pretty-name algorithm. (#546)
- Setup CI for automatic deployment. (#555)
- Turn on/off pretty naming on the settings panel. (#542)

## Bug fixes and other changes

- Fix focus mode search (#549)
- Fix focus mode error when switching pipelines (#553)
- Pin dynaconf before Kedro is released. (#559)
- Refactor colors based on latest palette (#552)

# Release 3.15.0

## Major features and improvements

- Visualise related data nodes of a modular pipeline in focus mode. (#530)
- Show parameter names when hovering over parameters indicator in the flowchart. (#512)

## Bug fixes and other changes

- Fix the display of transcoded data nodes and their metadata. (#491, #525)
- Remove `newparams` flag. (#528)
- Add notice about Kedro-UI deprecation on the Styleguide. (#529)
- Add more eslint rule. (#532)
- Refactor `LazyList` component to fix eslint error. (#539)
- Update deprecated `highlight.js` call. (#540)
- Unify monospace fonts. (#540)

# Release 3.14.0

## Major features and improvements

- Implement first version of focus mode feature to allow selective display of modular pipelines on the flowchart. (#514)
- Add `--autoreload` to relaunch viz server on file change. (#498)
- Update demo data set to shuttle factory example. (#518)

## Bug fixes and other changes

- Remove build/api after running build. (#515)
- Fix path parsing for PartitionedDataSet (#516)
- Fix dev server port (#517)

# Release 3.13.1

## Bug fixes and other changes

- Fix running kedro viz with `--load-file`. (#509)

# Release 3.13.0

## Major features and improvements

- Implement new tree list with modular pipelines and search UI for new sidebar navigation. (#479)
- Implement element filters and further design updates to the filter panel for new sidebar navigation. (#454)
- Implement [`kedro-telemetry`](https://github.com/kedro-org/kedro-plugins/tree/main/kedro-telemetry) in production to enable Heap Analytics analysis for Kedro-Viz. (#481, #487)
- Show decorated function's source code on code panel. (#493)
- Enable the display of entire parameter object with react-json-viewer on the metadata panel. (#494)

## Bug fixes and other changes

- Remove the old dagre graphing logic and the 'oldgraph' flag. (#486)
- Delete 'modularpipeline' flag. (#495)
- Fix run command suggestion. (#497)

# Release 3.12.1

## Bug fixes and other changes

- Fix compatibility with `kedro==0.17.0`

# Release 3.12.0

## Major features and improvements

- Complete backend rewrite to be more modular and maintainable using FastAPI. (#432)
- Add layout engine documentation. (#436)
- Add split panel components and implement into the sidebar. (#448)
- Visualise Plotly charts if user defines them with `kedro.extra.datasets.plotly.PlotlyDataSet` in their Kedro project _(Note: This feature is only available in `kedro>=0.17.4`)._ (#455)

## Bug fixes and other changes

- Upgrade prettier to latest version (2.3.0) and reformat all JS in /src in line with prettier v2.3.0 (#461)
- Render the pipeline with warning of parameters missing from the catalog instead of showing an obfuscated error. (#466)
- Fix CLI `--pipeline` arg throws KedroContext attribute error. (#432)
- Fix glitch when the entire graph is collapsed during initial chart loading. (#467)

# Release 3.11.0

## Major features and improvements

- Allow the selection and filtering of nodes by modular pipeline on the flowchart via the sidebar under the categories section. This includes changes to both the server to include modualr pipeline data in the responses, as well as front end changes to enable the new modular pipeline data type. (#391, #394, #401, #402, #408, #410, #421)
- Add Architecture docs. (#382, #393)
- Add metadata to random data generator. (#397)
- Simplify layout algorithm, improve layout quality and performance. (#398)
- Improve layer solving approach when layers partially defined. (#407)
- Remove 'code' flag to enable the code panel feature by default. (#404)
- Remove 'lazy' flag to enable lazy loading of the sidebar by default. (#404)

## Bug fixes and other changes

- Remove 'id' reducer prop. (#396)
- Remove leftover visible layer reducer. (#399)
- Delete 'Description' field from metadata panel. (#403)
- Add Eslint curly lint rule. (#420)

# Release 3.10.1

## Bug fixes and other changes

- Fix %run_viz line magic for IPython notebook

# Release 3.10.0

## Major features and improvements

- Display a prompt before rendering very large graphs (#361, #376, #377, #381)

## Bug fixes and other changes

- Clean up SCSS tech debt (#380)
- Add Container component to simplify app/lib entrypoint (#379)
- Add stylelint 'rule-empty-line-before': 'always' (#378)

# Release 3.9.0

## Major features and improvements

- Add code panel (#346)
- Improve view panning behaviour when a node is selected (#356, #363, #370, #373, #374)
- Improve layout performance for large graphs (#343)
- Save tag state to localStorage (#353)

## Bug fixes and other changes

- Improve graph layout code quality, performance and docs (#347)
- Update docs to remind on compatibility of Kedro-Viz 3.8.0 with Kedro 0.17 (#367)
- Update dependencies (#360, #364, #369)
- Fix failing CircleCI build on Windows (#365, #366)
- Refactor node-list-row CSS, fixing hover and focus states (#355, #358, #362)
- Update iconography (#357, #359)
- Fix missing indicator Chrome zoom bug (#349)
- Fix sidebar border/box-shadow CSS rules (#351)
- Fix `server.py` to work with versions >0.17 and update contributing docs (#348)
- Fix errors when scrolling with empty pipeline (#342)
- Ignore coverage on some branches and fix e2e tests (#345)
- Fix icon-button tooltips on mobile (#344)
- Update SVG-Crowbar to fix errors (#339)
- Update contributing docs for new dev server (#341)

# Release 3.8.1

## Bug fixes and other changes

- Temporarily disable internal CSS in exported SVGs to fix CORS error when exporting images (#337)
- Fix tests for Kedro 0.17 (#338)

# Release 3.8.0

## Major features and improvements

Please note that release >=3.8.0 will not work with projects created with older versions of Kedro<=0.16.6. Please migrate your project to Kedro>=0.17.0 before you install the latest version of Kedro-Viz.

- Finish the new node metadata side panel. This feature is no longer hidden behind a flag, and the 'meta' flag has been removed. (#293, #309, #312, #320, #321, #326, #295, #329, #333)
- Enable the new graphing layout algorithm by default, and remove the 'newgraph' feature flag. If necessary, you can still revert back to the old layout algorithm by enabling the 'oldgraph' flag. (#334, #335)
- Add experimental flagged feature to allow lazy-loading of sidebar node-list rows on scroll. This improves performance by not forcing the app to render the entire node-list on larger graphs. This feature is disabled by default, but can be enabled using the 'lazy' feature flag. (#307)
- Use CSS custom properties for theme colours (#301, #319)

## Bug fixes and other changes

- Update Kedro-UI to v1.1.4. This enables us to improve webfont-loading detection, add a transition-out for closing the pipeline dropdown, add an active pipeline menu-option border-left colour, and improve accessibility when disabling the pipeline dropdown. (#325)
- Support launching a development server against a real pipeline. This is still a work-in-progress, and we will announce when it can be used. (#318, #327)
- Unify backend and frontend test data, to help prevent bugs appearing in future due to mismatched API schemas between frontend & backend (#298)
- Fix tag list icon hover state styling (#316)
- Update various dependency versions via Dependabot (#315, #330, #331)
- Fix linters (#323)
- Add default fallback response for non-main API calls (#328)
- Remove get_project_context(), now that we no longer support old versions of Kedro (<0.15) (#324)
- Add a 'private' flag prop, to hide flags for in-development features from the flags console announcement (#322)
- Investigate the root cause of nodes being undefined in Safari (#310)
- Fix bug that caused missed click on the flowchart (#317)
- Change demo.mock to a .json file and update tests (#314)
- Disable Python 3.6/3.7 jobs in daily CI workflow (#313)
- Batch tag actions to improve performance when toggling multiple tags (#308)

# Release 3.7.0

## Major features and improvements

- Finish and release the new pipeline selector, which allows you to switch between different modular pipelines (#286, #294, #296, #297, #302, #303)
- Add phase 1 of the new node metadata panel front-end - behind a feature flag, for now (#276, #303)
- Improve SVG rendering performance (#290)

## Bug fixes and other changes

- Fix JS bug in Safari (#306)
- Fix failing CI (#304, #305)
- Don't run eslint against .json files on pre-commit (#292)
- Use the same JSON mock data files for JS+Python end unit/e2e tests (#279)

# Release 3.6.0

## Major features and improvements

- Redesign main sidebar (#236, #283)
- Drop Kedro 0.14.\* support (#277)

## Bug fixes and other changes

- Continue work-in-progress on the multiple pipeline selection dropdown, which is still hidden behind a flag and disabled by default but is nearly complete. (#270, #273, #285, #289)
- Continue work on new metadata panel endpoints (#275)
- Fix chart rendering edge cases and hover styles (#288)
- Update Python unit tests using the same json file as front-end (#281)
- Improve lib-test docs (#278)
- Hide random seed message unless using random data (#280)
- Delete deprecated isParam and schema_id fields (#274)
- Fix bug caused by typo in saveStateToLocalStorage (#271)
- Fix interrupted chart transitions (#269)
- Refactor and optimise flowchart performance (#268)

# Release 3.5.1

## Bug fixes and other changes

- Fix pipeline selector so that it shows the correct default pipeline (#266)

# Release 3.5.0

## Major features and improvements

- **BREAKING CHANGE:** Rename default endpoint from `/api/nodes.json` to `/api/main`. This should only affect local JS development. (#239, #259)
- Add an interactive minimap to the toolbar (#203, #238, #247)
- Add web worker to make the expensive graph layout calculation into an asynchronous action, to prevent it from blocking other tasks on the main thread. (#217)
- Focus search bar with Cmd+F/Ctrl+F keyboard shortcuts (#261)
- Allow an argument to be passed to loadJsonData, for external use if needed (#215)
- Add support for multiple pipelines. This is a work-in-progress, and is currently disabled by default and hidden behind a flag. (#192, #215, #216, #221, #254)
- Begin adding individual node API endpoints, as a prelinary step towards full node metadata sidebars (#252)
- Save disabled state of individual nodes in localStorage (#220)
- Add automated testing for npm package import (#222)
- Rename master branch to main ✊🏿 and deprecate develop (#248)

## Bug fixes and other changes

- Fix prepublishOnly task by changing from parallel jobs to sequential (#264)
- Refactor layer visibility state (#253)
- Reduce toolbar-button height on smaller screens (#251)
- Delete duplicate icon-button component (#250)
- Fix mispelling in demo dataset (#249)
- Improve performance of `getLinkedNodes` (#235)
- Expose node and dataset metadata in "api/nodes/" endpoint (#231)
- Move react-redux from peerDependencies to regular dependencies, and move react-scripts from dependencies to devDependencies (#223)
- Refactor initial state setup (#220)
- Enable Windows CI (#218, #241)
- Increase width of layer rects (#209)
- Update various dependency versions via Snyk/Dependabot (#262, #258, #257, #219, #246, #245, #244, #243, #242, #240, #237, #234, #233, #232, #230, #228, #227, #226, #225, #224, #214, #213, #212, #211, #210, #208, #207, #206, #205, #204)

# Release 3.4.0

## Major features and improvements

- Add new graphing algorithm (#185)
- Add feature flags (#185)

## Bug fixes and other changes

- Protect URL constructor/searchParams where browser support is limited. (#201)
- Consolidate mock datasets and delete unnecessary ones (#200)
- Update SSH key fingerprint in CircleCI config (#199)
- Add layers to demo data (#198)
- Improve random generator variations (#187)

# Release 3.3.1:

## Bug fixes and other changes

- Apply the Black formatter to back-end Python code (#193)
- Bump websocket-extensions from 0.1.3 to 0.1.4 (#190)
- Autoformat Python code using Black (#188)
- Stop layout calculation from running twice on page-load, and optimise getNodeTextWidth selector performance (#186)
- Fix `%run_viz` line magic to display kedro viz inside Jupyter notebook, previously broken for kedro 0.16.0/0.16.1. Note that the fix needs `kedro>=0.16.2` to take effect. (#184)
- Fix three minor tooltip triangle styling bugs (#182)
- Update readme/contributing docs (#181, #196)
- Update the semver requirement version (#180)
- Seed randomly-generated data with UUIDs, to allow random layouts to be replicated for testing purposes (#178, #197)
- Update pipeline visualisation screenshot in Readme (#177)

# Release 3.3.0:

## Major features and improvements

- **BREAKING CHANGE:** Drop support for Python 3.5 (#138)
- Add support for Python 3.8 (#173)
- Add data engineering layers (#129, #145, #146, #148, #157, #161)
- Redesign sidebar node-list and node selected states (#144, #152, #153, #155, #162, #164, #171)
- Update overall colour scheme, and improve print/export styles (#169)
- Move icon stack column to right edge of the main sidebar (#167)
- Wrap tooltip names & invert tooltip in top half of screen (#158)
- Limit zoom scale/translate extent (#137, #174)

## Bug fixes and other changes

- Fix deprecation warnings when running kedro viz from Kedro 0.16 (#170)
- Remove the need to transition layer height on zoom (#166)
- Refactor config.js & move random-data import (#163)
- Fix bug where exported PNG was cut off (#151)
- Make dataPath relative again (#149)
- Remove dateutil hardpinning in requirements.txt (#143)
- Print the stack trace when encountering a generic exception (#142)
- Web browser will only be opened if the host corresponds to localhost (#136)
- Upgrade pylint to 2.4 (#135)
- Add bandit for security scanning as a pre-commit hook (#134)
- Add logger configuration when loading pipeline from JSON (#133)
- Update svg-crowbar to reduce exported SVG filesize (#127)
- Guard global window references to fix SSR (#126)
- Move visibleNav/navWidth calculations into Redux store (#124)
- Remove truffleHog pinned dependency (#122)

## Thanks for supporting contributions

[Ana Potje](https://github.com/ANA-POTJE)

# Release 3.2.0:

## Major features and improvements

- Dynamically allocate port number for the viz subprocess created by `%run_viz` if 4141 is taken (#109)
- Redesign sidebar list to group nodes by type (#96)
- Add `--pipeline` option to visualize modular pipeline (#93)
- Add `--env` option to pass configuration environment (#93)
- Fix backward-compatibility with Kedro 0.14.\* (#93)
- Promote Kedro-Viz commands from project specific to global commands (#91)
- Allow users to run `kedro viz --load-file` outside of a Kedro project (#91)

## Bug fixes and other changes

- Fix PNG exports (#117)
- Refactor JS actions (#115)
- Update & move CODEOWNERS (#116)
- Update year in license header (#114)
- Refactor JS reducers and state shape (#113)
- Fix Trufflehog secret scan by pinning gitdb2 (#112)
- Add "upcoming release" header back in RELEASE.md (#110)
- Fix Jest+CircleCI test memory errors (#108)
- Improve JavaScript test coverage (#107)
- Refactor JS store (#106)
- Update README to list all available CLI options (#105)
- Use mocker instead of mock in Python unit tests (#104)
- Lint and format Sass with Stylelint (#103)
- Add e2e-tests to check backward-compatibility for Kedro 0.15.0 and latest (#99)
- Add secret scan CircleCI step (#98)
- Update CLI screenshot in README (#95)
- Increase Python test coverage to 100% (#94)
- Update CI config for daily run (#90)
- Snyk fix for vulnerabilities (#87, #92, #101)
- Update the PR template (#46, #111)

# Release 3.1.0:

## Major features and improvements

- **BREAKING CHANGE:** Kedro<0.15.0 no longer works with this version of Kedro-Viz (#72)
- Allow users to export graph as a transparent SVG/PNG image (#82)
- Add theme prop and icon button visibility prop (#80)
- Rename `get_data_from_kedro` to `format_pipeline_data` (#72)
- Add pipeline and catalog arguments to `format_pipeline_data` (#72)

## Bug fixes and other changes

- Remove Appveyor config file + readme badge (#86)
- Add explicit dependency on `psutil` (#85)
- Improve json file-loading error message (#81)
- Update kedro-ui/react-scripts/dagre/snyk dependencies (#83, #84, #88)
- Remove leftover traces of the created_ts and message data properties (#80)
- Change relative links to absolute, to fix docs on npmjs.org (#79)

# Release 3.0.1:

## Bug fixes and other changes

- Add python-dateutil==2.8.0 to resolve CI errors (#78)
- Add data-id attributes on nodes and edges (#76)
- Fix issues with SVG imports when embedded (#75)
- Allow chart to resize with parent container when embedded (#74)

# Release 3.0.0:

## Major features and improvements

- **BREAKING CHANGE:** Deprecate and remove Snapshots/History feature (#42)
- **BREAKING CHANGE:** Make 'parameters' a distinct node type from 'data' (#53)
- Add new data/task/parameters icons (#62, #53)
- Add icons to node labels (#65)
- Enable Kedro-Viz to be run in Jupyter Notebook (#59)
- Change task full names to be the underlying function name, and use them in tooltips (#53, #61)
- Replace node IDs with shorter hashes (#53)
- Redesign the theme colour schemes to make them simpler and more consistent, and refactor active/highlight/hover/click state CSS for nodes & edges (#52)
- Sort nodes by their x/y position to improve tabbing order (#51)
- Move the theme and label toggle switches into icon buttons (#47)
- Add new demo data (#44)
- Allow Python users to load/save pipeline data to/from a JSON file via the CLI (#43)

## Bug fixes and other changes

- Change git address protocol in package-lock (#71)
- Update Kedro-UI to v1.1.1 (#70)
- Fix sidebar show/hide transitions in Safari (#68)
- Improve tabbing order (#67)
- Fix webfont text-width chart layout bug (#65)
- Desaturate the background colour a touch (#64)
- Move drawChart method to its own JS file (#63)
- Update Snyk to 1.234.2 and patch issue (#60)
- Set the 'show sidebar' button to hidden when open (#57)
- Snyk fix for 1 vulnerability (#56)
- Various CSS tweaks and bugfixes (#54)
- Remove getEdgeDisabledView selector (#49)
- Update Kedro-UI to v1.1.0 (#48)
- Fix badge URL typos in Readme (#45)

## Migration guide from Kedro-Viz 2.\*.\* to Kedro-Viz 3.0.0

If you are just using Kedro-Viz with Kedro as a Python package, you won't need to do anything. The breaking changes in this release only affect the few users who are working on the application locally, or importing it from [npm](https://www.npmjs.com/package/@quantumblack/kedro-viz) and consuming it as a React component.

- The format for data passed to Kedro-Viz has changed. You can see examples of the new data format in the [`src/utils/data`](./src/utils/data) directory. The main change is that the format no longer supports multiple snapshots in a single dataset. Instead of [this](https://github.com/kedro-org/kedro-viz/blob/243fd1bb513023086e77bca9f8469e00d1182437/src/utils/data.mock.js):
  ```
  {
    snapshots: [
      {
        schema_id: '310750827599783',
        nodes: [...],
        edges: [...],
        tags: [...],
      },
      ...
    ]
  }
  ```
  You can now use something like [this](https://github.com/kedro-org/kedro-viz/blob/c75c499507617a01fb327c366b9d639229f1d921/src/utils/data/demo.mock.js):
  ```
  {
    nodes: [...],
    edges: [...],
    tags: [...],
  }
  ```
- The `showHistory`, `allowHistoryDeletion`, and `onDeleteSnapshot` props on the main App component have been deprecated. These no longer do anything, and can be removed.
- A new `parameters` value for the node `type` property has been created. This replaces the previous `is_parameters` Boolean property. To migrate previous data, find any nodes where `is_parameters: true`, and change the `type` value from `data` to `parameters`. e.g. from this:
  ```
  {
    tags: ['Nulla', 'pulvinar', 'enim', 'consectetur', 'volutpat'],
    id: 'task/consectetur',
    is_parameters: false,
    type: 'task',
    full_name: 'consectetur',
    name: 'consectetur'
  }
  ```
  to this:
  ```
  {
    tags: ['Nulla', 'pulvinar', 'enim', 'consectetur', 'volutpat'],
    id: 'task/consectetur',
    type: 'parameters',
    full_name: 'consectetur',
    name: 'consectetur'
  }
  ```

# Release 2.1.1:

## Bug fixes and other changes

- Don't ignore gh-pages branch in CircleCI (#33)
- Document the React props and data format (#34)
- Fix closing of the navbar on smaller screens (#35)
- Use What Input? to set obvious keyboard focus state (#36)
- Add Konami code easter egg (#37)
- Extend snyk patch expiry duration to 1 year (#39)
- Fix react dependency issues (#40)

# Release 2.1.0:

## Major features and improvements

- Toggle linked-node active state on click (#20)

## Bug fixes and other changes

- Pin pip version to be less than 19.2 (#24)
- Unpin pip version (#25)
- Fix infosec vulnerability in LoDash (#16)
- Remove license checkers (#28)
- Make Viz backwards-compatible with Kedro 0.14.0 (#30)
- Automatically deploy demo builds to Github Pages (#26)

# Release 2.0.0:

## Major features and improvements

- **BREAKING CHANGE:** Refactor the JSON data input API. The new format is more verbose, but is very extensible, and will allow us to add more metadata about each node, edge and tag in future (#2, #8, #21, #23)
- Calculate transitive links when a chart is rendered, rather than when the initial data is formatted (#8)

## Bug fixes and other changes

- Run extra checks (e.g. tests, linter, build & lib) before publishing to npm (#12)
- Document the --host command line flag in the readme (#14)
- Add a CODEOWNERS file (#15)
- Update Flask caching so that only static assets are cached forever (#17)
- Fix buggy edge change animation for cases where the SVG path length changes, using d3-interpolate-path (#22)
- Fix broken Python version badge in Readme (#18)
- Add CI status badges in Readme (#19)
- Add Appveyor configuration (#19)

## Migration guide from Kedro-Viz 1.\*.\* to Kedro-Viz 2.0.0

- The data input format has been significantly changed. This will only affect users of the JavaScript package - regular Kedro users will not be affected. To see examples of the old API format compares to the new one, see the changes to `data.mock.js` in [this commit](https://github.com/kedro-org/kedro-viz/pull/8/files#diff-837826676eaada9374ec654c892af095).

## Thanks for supporting contributions

[Yusuke Minami](https://github.com/Minyus)

# Release 1.0.2:

## Bug fixes and other changes

- Fix a minor bug in how zoom centering was handled when the sidebar is open (#10)
- Make the Makefile easier to read (#9)
- Fix some minor issues with Readme images and badges (#11)

# Release 1.0.1:

## Major features and improvements

- Add a Make script to automate version updates and tagging across both JS and Python files (#7)
- Add tool to automatically check whether legal headers are present on Python scripts (#5)

## Bug fixes and other changes

- Fix broken CSS in the Tags drop-down menu (#6)
- Remove smart quotes and replace them with regular quotes, to avoid "Non-ASCII character" errors when building the Sphinx docs. (#4)

# Release 1.0.0:

The initial release of Kedro-Viz.

## Thanks to our main contributors

[Richard Westenra](https://github.com/richardwestenra), [Nasef Khan](https://github.com/nakhan98), [Ivan Danov](https://github.com/idanov), [Gordon Wrigley](https://github.com/tolomea), [Huong Nguyen](https://github.com/Huongg), [Ottis Kelleghan](https://github.com/ottis), [Yetunde Dada](https://github.com/yetudada), [Kiyohito Kunii](https://github.com/921kiyo), [Dmitrii Deriabin](https://github.com/DmitryDeryabin), [Peteris Erins](https://github.com/Pet3ris), [Jo Stichbury](https://github.com/stichbury)

We are also grateful to everyone who advised and supported us, filed issues or helped resolve them, asked and answered questions and were part of inspiring discussions.<|MERGE_RESOLUTION|>--- conflicted
+++ resolved
@@ -15,11 +15,8 @@
 
 - Fix kedro viz `--load-file` to run from any directory without requiring a Kedro project. (#2206)
 - Improved modular pipeline expand/collapse logic for better state synchronisation. (#2225)
-<<<<<<< HEAD
+- Fix inconsistent function inspection for decorated functions. (#2246)
 - Add deprecation warning for Experiment Tracking removal. (#2248)
-=======
-- Fix inconsistent function inspection for decorated functions. (#2246)
->>>>>>> 02f1a43c
 
 # Release 10.1.0
 
