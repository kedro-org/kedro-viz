<!--
Use the sections below to add notes for the next release.
Please follow the established format:
- Keep each note concise - ideally commit title length
- Use present tense (e.g. 'Add new feature')
- Include the ID number for the related PR (or PRs) in parentheses
-->
# Release 9.2.0

## Major features and improvements

- Enable/disable preview for all the datasets when publishing Kedro-Viz from CLI. (#1894)
- Enable/disable preview for all the datasets when publishing Kedro-Viz from UI. (#1895)
- Display published URLs. (#1907)
- Conditionally move session store and stats file to .viz directory. (#1915)
- Refactor namespace pipelines. (#1897)

## Bug fixes and other changes

- Relax `packaging` pin in requirements. (#1947)
- Add favicon to kedro-viz documentation. (#1959)
- Add "-p" flag to kedro-viz to match kedro run. (#1960)
- Fix bug related to nested namespace pipelines. (#1897)
- Migrate from `toposort` to `graphlib`. (#1942)
<<<<<<< HEAD
- Fix packaging. (#1766)
=======
- Adjust requirements file and dependabot versioning strategy. (#1978)
>>>>>>> 2c19f476

# Release 9.1.0

## Major features and improvements
- Introduce the toggle to expand and collapse all pipelines button in the utility bar. (#1858)
- Allow Kedro-Viz commands to run from any sub directory within Kedro project. (#1871)

## Bug fixes and other changes
- Fix broken URL when active pipeline name changes on initial load. (#1914)
- Fix bug related to tag filtering and sharing with stateful URL. (#1878)
- Update settings panel design (#1875)
- Migrate from CircleCi to GitHub Actions. (#1876)
- Include expandAllPipelines in initial state. (#1896)
- Refactor backend integration with Kedro by replacing bootstrap_project with configure_project. (#1796)
- Enhance kedro-viz doc integration. (#1874)
- Enhance Kedro-Viz documentation by using Kedro-sphinx-theme. (#1898)
- Remove default props from functional components. (#1906)
- Fix for schema change in strawberry-graphql JSON scalar. (#1903)
- Fix messaging level when package compatibility is not satisfied. (#1904)
- Upgrade GitPod to include Node 18 and Python 3.11. (#1862)
- Add utility functions related to Transcoding to Kedro viz. (#1928)
- Include JSON dataset in the demo-project. (#1930)
- Update intersphinx_mapping of kedro-datasets. (#1911)
- Add GitPod to the local hosts list. (#1923)

# Release 9.0.0

## Major features and improvements

- Extending stateful URLs with node filters and expand/collapse modular pipelines. (#1799)
- Introduce `--include-hooks` option and remove `--ignore-plugins` from cli commands. (#1818)
- Add Dataset Factory Patterns to Experiment Tracking. (#1824)
- Add support for `JSONDataset` preview. (#1800)
- Upgrade to Node 18. (#1848)

## Bug fixes and other changes

- Increase Kedro-Viz timeout. (#1803)
- Remove demo data source and update feature hints. (#1804)
- Add markdown support for backticks in the pop-up reminder. (#1826)
- Fix posix path conversion on Windows in DatasetStatsHook. (#1843)
- Add `pydantic` pin to requirements. (#1861)
- Fix TRANSCODING_SEPARATOR import error. (#1866)
- Fix CircleCI build failure due to secret scan and missing toposort dependency. (#1819)
- Support Deferred Type Annotations in Dataset Previews. (#1798)  

## Community contributions

Many thanks to the following Kedroids for contributing PR to this release:
* [Pascal Brokmeier](https://github.com/pascalwhoop)

# Release 8.0.1 

## Bug fixes and other changes

- Fix a bug on metadata panel when preview data is unavailable. (#1794)
- Update Compatibility/Support Matrix in README. (#1774)
- Update CLI command to support both `kedro viz run` and `kedro viz`. (#1790)

# Release 8.0.0

## Major features and improvements

- Extend support for 'Publishing and sharing Kedro-Viz' on Azure and GCP. (#1708, #1711)
- Migrate Kedro-Viz to use `pydantic>=2`. (#1743)
- Drop support for `python=3.8`. (#1747)
- Introduce new changes to the `preview` functionality on Kedro-viz (#1757)
- Refactor Kedro-Viz and Kedro-datasets dependencies. (#1698)

## Bug fixes and other changes

- Enable search-as-you-type on Kedro-Viz docs. (#1727)
- Change the `%run_viz` line magic to open Kedro-viz in a new browser tab. (#1722)
- Enable `%run_viz` line magic to use the arguments that Kedro-Viz supports on the command line. (#1733)
- Make `kedro viz build` compatible with Kedro 18. (#1716)
- Add `kedro-datasets` compatibility warning for Experiment Tracking. (#1767)
- Fix bug on `preview` length in metadata modal. (#1767)

# Release 7.1.0

## Major features and improvements
- Add build command `kedro viz build` to the CLI to allow users to create a build directory of local Kedro Viz instance with Kedro project data. (#1697)

## Bug fixes and other changes

- Set Kedro Viz start method to spawn process while launching it from Jupyter Notebook. (#1696)
- Fix bug on Plotly graph rendering. (#1701)

# Release 7.0.0

## Major features and improvements

- Upgrade to `React 18`. (#1652)
- Change CLI command to run Kedro-viz to`kedro viz run`. (#1671)
- Add deploy command to the CLI using `kedro viz deploy` for sharing Kedro-viz on AWS. (#1661)
- Add support for `kedro==0.19`and `kedro-datasets==2.0`. (#1677)
- Drop support for `python=3.7`. (#1660)
- Drop support for `kedro==0.17.x`. (#1669)

## Bug fixes and other changes
- Fix modular pipelines breaking when collapsed on the flowchart. (#1651)
- Display hosted URL in CLI while launching Kedro viz. (#1644)
- Fix Kedro-viz display on Jupyter notebooks. (#1658)
- Fix zoom issues on the flowchart. (#1672)
- Fix bug on `kedro-viz run --load-file`. (#1677)
- Fix bug on adding timestamps to shareable-viz. (#1679)

# Release 6.7.0 

## Bug fixes and other changes

- Refactor flowchart dataclasses to pydantic base models. (#1565)
- Fix dataset factory patterns in Experiment Tracking. (#1588)
- Update demo-project to use `OmegaConfigLoader`. (#1590)
- Improve feedback for copy to clipboard feature. (#1614)
- Ensure Kedro-Viz works when hosted on a URL subpath. (#1621)
- Bump `fastapi` upper bounds. (#1634)
- Fix shareable URL modal to appear across the app. (#1639)
- Add Kedro-Viz CLI command deprecation warning. (#1641)

# Release 6.6.1

## Major features and improvements

- Skip all plugins while running Kedro-Viz using the `--ignore-plugins` option. (#1544)

## Bug fixes and other changes

- Fix improper display of 'run-command' inside the metadata panel. (#1569)
- Replace semver with packaging. (#1578)
- Fix a bug in Kedro-Viz experiment tracking to ensure compatibility with `kedro-datasets>=1.7.1`. (#1600)

# Release 6.6.0

## Major features and improvements

- Make Kedro-Viz shareable via a hosted URL. (#1487)

## Bug fixes and other changes

- Updated dependencies to ensure compatibility with Vite and Next.js environments; combine CSS into a single file when used as a React component. (#1510)
- Fix for Kedro Viz Connection Error. (#1507)
- Fix display of modular pipeline nodes that are associated with tags. (#1542)
- Remove GraphQL subscription. (#1554)

# Release 6.5.0

## Major features and improvements

- Add support for Python 3.11 (#1502)

## Bug fixes and other changes

- Fix to search for a '<lambda' Python function in the sidebar. (#1497)
- Add favicon to Kedro-Viz. (#1509)
- Remove python upper-bound requirements and add KedroVizPythonVersion warning. (#1506)

# Release 6.4.0

## Major features and improvements

- Add feature hint cards to illuminate features of the app. (#1454)
- Add support for displaying dataset statistics in the metadata panel. (#1472)

## Bug fixes and other changes

- Fix dataset and global toolbar error with standalone React component (#1351)
- Fix incorrect rendering of datasets in modular pipelines. (#1439)
- Fix broken SVG/PNG exports in light theme. (#1463)
- Fix `ImportError` as kedro-datasets is now lazily loaded (#1481).
- Fix Sidebar search result based on Pretty name setting (#1485)
- Fix issue of encountering a blank page in Safari when interacting with modular pipelines. (#1488)

# Release 6.3.4

## Bug fixes and other changes

- Ensure URL parameters and parameter nodes are in sync and enable caching in the filter panel for task, data, and parameter nodes set by the user. (#1449)
- Relax `semver` requirement bound. (#1452)
- Improve the code block spacing and width. (#1455)

# Release 6.3.3

## Bug fixes and other changes

- Bump `strawberry-graphql` to at least version 0.192 to support the new
  `strawberry.union` syntax. (#1441)
- Resolve the incompatibility between Kedro-Viz and Kedro versions prior to 0.18.11. (#1445)

# Release 6.3.2

## Bug fixes and other changes

- Add validation for layers in transcoding datasets.(#1406)
- Fix bug where flowchart wasn't updating on back/forward clicks after selecting a registered pipeline. (#1422)
- Fix bug in layout for large pipeline warning message. (#1428)

# Release 6.3.1

## Bug fixes and other changes

- Fix broken URL link between experiment tracking and flowchart when the pipeline is not the default one. (#1388)
- Update UI font to match updated Kedro branding. (#1414)

# Release 6.3.0

## Major features and improvements

- Update UI with new Kedro rebrand look and feel. (#1359)
- Add support for new layer configuration in kedro-datasets version >=1.3.0. (#1373)
- Add support for new `preview_args` configuration in kedro-datasets version >=1.3.0. (#1374)

## Bug fixes and other changes

- Fix bug where git caused a Kedro-Viz panic. (#1380)
- Show original node input and output names in metadata panel. (#1381)

# Release 6.2.0

## Major features and improvements

- Enable collaborative experiment tracking on Kedro-viz. (#1286)

# Release 6.1.1

## Bug fixes and other changes

- Update API response headers for added application security. (#1355)

# Release 6.1.0

## Major features and improvements

- Allow showing and hiding of metrics visualisations in experiment tracking. (#1313)

## Bug fixes and other changes

- Fix SQLAlchemy QueuePool Overflow Error. (#1301)
- Bug fix for where some elements on the flowchart weren't clickable. (#1322)
- Fixed link to Kedro experiment tracking docs. (#1325)
- Bug fix for pretty name option in settings panel being updated even when clicking on cancel button. (#1341)

## Community contributions

Many thanks to the following Kedroids for contributing PRs to this release:

- [MattRossetti](https://github.com/MattRossetti)

# Release 6.0.1

## Bug fixes and other changes

- Fix SQLalchemy dependency conflict with Kedro. (#1300)

# Release 6.0.0

## Major features and improvements

- Link plot and JSON dataset names from experiment tracking to the flowchart. (#1165)
- Remove metrics plots from metadata panel and add link to the plots on experiment tracking. (#1268)
- Bump minimum version of React from 16.8.6 to 17.0.2. (#1282)
- Show preview of data in metadata panel. (#1288)

## Bug fixes and other changes

- Remove pandas and plotly dependencies from Kedro-viz. (#1268)

# Release 5.3.0

## Major features and improvements

- Enable the display of json objects with `react-json-viewer` in experiment tracking. (#1236)
- Always show pretty and original node names in the metadata panel. (#1254)
- Display delta value for metrics when comparing runs in experiment tracking. (#1257)

## Bug fixes and other changes

- Fix run command for task nodes on metadata panel. (#1245)
- Fix URL query params with expand all modular pipelines toggle. (#1256)

# Release 5.2.1

## Bug fixes and other changes

- Visual fixes for metrics plots in experiment tracking. (#1229)
- Fix bug that prevented Kedro-Viz from loading when a project contained undefined parameters. (#1231)
- Modify the implementation of `get_dataset_type` in the `models` package to improve safety. (#1232)

# Release 5.2.0

## Major features and improvements

- Allow users to hide modular pipelines on the flowchart. (#1046)
- Create URL parameters for each element/section in the flowchart. (#1138)
- Improve Kedro CLI loading time. (#1196)
- Make Kedro-Viz compatible with kedro-datasets. (#1214)
- Add time series and parallel coordinates metrics plots to experiment tracking. (#1102)

## Bug fixes and other changes

- Fix pretty naming for transcoded datasets. (#1062)
- Keep graph visible when switching pipelines. (#1063)
- Add a transition to run details in experiment tracking. (#1065)
- Remove Tags field from dataset and parameter nodes when viewed in metadata panel. (#1100)
- Fix keyboard support for exporting experiment runs. (#1103)
- Fix `MemoryDataSet` not displaying on metadata panel. (#1113)
- Enhance display of the flowchart when hovering over the FocusMode icon. (#1107)
- Make dotted datasets clickable and hoverable when in focus mode. (#1114)
- Fix a bug where tall Matplotlib images weren't displaying correctly. (#1145)
- Non-JSON serialisable YAML parameter values (`.nan` and `.inf`) are now rendered as `null`. (#1087)

# Release 5.1.1

## Bug fixes and other changes

- Fix the Python packaging build step. (#1053)

# Release 5.1.0

## Major features and improvements

- The `%run_viz` line magic can now be used in Databricks notebooks. (#1012)

## Bug fixes and other changes

- Upgrade to `dart-scss` and update the recommended Node version to v16. (#1026)
- Fix the export functionality of experiment tracking data. (#1033)
- Add lazy loading to experiment tracking. (#1041)

# Release 5.0.1

## Bug fixes and other changes

- Don't reset the zoom each time a node is selected. (#988)
- Improve the way runs animate in and out in experiment tracking. (#993)
- Fix for plots not showing on metadata panel. (#1014)
- Enhance the display of information in the metadata panel. (#1015)

# Release 5.0.0

## Major features and improvements

- Allow the visualisation of Matplotlib and Plotly plots in experiment tracking. (#984)
- Remove support for Kedro v16. (#998)

# Release 4.7.2

## Bug fixes and other changes

- General design-debt fixes. (#930, #955, #956, #959, #960, #961, #970, #977, #991)
- Improve grouping of experiment tracking dataset types. (#978)

# Release 4.7.1

## Bug fixes and other changes

- General design-debt fixes. (#933, #934, #936, #939, #940)
- Ensure `Created by` is set in experiment tracking metadata. (#937)
- Fix for running Kedro-Viz with a proxy server or different base paths. (#941)

# Release 4.7.0

## Major features and improvements

- Allow the display of Matplotlib images in the metadata panel and modal. (#887)

## Bug fixes and other changes

- Added warning message when filtered pipeline is empty. (#864)
- Improve telemetry to track flowchart events. (#865)
- Disable Uvicorn's logger so that log messages are no longer duplicated. (#870)
- Fix namespace collision when two different registered pipelines have a modular pipeline with the same name. (#871)
- Enhance _Apply and close_ behavior of modals. (#875)
- Enable clicks on the flowchart to expand modular pipelines. (#879)
- Add --params option to `kedro viz` CLI command. (#883)
- Improve bundle size of the JavaScript package. (#906)
- General design-debt fixes. (#896, #898, #899, #904, #908, #915, #944)

# Release 4.6.0

## Major features and improvements

- Added support for all Plotly chart types. (#853)

## Bug fixes and other changes

- Fix lambda and partial Python functions not rendering correctly on flowchart. (#851)
- Add tooltip label text to page-navigation links. (#846)
- Change `Type` naming on metadata Side Panel. (#852)
- Improve Heap event tracking. (#556)

# Release 4.5.0

## Major features and improvements

- Added support for Python 3.9 and 3.10. (#815)

## Bug fixes and other changes

- Change route name from `runsList` to `experiment-tracking`. (#820)
- Update feature flag description to remind the user of the need for page refresh to apply settings. (#823)
- Fix experiment tracking not showing run details bug on Windows. (#809)
- Fix rendering of React component instance with custom routes. (#838)
- Improve performance when many datasets are missing (requires `kedro>=0.18.1`). (#832)
- Fix flowchart not showing on initial load for static data inputs. (#843)

# Release 4.4.0

## Major features and improvements

- Set up a pop-up reminder to nudge users to upgrade Kedro-Viz when a new version is released. (#746)
- Set up the 'export run' button to allow exporting of selected run data into a csv file for download. (#757)
- Set up new display props to standalone React component. (#786)
- Set up 'expandAllPipelines' flag to allow the expanded display of all modular pipelines on initial load. (#786)

## Bug fixes and other changes

- Migrate Kedro-UI buttons to Kedro-Viz as Kedro-UI is now deprecated. (#716)
- Migrate Kedro-UI dropdown and menu-options to Kedro-Viz as Kedro-UI is now deprecated. (#721)
- Add a Husky pre-push hook. (#723)
- Create a `version` GraphQL query to get versions of Kedro-Viz. (#727)
- Fix Kedro-Viz to work with projects that have no `__default__` registered pipeline. This also fixes the `--pipeline` CLI option. (#729)
- Fix lazy pipelines loading causes `get_current_session` to throw an error. (#726, #727)
- Fix experiment tracking not showing all metrics. (#798)
- Fix experiment tracking not display the correct empty table cells. (#798)

# Release 4.3.1

## Bug fixes and other changes

- Fix websocket connection for deploying Kedro-Viz over HTTPS. (#719)
- Update demo deployment setup on CI. (#718)

# Release 4.3.0

## Major features and improvements

- Create the toggle-bookmark journey that allows bookmarking runs and displaying them as a separate list. (#689)
- Setup subscription for auto update of experiment runs list on new Kedro runs. (#703)
- Allow users to search through the runs list by title, notes, and Git SHA. (#709)
- Setup new demo deployment on CI. (#712)

## Bug fixes and other changes

- Bug fix to display the original function names when pretty name is turned off. (#686)
- Fix the order of the runs list in experiment tracking. (#691)
- Bug fix for Plotly JSONDataSet icon. (#684)
- Bug fix for when some flowchart nodes were being cut off by the sidebar. (#701)
- Bug fix empty metadata panel when clicking on modular pipeline nodes during search. (#704)
- Bug fix for datasets when params is used as a prefix. (#707)
- Bug fix for when the exported pipeline image was sometimes cutting off elements. (#705)

# Release 4.2.0

## Major features and improvements

- Build out 'Show Changes' user journey for experiment tracking. (#667)
- Return gitBranch data. (#657)
- Drop python 3.6 support. (#659)

## Bug fixes and other changes

- Bug fix for Plotly modal when escape button is pressed. (#654)
- Display Plotly JSONDataSet plot in metadata side-panel. (#660)
- Refactor Primary Toolbar setup. (#664)
- Upgrade @apollo/client from 3.4.16 to 3.5.3. (#661, #668)

# Release 4.1.1

## Bug fixes and other changes

- Fix display of boolean values on tracking dataset (#652)
- Fix node IDs in test data after Kedro updates its \_str_logic for node (#653)

# Release 4.1.0

## Major features and improvements

- Experiment Tracking Front End set of features, as well as GraphQL setup and API integration (#576, #582, #587, #604, #605, #619, #620, #623, #624, #625, #630, #636, #643, #647, #648, #649)

## Bug fixes and other changes

- Bug fix for display of JSON tracking data on metadata panel. (#618)
- Fix dependencies for e2e tests. (#637)
- Add extra -a click command for autoreload. (#626)
- Remove notice from PR template. (#632)
- Replace the QB favicon with the Kedro one. (#633)
- Update "Kedro Viz" to "Kedro-Viz". (#634)
- Update loader animation to match kedro branding (#639)
- Upgrade reselect from 4.0.0 to 4.1.0. (#627)
- Upgrade react-redux from 7.2.4 to 7.2.6. (#628)
- Upgrade react-redux from 7.2.4 to 7.2.6. (#628)
- Upgrade redux-thunk from 2.3.0 to 2.4.0. (#629)
- Upgrade redux from 4.1.0 to 4.1.2 (#641)
- Upgrade reselect from 4.1.0 to 4.1.1 (#642)
- Update prettier command and config. (#631)

# Release 4.0.1

## Bug fixes and other changes

- Display JSON tracking (`tracking.JSONDataSet`) on the metadata panel. (#608)
- Fix layers visualisation for transcoded datasets. (#614, #615)

# Release 4.0.0

## Major features and improvements

- Allow expand and collapse modular pipelines on the graph. (#600)

## Bug fixes and other changes

- Disable layers visualisation instead of throwing an error when there is a cycle in layers. (#383)
- Disable layers when their dependency cannot be established in a disjoint graph. (#584)
- Change syntax for session creation to fix improperly thrown No Active Session error. (#603)

# Release 3.17.1

## Bug fixes and other changes

- Relax pandas and Plotly versions.

# Release 3.17.0

## Major features and improvements

- Expose metrics data from the latest run as a dataset node. (#554)
- Visualize and compare metrics from last 10 runs on the metadata panel. (#554)
- Drop support for Python 3.6.

## Bug fixes and other changes

- Overwrite material UI selected row defaults. (#568)
- Fix URI param parsing for data source. (#578)
- Add a graphql test endpoint on Kedro-Viz server. (#570)
- Update the demo dataset on Kedro-Viz. (#574)
- Fix auto-reload for metrics run data. (#572)
- Refactor tests for metadata panel. (#580)
- Fix metrics tree to get latest metrics data. (#573)

# Release 3.16.0

## Major features and improvements

- Improve pretty-name algorithm. (#546)
- Setup CI for automatic deployment. (#555)
- Turn on/off pretty naming on the settings panel. (#542)

## Bug fixes and other changes

- Fix focus mode search (#549)
- Fix focus mode error when switching pipelines (#553)
- Pin dynaconf before Kedro is released. (#559)
- Refactor colors based on latest palette (#552)

# Release 3.15.0

## Major features and improvements

- Visualise related data nodes of a modular pipeline in focus mode. (#530)
- Show parameter names when hovering over parameters indicator in the flowchart. (#512)

## Bug fixes and other changes

- Fix the display of transcoded data nodes and their metadata. (#491, #525)
- Remove `newparams` flag. (#528)
- Add notice about Kedro-UI deprecation on the Styleguide. (#529)
- Add more eslint rule. (#532)
- Refactor `LazyList` component to fix eslint error. (#539)
- Update deprecated `highlight.js` call. (#540)
- Unify monospace fonts. (#540)

# Release 3.14.0

## Major features and improvements

- Implement first version of focus mode feature to allow selective display of modular pipelines on the flowchart. (#514)
- Add `--autoreload` to relaunch viz server on file change. (#498)
- Update demo data set to shuttle factory example. (#518)

## Bug fixes and other changes

- Remove build/api after running build. (#515)
- Fix path parsing for PartitionedDataSet (#516)
- Fix dev server port (#517)

# Release 3.13.1

## Bug fixes and other changes

- Fix running kedro viz with `--load-file`. (#509)

# Release 3.13.0

## Major features and improvements

- Implement new tree list with modular pipelines and search UI for new sidebar navigation. (#479)
- Implement element filters and further design updates to the filter panel for new sidebar navigation. (#454)
- Implement [`kedro-telemetry`](https://github.com/kedro-org/kedro-plugins/tree/main/kedro-telemetry) in production to enable Heap Analytics analysis for Kedro-Viz. (#481, #487)
- Show decorated function's source code on code panel. (#493)
- Enable the display of entire parameter object with react-json-viewer on the metadata panel. (#494)

## Bug fixes and other changes

- Remove the old dagre graphing logic and the 'oldgraph' flag. (#486)
- Delete 'modularpipeline' flag. (#495)
- Fix run command suggestion. (#497)

# Release 3.12.1

## Bug fixes and other changes

- Fix compatibility with `kedro==0.17.0`

# Release 3.12.0

## Major features and improvements

- Complete backend rewrite to be more modular and maintainable using FastAPI. (#432)
- Add layout engine documentation. (#436)
- Add split panel components and implement into the sidebar. (#448)
- Visualise Plotly charts if user defines them with `kedro.extra.datasets.plotly.PlotlyDataSet` in their Kedro project _(Note: This feature is only available in `kedro>=0.17.4`)._ (#455)

## Bug fixes and other changes

- Upgrade prettier to latest version (2.3.0) and reformat all JS in /src in line with prettier v2.3.0 (#461)
- Render the pipeline with warning of parameters missing from the catalog instead of showing an obfuscated error. (#466)
- Fix CLI `--pipeline` arg throws KedroContext attribute error. (#432)
- Fix glitch when the entire graph is collapsed during initial chart loading. (#467)

# Release 3.11.0

## Major features and improvements

- Allow the selection and filtering of nodes by modular pipeline on the flowchart via the sidebar under the categories section. This includes changes to both the server to include modualr pipeline data in the responses, as well as front end changes to enable the new modular pipeline data type. (#391, #394, #401, #402, #408, #410, #421)
- Add Architecture docs. (#382, #393)
- Add metadata to random data generator. (#397)
- Simplify layout algorithm, improve layout quality and performance. (#398)
- Improve layer solving approach when layers partially defined. (#407)
- Remove 'code' flag to enable the code panel feature by default. (#404)
- Remove 'lazy' flag to enable lazy loading of the sidebar by default. (#404)

## Bug fixes and other changes

- Remove 'id' reducer prop. (#396)
- Remove leftover visible layer reducer. (#399)
- Delete 'Description' field from metadata panel. (#403)
- Add Eslint curly lint rule. (#420)

# Release 3.10.1

## Bug fixes and other changes

- Fix %run_viz line magic for IPython notebook

# Release 3.10.0

## Major features and improvements

- Display a prompt before rendering very large graphs (#361, #376, #377, #381)

## Bug fixes and other changes

- Clean up SCSS tech debt (#380)
- Add Container component to simplify app/lib entrypoint (#379)
- Add stylelint 'rule-empty-line-before': 'always' (#378)

# Release 3.9.0

## Major features and improvements

- Add code panel (#346)
- Improve view panning behaviour when a node is selected (#356, #363, #370, #373, #374)
- Improve layout performance for large graphs (#343)
- Save tag state to localStorage (#353)

## Bug fixes and other changes

- Improve graph layout code quality, performance and docs (#347)
- Update docs to remind on compatibility of Kedro-Viz 3.8.0 with Kedro 0.17 (#367)
- Update dependencies (#360, #364, #369)
- Fix failing CircleCI build on Windows (#365, #366)
- Refactor node-list-row CSS, fixing hover and focus states (#355, #358, #362)
- Update iconography (#357, #359)
- Fix missing indicator Chrome zoom bug (#349)
- Fix sidebar border/box-shadow CSS rules (#351)
- Fix `server.py` to work with versions >0.17 and update contributing docs (#348)
- Fix errors when scrolling with empty pipeline (#342)
- Ignore coverage on some branches and fix e2e tests (#345)
- Fix icon-button tooltips on mobile (#344)
- Update SVG-Crowbar to fix errors (#339)
- Update contributing docs for new dev server (#341)

# Release 3.8.1

## Bug fixes and other changes

- Temporarily disable internal CSS in exported SVGs to fix CORS error when exporting images (#337)
- Fix tests for Kedro 0.17 (#338)

# Release 3.8.0

## Major features and improvements

Please note that release >=3.8.0 will not work with projects created with older versions of Kedro<=0.16.6. Please migrate your project to Kedro>=0.17.0 before you install the latest version of Kedro-Viz.

- Finish the new node metadata side panel. This feature is no longer hidden behind a flag, and the 'meta' flag has been removed. (#293, #309, #312, #320, #321, #326, #295, #329, #333)
- Enable the new graphing layout algorithm by default, and remove the 'newgraph' feature flag. If necessary, you can still revert back to the old layout algorithm by enabling the 'oldgraph' flag. (#334, #335)
- Add experimental flagged feature to allow lazy-loading of sidebar node-list rows on scroll. This improves performance by not forcing the app to render the entire node-list on larger graphs. This feature is disabled by default, but can be enabled using the 'lazy' feature flag. (#307)
- Use CSS custom properties for theme colours (#301, #319)

## Bug fixes and other changes

- Update Kedro-UI to v1.1.4. This enables us to improve webfont-loading detection, add a transition-out for closing the pipeline dropdown, add an active pipeline menu-option border-left colour, and improve accessibility when disabling the pipeline dropdown. (#325)
- Support launching a development server against a real pipeline. This is still a work-in-progress, and we will announce when it can be used. (#318, #327)
- Unify backend and frontend test data, to help prevent bugs appearing in future due to mismatched API schemas between frontend & backend (#298)
- Fix tag list icon hover state styling (#316)
- Update various dependency versions via Dependabot (#315, #330, #331)
- Fix linters (#323)
- Add default fallback response for non-main API calls (#328)
- Remove get_project_context(), now that we no longer support old versions of Kedro (<0.15) (#324)
- Add a 'private' flag prop, to hide flags for in-development features from the flags console announcement (#322)
- Investigate the root cause of nodes being undefined in Safari (#310)
- Fix bug that caused missed click on the flowchart (#317)
- Change demo.mock to a .json file and update tests (#314)
- Disable Python 3.6/3.7 jobs in daily CI workflow (#313)
- Batch tag actions to improve performance when toggling multiple tags (#308)

# Release 3.7.0

## Major features and improvements

- Finish and release the new pipeline selector, which allows you to switch between different modular pipelines (#286, #294, #296, #297, #302, #303)
- Add phase 1 of the new node metadata panel front-end - behind a feature flag, for now (#276, #303)
- Improve SVG rendering performance (#290)

## Bug fixes and other changes

- Fix JS bug in Safari (#306)
- Fix failing CI (#304, #305)
- Don't run eslint against .json files on pre-commit (#292)
- Use the same JSON mock data files for JS+Python end unit/e2e tests (#279)

# Release 3.6.0

## Major features and improvements

- Redesign main sidebar (#236, #283)
- Drop Kedro 0.14.\* support (#277)

## Bug fixes and other changes

- Continue work-in-progress on the multiple pipeline selection dropdown, which is still hidden behind a flag and disabled by default but is nearly complete. (#270, #273, #285, #289)
- Continue work on new metadata panel endpoints (#275)
- Fix chart rendering edge cases and hover styles (#288)
- Update Python unit tests using the same json file as front-end (#281)
- Improve lib-test docs (#278)
- Hide random seed message unless using random data (#280)
- Delete deprecated isParam and schema_id fields (#274)
- Fix bug caused by typo in saveStateToLocalStorage (#271)
- Fix interrupted chart transitions (#269)
- Refactor and optimise flowchart performance (#268)

# Release 3.5.1

## Bug fixes and other changes

- Fix pipeline selector so that it shows the correct default pipeline (#266)

# Release 3.5.0

## Major features and improvements

- **BREAKING CHANGE:** Rename default endpoint from `/api/nodes.json` to `/api/main`. This should only affect local JS development. (#239, #259)
- Add an interactive minimap to the toolbar (#203, #238, #247)
- Add web worker to make the expensive graph layout calculation into an asynchronous action, to prevent it from blocking other tasks on the main thread. (#217)
- Focus search bar with Cmd+F/Ctrl+F keyboard shortcuts (#261)
- Allow an argument to be passed to loadJsonData, for external use if needed (#215)
- Add support for multiple pipelines. This is a work-in-progress, and is currently disabled by default and hidden behind a flag. (#192, #215, #216, #221, #254)
- Begin adding individual node API endpoints, as a prelinary step towards full node metadata sidebars (#252)
- Save disabled state of individual nodes in localStorage (#220)
- Add automated testing for npm package import (#222)
- Rename master branch to main ✊🏿 and deprecate develop (#248)

## Bug fixes and other changes

- Fix prepublishOnly task by changing from parallel jobs to sequential (#264)
- Refactor layer visibility state (#253)
- Reduce toolbar-button height on smaller screens (#251)
- Delete duplicate icon-button component (#250)
- Fix mispelling in demo dataset (#249)
- Improve performance of `getLinkedNodes` (#235)
- Expose node and dataset metadata in "api/nodes/" endpoint (#231)
- Move react-redux from peerDependencies to regular dependencies, and move react-scripts from dependencies to devDependencies (#223)
- Refactor initial state setup (#220)
- Enable Windows CI (#218, #241)
- Increase width of layer rects (#209)
- Update various dependency versions via Snyk/Dependabot (#262, #258, #257, #219, #246, #245, #244, #243, #242, #240, #237, #234, #233, #232, #230, #228, #227, #226, #225, #224, #214, #213, #212, #211, #210, #208, #207, #206, #205, #204)

# Release 3.4.0

## Major features and improvements

- Add new graphing algorithm (#185)
- Add feature flags (#185)

## Bug fixes and other changes

- Protect URL constructor/searchParams where browser support is limited. (#201)
- Consolidate mock datasets and delete unnecessary ones (#200)
- Update SSH key fingerprint in CircleCI config (#199)
- Add layers to demo data (#198)
- Improve random generator variations (#187)

# Release 3.3.1:

## Bug fixes and other changes

- Apply the Black formatter to back-end Python code (#193)
- Bump websocket-extensions from 0.1.3 to 0.1.4 (#190)
- Autoformat Python code using Black (#188)
- Stop layout calculation from running twice on page-load, and optimise getNodeTextWidth selector performance (#186)
- Fix `%run_viz` line magic to display kedro viz inside Jupyter notebook, previously broken for kedro 0.16.0/0.16.1. Note that the fix needs `kedro>=0.16.2` to take effect. (#184)
- Fix three minor tooltip triangle styling bugs (#182)
- Update readme/contributing docs (#181, #196)
- Update the semver requirement version (#180)
- Seed randomly-generated data with UUIDs, to allow random layouts to be replicated for testing purposes (#178, #197)
- Update pipeline visualisation screenshot in Readme (#177)

# Release 3.3.0:

## Major features and improvements

- **BREAKING CHANGE:** Drop support for Python 3.5 (#138)
- Add support for Python 3.8 (#173)
- Add data engineering layers (#129, #145, #146, #148, #157, #161)
- Redesign sidebar node-list and node selected states (#144, #152, #153, #155, #162, #164, #171)
- Update overall colour scheme, and improve print/export styles (#169)
- Move icon stack column to right edge of the main sidebar (#167)
- Wrap tooltip names & invert tooltip in top half of screen (#158)
- Limit zoom scale/translate extent (#137, #174)

## Bug fixes and other changes

- Fix deprecation warnings when running kedro viz from Kedro 0.16 (#170)
- Remove the need to transition layer height on zoom (#166)
- Refactor config.js & move random-data import (#163)
- Fix bug where exported PNG was cut off (#151)
- Make dataPath relative again (#149)
- Remove dateutil hardpinning in requirements.txt (#143)
- Print the stack trace when encountering a generic exception (#142)
- Web browser will only be opened if the host corresponds to localhost (#136)
- Upgrade pylint to 2.4 (#135)
- Add bandit for security scanning as a pre-commit hook (#134)
- Add logger configuration when loading pipeline from JSON (#133)
- Update svg-crowbar to reduce exported SVG filesize (#127)
- Guard global window references to fix SSR (#126)
- Move visibleNav/navWidth calculations into Redux store (#124)
- Remove truffleHog pinned dependency (#122)

## Thanks for supporting contributions

[Ana Potje](https://github.com/ANA-POTJE)

# Release 3.2.0:

## Major features and improvements

- Dynamically allocate port number for the viz subprocess created by `%run_viz` if 4141 is taken (#109)
- Redesign sidebar list to group nodes by type (#96)
- Add `--pipeline` option to visualize modular pipeline (#93)
- Add `--env` option to pass configuration environment (#93)
- Fix backward-compatibility with Kedro 0.14.\* (#93)
- Promote Kedro-Viz commands from project specific to global commands (#91)
- Allow users to run `kedro viz --load-file` outside of a Kedro project (#91)

## Bug fixes and other changes

- Fix PNG exports (#117)
- Refactor JS actions (#115)
- Update & move CODEOWNERS (#116)
- Update year in license header (#114)
- Refactor JS reducers and state shape (#113)
- Fix Trufflehog secret scan by pinning gitdb2 (#112)
- Add "upcoming release" header back in RELEASE.md (#110)
- Fix Jest+CircleCI test memory errors (#108)
- Improve JavaScript test coverage (#107)
- Refactor JS store (#106)
- Update README to list all available CLI options (#105)
- Use mocker instead of mock in Python unit tests (#104)
- Lint and format Sass with Stylelint (#103)
- Add e2e-tests to check backward-compatibility for Kedro 0.15.0 and latest (#99)
- Add secret scan CircleCI step (#98)
- Update CLI screenshot in README (#95)
- Increase Python test coverage to 100% (#94)
- Update CI config for daily run (#90)
- Snyk fix for vulnerabilities (#87, #92, #101)
- Update the PR template (#46, #111)

# Release 3.1.0:

## Major features and improvements

- **BREAKING CHANGE:** Kedro<0.15.0 no longer works with this version of Kedro-Viz (#72)
- Allow users to export graph as a transparent SVG/PNG image (#82)
- Add theme prop and icon button visibility prop (#80)
- Rename `get_data_from_kedro` to `format_pipeline_data` (#72)
- Add pipeline and catalog arguments to `format_pipeline_data` (#72)

## Bug fixes and other changes

- Remove Appveyor config file + readme badge (#86)
- Add explicit dependency on `psutil` (#85)
- Improve json file-loading error message (#81)
- Update kedro-ui/react-scripts/dagre/snyk dependencies (#83, #84, #88)
- Remove leftover traces of the created_ts and message data properties (#80)
- Change relative links to absolute, to fix docs on npmjs.org (#79)

# Release 3.0.1:

## Bug fixes and other changes

- Add python-dateutil==2.8.0 to resolve CI errors (#78)
- Add data-id attributes on nodes and edges (#76)
- Fix issues with SVG imports when embedded (#75)
- Allow chart to resize with parent container when embedded (#74)

# Release 3.0.0:

## Major features and improvements

- **BREAKING CHANGE:** Deprecate and remove Snapshots/History feature (#42)
- **BREAKING CHANGE:** Make 'parameters' a distinct node type from 'data' (#53)
- Add new data/task/parameters icons (#62, #53)
- Add icons to node labels (#65)
- Enable Kedro-Viz to be run in Jupyter Notebook (#59)
- Change task full names to be the underlying function name, and use them in tooltips (#53, #61)
- Replace node IDs with shorter hashes (#53)
- Redesign the theme colour schemes to make them simpler and more consistent, and refactor active/highlight/hover/click state CSS for nodes & edges (#52)
- Sort nodes by their x/y position to improve tabbing order (#51)
- Move the theme and label toggle switches into icon buttons (#47)
- Add new demo data (#44)
- Allow Python users to load/save pipeline data to/from a JSON file via the CLI (#43)

## Bug fixes and other changes

- Change git address protocol in package-lock (#71)
- Update Kedro-UI to v1.1.1 (#70)
- Fix sidebar show/hide transitions in Safari (#68)
- Improve tabbing order (#67)
- Fix webfont text-width chart layout bug (#65)
- Desaturate the background colour a touch (#64)
- Move drawChart method to its own JS file (#63)
- Update Snyk to 1.234.2 and patch issue (#60)
- Set the 'show sidebar' button to hidden when open (#57)
- Snyk fix for 1 vulnerability (#56)
- Various CSS tweaks and bugfixes (#54)
- Remove getEdgeDisabledView selector (#49)
- Update Kedro-UI to v1.1.0 (#48)
- Fix badge URL typos in Readme (#45)

## Migration guide from Kedro-Viz 2.\*.\* to Kedro-Viz 3.0.0

If you are just using Kedro-Viz with Kedro as a Python package, you won't need to do anything. The breaking changes in this release only affect the few users who are working on the application locally, or importing it from [npm](https://www.npmjs.com/package/@quantumblack/kedro-viz) and consuming it as a React component.

- The format for data passed to Kedro-Viz has changed. You can see examples of the new data format in the [`src/utils/data`](./src/utils/data) directory. The main change is that the format no longer supports multiple snapshots in a single dataset. Instead of [this](https://github.com/kedro-org/kedro-viz/blob/243fd1bb513023086e77bca9f8469e00d1182437/src/utils/data.mock.js):
  ```
  {
    snapshots: [
      {
        schema_id: '310750827599783',
        nodes: [...],
        edges: [...],
        tags: [...],
      },
      ...
    ]
  }
  ```
  You can now use something like [this](https://github.com/kedro-org/kedro-viz/blob/c75c499507617a01fb327c366b9d639229f1d921/src/utils/data/demo.mock.js):
  ```
  {
    nodes: [...],
    edges: [...],
    tags: [...],
  }
  ```
- The `showHistory`, `allowHistoryDeletion`, and `onDeleteSnapshot` props on the main App component have been deprecated. These no longer do anything, and can be removed.
- A new `parameters` value for the node `type` property has been created. This replaces the previous `is_parameters` Boolean property. To migrate previous data, find any nodes where `is_parameters: true`, and change the `type` value from `data` to `parameters`. e.g. from this:
  ```
  {
    tags: ['Nulla', 'pulvinar', 'enim', 'consectetur', 'volutpat'],
    id: 'task/consectetur',
    is_parameters: false,
    type: 'task',
    full_name: 'consectetur',
    name: 'consectetur'
  }
  ```
  to this:
  ```
  {
    tags: ['Nulla', 'pulvinar', 'enim', 'consectetur', 'volutpat'],
    id: 'task/consectetur',
    type: 'parameters',
    full_name: 'consectetur',
    name: 'consectetur'
  }
  ```

# Release 2.1.1:

## Bug fixes and other changes

- Don't ignore gh-pages branch in CircleCI (#33)
- Document the React props and data format (#34)
- Fix closing of the navbar on smaller screens (#35)
- Use What Input? to set obvious keyboard focus state (#36)
- Add Konami code easter egg (#37)
- Extend snyk patch expiry duration to 1 year (#39)
- Fix react dependency issues (#40)

# Release 2.1.0:

## Major features and improvements

- Toggle linked-node active state on click (#20)

## Bug fixes and other changes

- Pin pip version to be less than 19.2 (#24)
- Unpin pip version (#25)
- Fix infosec vulnerability in LoDash (#16)
- Remove license checkers (#28)
- Make Viz backwards-compatible with Kedro 0.14.0 (#30)
- Automatically deploy demo builds to Github Pages (#26)

# Release 2.0.0:

## Major features and improvements

- **BREAKING CHANGE:** Refactor the JSON data input API. The new format is more verbose, but is very extensible, and will allow us to add more metadata about each node, edge and tag in future (#2, #8, #21, #23)
- Calculate transitive links when a chart is rendered, rather than when the initial data is formatted (#8)

## Bug fixes and other changes

- Run extra checks (e.g. tests, linter, build & lib) before publishing to npm (#12)
- Document the --host command line flag in the readme (#14)
- Add a CODEOWNERS file (#15)
- Update Flask caching so that only static assets are cached forever (#17)
- Fix buggy edge change animation for cases where the SVG path length changes, using d3-interpolate-path (#22)
- Fix broken Python version badge in Readme (#18)
- Add CI status badges in Readme (#19)
- Add Appveyor configuration (#19)

## Migration guide from Kedro-Viz 1.\*.\* to Kedro-Viz 2.0.0

- The data input format has been significantly changed. This will only affect users of the JavaScript package - regular Kedro users will not be affected. To see examples of the old API format compares to the new one, see the changes to `data.mock.js` in [this commit](https://github.com/kedro-org/kedro-viz/pull/8/files#diff-837826676eaada9374ec654c892af095).

## Thanks for supporting contributions

[Yusuke Minami](https://github.com/Minyus)

# Release 1.0.2:

## Bug fixes and other changes

- Fix a minor bug in how zoom centering was handled when the sidebar is open (#10)
- Make the Makefile easier to read (#9)
- Fix some minor issues with Readme images and badges (#11)

# Release 1.0.1:

## Major features and improvements

- Add a Make script to automate version updates and tagging across both JS and Python files (#7)
- Add tool to automatically check whether legal headers are present on Python scripts (#5)

## Bug fixes and other changes

- Fix broken CSS in the Tags drop-down menu (#6)
- Remove smart quotes and replace them with regular quotes, to avoid "Non-ASCII character" errors when building the Sphinx docs. (#4)

# Release 1.0.0:

The initial release of Kedro-Viz.

## Thanks to our main contributors

[Richard Westenra](https://github.com/richardwestenra), [Nasef Khan](https://github.com/nakhan98), [Ivan Danov](https://github.com/idanov), [Gordon Wrigley](https://github.com/tolomea), [Huong Nguyen](https://github.com/Huongg), [Ottis Kelleghan](https://github.com/ottis), [Yetunde Dada](https://github.com/yetudada), [Kiyohito Kunii](https://github.com/921kiyo), [Dmitrii Deriabin](https://github.com/DmitryDeryabin), [Peteris Erins](https://github.com/Pet3ris), [Jo Stichbury](https://github.com/stichbury)

We are also grateful to everyone who advised and supported us, filed issues or helped resolve them, asked and answered questions and were part of inspiring discussions.<|MERGE_RESOLUTION|>--- conflicted
+++ resolved
@@ -22,11 +22,8 @@
 - Add "-p" flag to kedro-viz to match kedro run. (#1960)
 - Fix bug related to nested namespace pipelines. (#1897)
 - Migrate from `toposort` to `graphlib`. (#1942)
-<<<<<<< HEAD
 - Fix packaging. (#1766)
-=======
 - Adjust requirements file and dependabot versioning strategy. (#1978)
->>>>>>> 2c19f476
 
 # Release 9.1.0
 
