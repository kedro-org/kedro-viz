<!--
Use the sections below to add notes for the next release.
Please follow the established format:
- Keep each note concise - ideally commit title length
- Use present tense (e.g. 'Add new feature')
- Include the ID number for the related PR (or PRs) in parentheses
-->
## Major features and improvements

- Add support for displaying dataset statistics in the metadata panel. (#1472)

# Release 6.3.5

## Bug fixes and other changes

- Fix incorrect rendering of datasets in modular pipelines. (#1439)
- Fix broken SVG/PNG exports in light theme. (#1463)
- Fix dataset and global toolbar error with standalone React component (#1351)
<<<<<<< HEAD
- Fix Sidebar search result based on Pretty name setting (#1252)
=======
- Fix `ImportError` as kedro-datasets is now lazily loaded (#1481).
>>>>>>> cbdfbc9a

# Release 6.3.4

## Bug fixes and other changes

- Ensure URL parameters and parameter nodes are in sync and enable caching in the filter panel for task, data, and parameter nodes set by the user. (#1449)
- Relax `semver` requirement bound. (#1452)
- Improve the code block spacing and width. (#1455)

# Release 6.3.3

## Bug fixes and other changes

- Bump `strawberry-graphql` to at least version 0.192 to support the new
  `strawberry.union` syntax. (#1441)
- Resolve the incompatibility between Kedro-Viz and Kedro versions prior to 0.18.11. (#1445)

# Release 6.3.2

## Bug fixes and other changes

- Add validation for layers in transcoding datasets.(#1406)
- Fix bug where flowchart wasn't updating on back/forward clicks after selecting a registered pipeline. (#1422)
- Fix bug in layout for large pipeline warning message. (#1428)

# Release 6.3.1

## Bug fixes and other changes

- Fix broken URL link between experiment tracking and flowchart when the pipeline is not the default one. (#1388)
- Update UI font to match updated Kedro branding. (#1414)

# Release 6.3.0

## Major features and improvements

- Update UI with new Kedro rebrand look and feel. (#1359)
- Add support for new layer configuration in kedro-datasets version >=1.3.0. (#1373)
- Add support for new `preview_args` configuration in kedro-datasets version >=1.3.0. (#1374)

## Bug fixes and other changes

- Fix bug where git caused a Kedro-Viz panic. (#1380)
- Show original node input and output names in metadata panel. (#1381)

# Release 6.2.0

## Major features and improvements

- Enable collaborative experiment tracking on Kedro-viz. (#1286)

# Release 6.1.1

## Bug fixes and other changes

- Update API response headers for added application security. (#1355)

# Release 6.1.0

## Major features and improvements

- Allow showing and hiding of metrics visualisations in experiment tracking. (#1313)

## Bug fixes and other changes

- Fix SQLAlchemy QueuePool Overflow Error. (#1301)
- Bug fix for where some elements on the flowchart weren't clickable. (#1322)
- Fixed link to Kedro experiment tracking docs. (#1325)
- Bug fix for pretty name option in settings panel being updated even when clicking on cancel button. (#1341)

## Community contributions

Many thanks to the following Kedroids for contributing PRs to this release:

- [MattRossetti](https://github.com/MattRossetti)

# Release 6.0.1

## Bug fixes and other changes

- Fix SQLalchemy dependency conflict with Kedro. (#1300)

# Release 6.0.0

## Major features and improvements

- Link plot and JSON dataset names from experiment tracking to the flowchart. (#1165)
- Remove metrics plots from metadata panel and add link to the plots on experiment tracking. (#1268)
- Bump minimum version of React from 16.8.6 to 17.0.2. (#1282)
- Show preview of data in metadata panel. (#1288)

## Bug fixes and other changes

- Remove pandas and plotly dependencies from Kedro-viz. (#1268)

# Release 5.3.0

## Major features and improvements

- Enable the display of json objects with `react-json-viewer` in experiment tracking. (#1236)
- Always show pretty and original node names in the metadata panel. (#1254)
- Display delta value for metrics when comparing runs in experiment tracking. (#1257)

## Bug fixes and other changes

- Fix run command for task nodes on metadata panel. (#1245)
- Fix URL query params with expand all modular pipelines toggle. (#1256)

# Release 5.2.1

## Bug fixes and other changes

- Visual fixes for metrics plots in experiment tracking. (#1229)
- Fix bug that prevented Kedro-Viz from loading when a project contained undefined parameters. (#1231)
- Modify the implementation of `get_dataset_type` in the `models` package to improve safety. (#1232)

# Release 5.2.0

## Major features and improvements

- Allow users to hide modular pipelines on the flowchart. (#1046)
- Create URL parameters for each element/section in the flowchart. (#1138)
- Improve Kedro CLI loading time. (#1196)
- Make Kedro-Viz compatible with kedro-datasets. (#1214)
- Add time series and parallel coordinates metrics plots to experiment tracking. (#1102)

## Bug fixes and other changes

- Fix pretty naming for transcoded datasets. (#1062)
- Keep graph visible when switching pipelines. (#1063)
- Add a transition to run details in experiment tracking. (#1065)
- Remove Tags field from dataset and parameter nodes when viewed in metadata panel. (#1100)
- Fix keyboard support for exporting experiment runs. (#1103)
- Fix `MemoryDataSet` not displaying on metadata panel. (#1113)
- Enhance display of the flowchart when hovering over the FocusMode icon. (#1107)
- Make dotted datasets clickable and hoverable when in focus mode. (#1114)
- Fix a bug where tall Matplotlib images weren't displaying correctly. (#1145)
- Non-JSON serialisable YAML parameter values (`.nan` and `.inf`) are now rendered as `null`. (#1087)

# Release 5.1.1

## Bug fixes and other changes

- Fix the Python packaging build step. (#1053)

# Release 5.1.0

## Major features and improvements

- The `%run_viz` line magic can now be used in Databricks notebooks. (#1012)

## Bug fixes and other changes

- Upgrade to `dart-scss` and update the recommended Node version to v16. (#1026)
- Fix the export functionality of experiment tracking data. (#1033)
- Add lazy loading to experiment tracking. (#1041)

# Release 5.0.1

## Bug fixes and other changes

- Don't reset the zoom each time a node is selected. (#988)
- Improve the way runs animate in and out in experiment tracking. (#993)
- Fix for plots not showing on metadata panel. (#1014)
- Enhance the display of information in the metadata panel. (#1015)

# Release 5.0.0

## Major features and improvements

- Allow the visualisation of Matplotlib and Plotly plots in experiment tracking. (#984)
- Remove support for Kedro v16. (#998)

# Release 4.7.2

## Bug fixes and other changes

- General design-debt fixes. (#930, #955, #956, #959, #960, #961, #970, #977, #991)
- Improve grouping of experiment tracking dataset types. (#978)

# Release 4.7.1

## Bug fixes and other changes

- General design-debt fixes. (#933, #934, #936, #939, #940)
- Ensure `Created by` is set in experiment tracking metadata. (#937)
- Fix for running Kedro-Viz with a proxy server or different base paths. (#941)

# Release 4.7.0

## Major features and improvements

- Allow the display of Matplotlib images in the metadata panel and modal. (#887)

## Bug fixes and other changes

- Added warning message when filtered pipeline is empty. (#864)
- Improve telemetry to track flowchart events. (#865)
- Disable Uvicorn's logger so that log messages are no longer duplicated. (#870)
- Fix namespace collision when two different registered pipelines have a modular pipeline with the same name. (#871)
- Enhance _Apply and close_ behavior of modals. (#875)
- Enable clicks on the flowchart to expand modular pipelines. (#879)
- Add --params option to `kedro viz` CLI command. (#883)
- Improve bundle size of the JavaScript package. (#906)
- General design-debt fixes. (#896, #898, #899, #904, #908, #915, #944)

# Release 4.6.0

## Major features and improvements

- Added support for all Plotly chart types. (#853)

## Bug fixes and other changes

- Fix lambda and partial Python functions not rendering correctly on flowchart. (#851)
- Add tooltip label text to page-navigation links. (#846)
- Change `Type` naming on metadata Side Panel. (#852)
- Improve Heap event tracking. (#556)

# Release 4.5.0

## Major features and improvements

- Added support for Python 3.9 and 3.10. (#815)

## Bug fixes and other changes

- Change route name from `runsList` to `experiment-tracking`. (#820)
- Update feature flag description to remind the user of the need for page refresh to apply settings. (#823)
- Fix experiment tracking not showing run details bug on Windows. (#809)
- Fix rendering of React component instance with custom routes. (#838)
- Improve performance when many datasets are missing (requires `kedro>=0.18.1`). (#832)
- Fix flowchart not showing on initial load for static data inputs. (#843)

# Release 4.4.0

## Major features and improvements

- Set up a pop-up reminder to nudge users to upgrade Kedro-Viz when a new version is released. (#746)
- Set up the 'export run' button to allow exporting of selected run data into a csv file for download. (#757)
- Set up new display props to standalone React component. (#786)
- Set up 'expandAllPipelines' flag to allow the expanded display of all modular pipelines on initial load. (#786)

## Bug fixes and other changes

- Migrate Kedro-UI buttons to Kedro-Viz as Kedro-UI is now deprecated. (#716)
- Migrate Kedro-UI dropdown and menu-options to Kedro-Viz as Kedro-UI is now deprecated. (#721)
- Add a Husky pre-push hook. (#723)
- Create a `version` GraphQL query to get versions of Kedro-Viz. (#727)
- Fix Kedro-Viz to work with projects that have no `__default__` registered pipeline. This also fixes the `--pipeline` CLI option. (#729)
- Fix lazy pipelines loading causes `get_current_session` to throw an error. (#726, #727)
- Fix experiment tracking not showing all metrics. (#798)
- Fix experiment tracking not display the correct empty table cells. (#798)

# Release 4.3.1

## Bug fixes and other changes

- Fix websocket connection for deploying Kedro-Viz over HTTPS. (#719)
- Update demo deployment setup on CI. (#718)

# Release 4.3.0

## Major features and improvements

- Create the toggle-bookmark journey that allows bookmarking runs and displaying them as a separate list. (#689)
- Setup subscription for auto update of experiment runs list on new Kedro runs. (#703)
- Allow users to search through the runs list by title, notes, and Git SHA. (#709)
- Setup new demo deployment on CI. (#712)

## Bug fixes and other changes

- Bug fix to display the original function names when pretty name is turned off. (#686)
- Fix the order of the runs list in experiment tracking. (#691)
- Bug fix for Plotly JSONDataSet icon. (#684)
- Bug fix for when some flowchart nodes were being cut off by the sidebar. (#701)
- Bug fix empty metadata panel when clicking on modular pipeline nodes during search. (#704)
- Bug fix for datasets when params is used as a prefix. (#707)
- Bug fix for when the exported pipeline image was sometimes cutting off elements. (#705)

# Release 4.2.0

## Major features and improvements

- Build out 'Show Changes' user journey for experiment tracking. (#667)
- Return gitBranch data. (#657)
- Drop python 3.6 support. (#659)

## Bug fixes and other changes

- Bug fix for Plotly modal when escape button is pressed. (#654)
- Display Plotly JSONDataSet plot in metadata side-panel. (#660)
- Refactor Primary Toolbar setup. (#664)
- Upgrade @apollo/client from 3.4.16 to 3.5.3. (#661, #668)

# Release 4.1.1

## Bug fixes and other changes

- Fix display of boolean values on tracking dataset (#652)
- Fix node IDs in test data after Kedro updates its \_str_logic for node (#653)

# Release 4.1.0

## Major features and improvements

- Experiment Tracking Front End set of features, as well as GraphQL setup and API integration (#576, #582, #587, #604, #605, #619, #620, #623, #624, #625, #630, #636, #643, #647, #648, #649)

## Bug fixes and other changes

- Bug fix for display of JSON tracking data on metadata panel. (#618)
- Fix dependencies for e2e tests. (#637)
- Add extra -a click command for autoreload. (#626)
- Remove notice from PR template. (#632)
- Replace the QB favicon with the Kedro one. (#633)
- Update "Kedro Viz" to "Kedro-Viz". (#634)
- Update loader animation to match kedro branding (#639)
- Upgrade reselect from 4.0.0 to 4.1.0. (#627)
- Upgrade react-redux from 7.2.4 to 7.2.6. (#628)
- Upgrade react-redux from 7.2.4 to 7.2.6. (#628)
- Upgrade redux-thunk from 2.3.0 to 2.4.0. (#629)
- Upgrade redux from 4.1.0 to 4.1.2 (#641)
- Upgrade reselect from 4.1.0 to 4.1.1 (#642)
- Update prettier command and config. (#631)

# Release 4.0.1

## Bug fixes and other changes

- Display JSON tracking (`tracking.JSONDataSet`) on the metadata panel. (#608)
- Fix layers visualisation for transcoded datasets. (#614, #615)

# Release 4.0.0

## Major features and improvements

- Allow expand and collapse modular pipelines on the graph. (#600)

## Bug fixes and other changes

- Disable layers visualisation instead of throwing an error when there is a cycle in layers. (#383)
- Disable layers when their dependency cannot be established in a disjoint graph. (#584)
- Change syntax for session creation to fix improperly thrown No Active Session error. (#603)

# Release 3.17.1

## Bug fixes and other changes

- Relax pandas and Plotly versions.

# Release 3.17.0

## Major features and improvements

- Expose metrics data from the latest run as a dataset node. (#554)
- Visualize and compare metrics from last 10 runs on the metadata panel. (#554)
- Drop support for Python 3.6.

## Bug fixes and other changes

- Overwrite material UI selected row defaults. (#568)
- Fix URI param parsing for data source. (#578)
- Add a graphql test endpoint on Kedro-Viz server. (#570)
- Update the demo dataset on Kedro-Viz. (#574)
- Fix auto-reload for metrics run data. (#572)
- Refactor tests for metadata panel. (#580)
- Fix metrics tree to get latest metrics data. (#573)

# Release 3.16.0

## Major features and improvements

- Improve pretty-name algorithm. (#546)
- Setup CI for automatic deployment. (#555)
- Turn on/off pretty naming on the settings panel. (#542)

## Bug fixes and other changes

- Fix focus mode search (#549)
- Fix focus mode error when switching pipelines (#553)
- Pin dynaconf before Kedro is released. (#559)
- Refactor colors based on latest palette (#552)

# Release 3.15.0

## Major features and improvements

- Visualise related data nodes of a modular pipeline in focus mode. (#530)
- Show parameter names when hovering over parameters indicator in the flowchart. (#512)

## Bug fixes and other changes

- Fix the display of transcoded data nodes and their metadata. (#491, #525)
- Remove `newparams` flag. (#528)
- Add notice about Kedro-UI deprecation on the Styleguide. (#529)
- Add more eslint rule. (#532)
- Refactor `LazyList` component to fix eslint error. (#539)
- Update deprecated `highlight.js` call. (#540)
- Unify monospace fonts. (#540)

# Release 3.14.0

## Major features and improvements

- Implement first version of focus mode feature to allow selective display of modular pipelines on the flowchart. (#514)
- Add `--autoreload` to relaunch viz server on file change. (#498)
- Update demo data set to shuttle factory example. (#518)

## Bug fixes and other changes

- Remove build/api after running build. (#515)
- Fix path parsing for PartitionedDataSet (#516)
- Fix dev server port (#517)

# Release 3.13.1

## Bug fixes and other changes

- Fix running kedro viz with `--load-file`. (#509)

# Release 3.13.0

## Major features and improvements

- Implement new tree list with modular pipelines and search UI for new sidebar navigation. (#479)
- Implement element filters and further design updates to the filter panel for new sidebar navigation. (#454)
- Implement [`kedro-telemetry`](https://github.com/kedro-org/kedro-plugins/tree/main/kedro-telemetry) in production to enable Heap Analytics analysis for Kedro-Viz. (#481, #487)
- Show decorated function's source code on code panel. (#493)
- Enable the display of entire parameter object with react-json-viewer on the metadata panel. (#494)

## Bug fixes and other changes

- Remove the old dagre graphing logic and the 'oldgraph' flag. (#486)
- Delete 'modularpipeline' flag. (#495)
- Fix run command suggestion. (#497)

# Release 3.12.1

## Bug fixes and other changes

- Fix compatibility with `kedro==0.17.0`

# Release 3.12.0

## Major features and improvements

- Complete backend rewrite to be more modular and maintainable using FastAPI. (#432)
- Add layout engine documentation. (#436)
- Add split panel components and implement into the sidebar. (#448)
- Visualise Plotly charts if user defines them with `kedro.extra.datasets.plotly.PlotlyDataSet` in their Kedro project _(Note: This feature is only available in `kedro>=0.17.4`)._ (#455)

## Bug fixes and other changes

- Upgrade prettier to latest version (2.3.0) and reformat all JS in /src in line with prettier v2.3.0 (#461)
- Render the pipeline with warning of parameters missing from the catalog instead of showing an obfuscated error. (#466)
- Fix CLI `--pipeline` arg throws KedroContext attribute error. (#432)
- Fix glitch when the entire graph is collapsed during initial chart loading. (#467)

# Release 3.11.0

## Major features and improvements

- Allow the selection and filtering of nodes by modular pipeline on the flowchart via the sidebar under the categories section. This includes changes to both the server to include modualr pipeline data in the responses, as well as front end changes to enable the new modular pipeline data type. (#391, #394, #401, #402, #408, #410, #421)
- Add Architecture docs. (#382, #393)
- Add metadata to random data generator. (#397)
- Simplify layout algorithm, improve layout quality and performance. (#398)
- Improve layer solving approach when layers partially defined. (#407)
- Remove 'code' flag to enable the code panel feature by default. (#404)
- Remove 'lazy' flag to enable lazy loading of the sidebar by default. (#404)

## Bug fixes and other changes

- Remove 'id' reducer prop. (#396)
- Remove leftover visible layer reducer. (#399)
- Delete 'Description' field from metadata panel. (#403)
- Add Eslint curly lint rule. (#420)

# Release 3.10.1

## Bug fixes and other changes

- Fix %run_viz line magic for IPython notebook

# Release 3.10.0

## Major features and improvements

- Display a prompt before rendering very large graphs (#361, #376, #377, #381)

## Bug fixes and other changes

- Clean up SCSS tech debt (#380)
- Add Container component to simplify app/lib entrypoint (#379)
- Add stylelint 'rule-empty-line-before': 'always' (#378)

# Release 3.9.0

## Major features and improvements

- Add code panel (#346)
- Improve view panning behaviour when a node is selected (#356, #363, #370, #373, #374)
- Improve layout performance for large graphs (#343)
- Save tag state to localStorage (#353)

## Bug fixes and other changes

- Improve graph layout code quality, performance and docs (#347)
- Update docs to remind on compatibility of Kedro-Viz 3.8.0 with Kedro 0.17 (#367)
- Update dependencies (#360, #364, #369)
- Fix failing CircleCI build on Windows (#365, #366)
- Refactor node-list-row CSS, fixing hover and focus states (#355, #358, #362)
- Update iconography (#357, #359)
- Fix missing indicator Chrome zoom bug (#349)
- Fix sidebar border/box-shadow CSS rules (#351)
- Fix `server.py` to work with versions >0.17 and update contributing docs (#348)
- Fix errors when scrolling with empty pipeline (#342)
- Ignore coverage on some branches and fix e2e tests (#345)
- Fix icon-button tooltips on mobile (#344)
- Update SVG-Crowbar to fix errors (#339)
- Update contributing docs for new dev server (#341)

# Release 3.8.1

## Bug fixes and other changes

- Temporarily disable internal CSS in exported SVGs to fix CORS error when exporting images (#337)
- Fix tests for Kedro 0.17 (#338)

# Release 3.8.0

## Major features and improvements

Please note that release >=3.8.0 will not work with projects created with older versions of Kedro<=0.16.6. Please migrate your project to Kedro>=0.17.0 before you install the latest version of Kedro-Viz.

- Finish the new node metadata side panel. This feature is no longer hidden behind a flag, and the 'meta' flag has been removed. (#293, #309, #312, #320, #321, #326, #295, #329, #333)
- Enable the new graphing layout algorithm by default, and remove the 'newgraph' feature flag. If necessary, you can still revert back to the old layout algorithm by enabling the 'oldgraph' flag. (#334, #335)
- Add experimental flagged feature to allow lazy-loading of sidebar node-list rows on scroll. This improves performance by not forcing the app to render the entire node-list on larger graphs. This feature is disabled by default, but can be enabled using the 'lazy' feature flag. (#307)
- Use CSS custom properties for theme colours (#301, #319)

## Bug fixes and other changes

- Update Kedro-UI to v1.1.4. This enables us to improve webfont-loading detection, add a transition-out for closing the pipeline dropdown, add an active pipeline menu-option border-left colour, and improve accessibility when disabling the pipeline dropdown. (#325)
- Support launching a development server against a real pipeline. This is still a work-in-progress, and we will announce when it can be used. (#318, #327)
- Unify backend and frontend test data, to help prevent bugs appearing in future due to mismatched API schemas between frontend & backend (#298)
- Fix tag list icon hover state styling (#316)
- Update various dependency versions via Dependabot (#315, #330, #331)
- Fix linters (#323)
- Add default fallback response for non-main API calls (#328)
- Remove get_project_context(), now that we no longer support old versions of Kedro (<0.15) (#324)
- Add a 'private' flag prop, to hide flags for in-development features from the flags console announcement (#322)
- Investigate the root cause of nodes being undefined in Safari (#310)
- Fix bug that caused missed click on the flowchart (#317)
- Change demo.mock to a .json file and update tests (#314)
- Disable Python 3.6/3.7 jobs in daily CI workflow (#313)
- Batch tag actions to improve performance when toggling multiple tags (#308)

# Release 3.7.0

## Major features and improvements

- Finish and release the new pipeline selector, which allows you to switch between different modular pipelines (#286, #294, #296, #297, #302, #303)
- Add phase 1 of the new node metadata panel front-end - behind a feature flag, for now (#276, #303)
- Improve SVG rendering performance (#290)

## Bug fixes and other changes

- Fix JS bug in Safari (#306)
- Fix failing CI (#304, #305)
- Don't run eslint against .json files on pre-commit (#292)
- Use the same JSON mock data files for JS+Python end unit/e2e tests (#279)

# Release 3.6.0

## Major features and improvements

- Redesign main sidebar (#236, #283)
- Drop Kedro 0.14.\* support (#277)

## Bug fixes and other changes

- Continue work-in-progress on the multiple pipeline selection dropdown, which is still hidden behind a flag and disabled by default but is nearly complete. (#270, #273, #285, #289)
- Continue work on new metadata panel endpoints (#275)
- Fix chart rendering edge cases and hover styles (#288)
- Update Python unit tests using the same json file as front-end (#281)
- Improve lib-test docs (#278)
- Hide random seed message unless using random data (#280)
- Delete deprecated isParam and schema_id fields (#274)
- Fix bug caused by typo in saveStateToLocalStorage (#271)
- Fix interrupted chart transitions (#269)
- Refactor and optimise flowchart performance (#268)

# Release 3.5.1

## Bug fixes and other changes

- Fix pipeline selector so that it shows the correct default pipeline (#266)

# Release 3.5.0

## Major features and improvements

- **BREAKING CHANGE:** Rename default endpoint from `/api/nodes.json` to `/api/main`. This should only affect local JS development. (#239, #259)
- Add an interactive minimap to the toolbar (#203, #238, #247)
- Add web worker to make the expensive graph layout calculation into an asynchronous action, to prevent it from blocking other tasks on the main thread. (#217)
- Focus search bar with Cmd+F/Ctrl+F keyboard shortcuts (#261)
- Allow an argument to be passed to loadJsonData, for external use if needed (#215)
- Add support for multiple pipelines. This is a work-in-progress, and is currently disabled by default and hidden behind a flag. (#192, #215, #216, #221, #254)
- Begin adding individual node API endpoints, as a prelinary step towards full node metadata sidebars (#252)
- Save disabled state of individual nodes in localStorage (#220)
- Add automated testing for npm package import (#222)
- Rename master branch to main ✊🏿 and deprecate develop (#248)

## Bug fixes and other changes

- Fix prepublishOnly task by changing from parallel jobs to sequential (#264)
- Refactor layer visibility state (#253)
- Reduce toolbar-button height on smaller screens (#251)
- Delete duplicate icon-button component (#250)
- Fix mispelling in demo dataset (#249)
- Improve performance of `getLinkedNodes` (#235)
- Expose node and dataset metadata in "api/nodes/" endpoint (#231)
- Move react-redux from peerDependencies to regular dependencies, and move react-scripts from dependencies to devDependencies (#223)
- Refactor initial state setup (#220)
- Enable Windows CI (#218, #241)
- Increase width of layer rects (#209)
- Update various dependency versions via Snyk/Dependabot (#262, #258, #257, #219, #246, #245, #244, #243, #242, #240, #237, #234, #233, #232, #230, #228, #227, #226, #225, #224, #214, #213, #212, #211, #210, #208, #207, #206, #205, #204)

# Release 3.4.0

## Major features and improvements

- Add new graphing algorithm (#185)
- Add feature flags (#185)

## Bug fixes and other changes

- Protect URL constructor/searchParams where browser support is limited. (#201)
- Consolidate mock datasets and delete unnecessary ones (#200)
- Update SSH key fingerprint in CircleCI config (#199)
- Add layers to demo data (#198)
- Improve random generator variations (#187)

# Release 3.3.1:

## Bug fixes and other changes

- Apply the Black formatter to back-end Python code (#193)
- Bump websocket-extensions from 0.1.3 to 0.1.4 (#190)
- Autoformat Python code using Black (#188)
- Stop layout calculation from running twice on page-load, and optimise getNodeTextWidth selector performance (#186)
- Fix `%run_viz` line magic to display kedro viz inside Jupyter notebook, previously broken for kedro 0.16.0/0.16.1. Note that the fix needs `kedro>=0.16.2` to take effect. (#184)
- Fix three minor tooltip triangle styling bugs (#182)
- Update readme/contributing docs (#181, #196)
- Update the semver requirement version (#180)
- Seed randomly-generated data with UUIDs, to allow random layouts to be replicated for testing purposes (#178, #197)
- Update pipeline visualisation screenshot in Readme (#177)

# Release 3.3.0:

## Major features and improvements

- **BREAKING CHANGE:** Drop support for Python 3.5 (#138)
- Add support for Python 3.8 (#173)
- Add data engineering layers (#129, #145, #146, #148, #157, #161)
- Redesign sidebar node-list and node selected states (#144, #152, #153, #155, #162, #164, #171)
- Update overall colour scheme, and improve print/export styles (#169)
- Move icon stack column to right edge of the main sidebar (#167)
- Wrap tooltip names & invert tooltip in top half of screen (#158)
- Limit zoom scale/translate extent (#137, #174)

## Bug fixes and other changes

- Fix deprecation warnings when running kedro viz from Kedro 0.16 (#170)
- Remove the need to transition layer height on zoom (#166)
- Refactor config.js & move random-data import (#163)
- Fix bug where exported PNG was cut off (#151)
- Make dataPath relative again (#149)
- Remove dateutil hardpinning in requirements.txt (#143)
- Print the stack trace when encountering a generic exception (#142)
- Web browser will only be opened if the host corresponds to localhost (#136)
- Upgrade pylint to 2.4 (#135)
- Add bandit for security scanning as a pre-commit hook (#134)
- Add logger configuration when loading pipeline from JSON (#133)
- Update svg-crowbar to reduce exported SVG filesize (#127)
- Guard global window references to fix SSR (#126)
- Move visibleNav/navWidth calculations into Redux store (#124)
- Remove truffleHog pinned dependency (#122)

## Thanks for supporting contributions

[Ana Potje](https://github.com/ANA-POTJE)

# Release 3.2.0:

## Major features and improvements

- Dynamically allocate port number for the viz subprocess created by `%run_viz` if 4141 is taken (#109)
- Redesign sidebar list to group nodes by type (#96)
- Add `--pipeline` option to visualize modular pipeline (#93)
- Add `--env` option to pass configuration environment (#93)
- Fix backward-compatibility with Kedro 0.14.\* (#93)
- Promote Kedro-Viz commands from project specific to global commands (#91)
- Allow users to run `kedro viz --load-file` outside of a Kedro project (#91)

## Bug fixes and other changes

- Fix PNG exports (#117)
- Refactor JS actions (#115)
- Update & move CODEOWNERS (#116)
- Update year in license header (#114)
- Refactor JS reducers and state shape (#113)
- Fix Trufflehog secret scan by pinning gitdb2 (#112)
- Add "upcoming release" header back in RELEASE.md (#110)
- Fix Jest+CircleCI test memory errors (#108)
- Improve JavaScript test coverage (#107)
- Refactor JS store (#106)
- Update README to list all available CLI options (#105)
- Use mocker instead of mock in Python unit tests (#104)
- Lint and format Sass with Stylelint (#103)
- Add e2e-tests to check backward-compatibility for Kedro 0.15.0 and latest (#99)
- Add secret scan CircleCI step (#98)
- Update CLI screenshot in README (#95)
- Increase Python test coverage to 100% (#94)
- Update CI config for daily run (#90)
- Snyk fix for vulnerabilities (#87, #92, #101)
- Update the PR template (#46, #111)

# Release 3.1.0:

## Major features and improvements

- **BREAKING CHANGE:** Kedro<0.15.0 no longer works with this version of Kedro-Viz (#72)
- Allow users to export graph as a transparent SVG/PNG image (#82)
- Add theme prop and icon button visibility prop (#80)
- Rename `get_data_from_kedro` to `format_pipeline_data` (#72)
- Add pipeline and catalog arguments to `format_pipeline_data` (#72)

## Bug fixes and other changes

- Remove Appveyor config file + readme badge (#86)
- Add explicit dependency on `psutil` (#85)
- Improve json file-loading error message (#81)
- Update kedro-ui/react-scripts/dagre/snyk dependencies (#83, #84, #88)
- Remove leftover traces of the created_ts and message data properties (#80)
- Change relative links to absolute, to fix docs on npmjs.org (#79)

# Release 3.0.1:

## Bug fixes and other changes

- Add python-dateutil==2.8.0 to resolve CI errors (#78)
- Add data-id attributes on nodes and edges (#76)
- Fix issues with SVG imports when embedded (#75)
- Allow chart to resize with parent container when embedded (#74)

# Release 3.0.0:

## Major features and improvements

- **BREAKING CHANGE:** Deprecate and remove Snapshots/History feature (#42)
- **BREAKING CHANGE:** Make 'parameters' a distinct node type from 'data' (#53)
- Add new data/task/parameters icons (#62, #53)
- Add icons to node labels (#65)
- Enable Kedro-Viz to be run in Jupyter Notebook (#59)
- Change task full names to be the underlying function name, and use them in tooltips (#53, #61)
- Replace node IDs with shorter hashes (#53)
- Redesign the theme colour schemes to make them simpler and more consistent, and refactor active/highlight/hover/click state CSS for nodes & edges (#52)
- Sort nodes by their x/y position to improve tabbing order (#51)
- Move the theme and label toggle switches into icon buttons (#47)
- Add new demo data (#44)
- Allow Python users to load/save pipeline data to/from a JSON file via the CLI (#43)

## Bug fixes and other changes

- Change git address protocol in package-lock (#71)
- Update Kedro-UI to v1.1.1 (#70)
- Fix sidebar show/hide transitions in Safari (#68)
- Improve tabbing order (#67)
- Fix webfont text-width chart layout bug (#65)
- Desaturate the background colour a touch (#64)
- Move drawChart method to its own JS file (#63)
- Update Snyk to 1.234.2 and patch issue (#60)
- Set the 'show sidebar' button to hidden when open (#57)
- Snyk fix for 1 vulnerability (#56)
- Various CSS tweaks and bugfixes (#54)
- Remove getEdgeDisabledView selector (#49)
- Update Kedro-UI to v1.1.0 (#48)
- Fix badge URL typos in Readme (#45)

## Migration guide from Kedro-Viz 2.\*.\* to Kedro-Viz 3.0.0

If you are just using Kedro-Viz with Kedro as a Python package, you won't need to do anything. The breaking changes in this release only affect the few users who are working on the application locally, or importing it from [npm](https://www.npmjs.com/package/@quantumblack/kedro-viz) and consuming it as a React component.

- The format for data passed to Kedro-Viz has changed. You can see examples of the new data format in the [`src/utils/data`](./src/utils/data) directory. The main change is that the format no longer supports multiple snapshots in a single dataset. Instead of [this](https://github.com/kedro-org/kedro-viz/blob/243fd1bb513023086e77bca9f8469e00d1182437/src/utils/data.mock.js):
  ```
  {
    snapshots: [
      {
        schema_id: '310750827599783',
        nodes: [...],
        edges: [...],
        tags: [...],
      },
      ...
    ]
  }
  ```
  You can now use something like [this](https://github.com/kedro-org/kedro-viz/blob/c75c499507617a01fb327c366b9d639229f1d921/src/utils/data/demo.mock.js):
  ```
  {
    nodes: [...],
    edges: [...],
    tags: [...],
  }
  ```
- The `showHistory`, `allowHistoryDeletion`, and `onDeleteSnapshot` props on the main App component have been deprecated. These no longer do anything, and can be removed.
- A new `parameters` value for the node `type` property has been created. This replaces the previous `is_parameters` Boolean property. To migrate previous data, find any nodes where `is_parameters: true`, and change the `type` value from `data` to `parameters`. e.g. from this:
  ```
  {
    tags: ['Nulla', 'pulvinar', 'enim', 'consectetur', 'volutpat'],
    id: 'task/consectetur',
    is_parameters: false,
    type: 'task',
    full_name: 'consectetur',
    name: 'consectetur'
  }
  ```
  to this:
  ```
  {
    tags: ['Nulla', 'pulvinar', 'enim', 'consectetur', 'volutpat'],
    id: 'task/consectetur',
    type: 'parameters',
    full_name: 'consectetur',
    name: 'consectetur'
  }
  ```

# Release 2.1.1:

## Bug fixes and other changes

- Don't ignore gh-pages branch in CircleCI (#33)
- Document the React props and data format (#34)
- Fix closing of the navbar on smaller screens (#35)
- Use What Input? to set obvious keyboard focus state (#36)
- Add Konami code easter egg (#37)
- Extend snyk patch expiry duration to 1 year (#39)
- Fix react dependency issues (#40)

# Release 2.1.0:

## Major features and improvements

- Toggle linked-node active state on click (#20)

## Bug fixes and other changes

- Pin pip version to be less than 19.2 (#24)
- Unpin pip version (#25)
- Fix infosec vulnerability in LoDash (#16)
- Remove license checkers (#28)
- Make Viz backwards-compatible with Kedro 0.14.0 (#30)
- Automatically deploy demo builds to Github Pages (#26)

# Release 2.0.0:

## Major features and improvements

- **BREAKING CHANGE:** Refactor the JSON data input API. The new format is more verbose, but is very extensible, and will allow us to add more metadata about each node, edge and tag in future (#2, #8, #21, #23)
- Calculate transitive links when a chart is rendered, rather than when the initial data is formatted (#8)

## Bug fixes and other changes

- Run extra checks (e.g. tests, linter, build & lib) before publishing to npm (#12)
- Document the --host command line flag in the readme (#14)
- Add a CODEOWNERS file (#15)
- Update Flask caching so that only static assets are cached forever (#17)
- Fix buggy edge change animation for cases where the SVG path length changes, using d3-interpolate-path (#22)
- Fix broken Python version badge in Readme (#18)
- Add CI status badges in Readme (#19)
- Add Appveyor configuration (#19)

## Migration guide from Kedro-Viz 1.\*.\* to Kedro-Viz 2.0.0

- The data input format has been significantly changed. This will only affect users of the JavaScript package - regular Kedro users will not be affected. To see examples of the old API format compares to the new one, see the changes to `data.mock.js` in [this commit](https://github.com/kedro-org/kedro-viz/pull/8/files#diff-837826676eaada9374ec654c892af095).

## Thanks for supporting contributions

[Yusuke Minami](https://github.com/Minyus)

# Release 1.0.2:

## Bug fixes and other changes

- Fix a minor bug in how zoom centering was handled when the sidebar is open (#10)
- Make the Makefile easier to read (#9)
- Fix some minor issues with Readme images and badges (#11)

# Release 1.0.1:

## Major features and improvements

- Add a Make script to automate version updates and tagging across both JS and Python files (#7)
- Add tool to automatically check whether legal headers are present on Python scripts (#5)

## Bug fixes and other changes

- Fix broken CSS in the Tags drop-down menu (#6)
- Remove smart quotes and replace them with regular quotes, to avoid "Non-ASCII character" errors when building the Sphinx docs. (#4)

# Release 1.0.0:

The initial release of Kedro-Viz.

## Thanks to our main contributors

[Richard Westenra](https://github.com/richardwestenra), [Nasef Khan](https://github.com/nakhan98), [Ivan Danov](https://github.com/idanov), [Gordon Wrigley](https://github.com/tolomea), [Huong Nguyen](https://github.com/Huongg), [Ottis Kelleghan](https://github.com/ottis), [Yetunde Dada](https://github.com/yetudada), [Kiyohito Kunii](https://github.com/921kiyo), [Dmitrii Deriabin](https://github.com/DmitryDeryabin), [Peteris Erins](https://github.com/Pet3ris), [Jo Stichbury](https://github.com/stichbury)

We are also grateful to everyone who advised and supported us, filed issues or helped resolve them, asked and answered questions and were part of inspiring discussions.<|MERGE_RESOLUTION|>--- conflicted
+++ resolved
@@ -16,11 +16,8 @@
 - Fix incorrect rendering of datasets in modular pipelines. (#1439)
 - Fix broken SVG/PNG exports in light theme. (#1463)
 - Fix dataset and global toolbar error with standalone React component (#1351)
-<<<<<<< HEAD
 - Fix Sidebar search result based on Pretty name setting (#1252)
-=======
 - Fix `ImportError` as kedro-datasets is now lazily loaded (#1481).
->>>>>>> cbdfbc9a
 
 # Release 6.3.4
 
