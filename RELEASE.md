--- conflicted
+++ resolved
@@ -21,11 +21,8 @@
 - Display full dataset type with library prefix in metadata panel (#2136)
 - Enable SQLite WAL mode for Azure ML to fix database locking issues (#2131)
 - Replace `flake8`, `isort`, `pylint` and `black` by `ruff` (#2149)
-<<<<<<< HEAD
+- Refactor `DatasetStatsHook` to avoid showing error when dataset doesn't have file size info (#2174)
 - Add check for port availability before starting Kedro Viz to prevent unintended browser redirects when the port is already in use (#2176)
-=======
-- Refactor `DatasetStatsHook` to avoid showing error when dataset doesn't have file size info (#2174)
->>>>>>> 2f46dc13
 
 
 # Release 10.0.0
