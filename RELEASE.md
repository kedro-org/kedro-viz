<!--
Use the sections below to add notes for the next release.
Please follow the established format:
- Keep each note concise - ideally commit title length
- Use present tense (e.g. 'Add new feature')
- Include the ID number for the related PR (or PRs) in parentheses
-->
# Release 11.0.0 

## Community contributions

# Release 11.0.0

## Major features and improvements
- Remove experiment tracking. (#2237)
- Introduce horizontal flowchart orientation in Kedro-Viz. (#2159)
- Visualise pipeline objects in notebook. (#2241)
<<<<<<< HEAD
=======
- Add support for Kedro's DataCatalog 2.0 with lazy loading. (#2272)
>>>>>>> 380bbb6f
- Enable Kedro-Viz in VSCode to list pipelines using the filter icon.  (#2269)

## Bug fixes and other changes
- Add ESM bundle for Kedro-Viz. (#2268)
- Add support for Kedro's DataCatalog 2.0 with lazy loading. (#2272)
- Fix `%run_viz` using old process in jupyter notebook. (#2267)
- Ignore parsing hidden files on `kedro viz --lite`. (#2271)
- Make Kedro-Viz compatible with the new `KedroDataCatalog`. (#2274)
- Add Dev Containers to QA Kedro-Viz on Github Codespaces. (#2292)

# Release 10.2.0

## Deprecations
- Added a deprecation warning for the removal of the Experiment Tracking feature, which will be deprecated in Kedro-Viz version 11.0.0. For more details, please refer to our [blog post](https://kedro.org/blog/deprecate-experiment-tracking-kedro-viz). (#2248, #2263)

## Bug fixes and other changes

- Fix kedro viz `--load-file` to run from any directory without requiring a Kedro project. (#2206)
- Improved modular pipeline expand/collapse logic for better state synchronisation. (#2225)
- Fix inconsistent function inspection for decorated functions. (#2246)

# Release 10.1.0

## Major features and improvements

- Add support for Python 3.12, 3.13 (#2190, #2191)
- Ensure consistent flowchart positioning by maintaining uniform layer, node, and edge ordering in Kedro-Viz. (#2185)
- Improve `--autoreload` file watching filter and replace `watchgod` library with `watchfiles`. (#2134)
- Check port availability before starting Kedro Viz to prevent unintended redirects when the port is in use. (#2176)


## Bug fixes and other changes

- Fix tag being undefined when pipeline are ordered differently (#2162, #2146)
- Fix unserializable parameters value. (#2122)
- Update kedro-viz lite banner icon and message. (#2196)
- Display full dataset type with library prefix in metadata panel. (#2136)
- Introduce `behaviour` prop object with `reFocus` prop. (#2161)
- Include Kedro Viz version in telemetry. (#2194)
- Update Kedro-Viz telemetry for opt-out model (#2022)
- Improve `kedro viz build` usage documentation. (#2126)
- Updated documentation to include Python version policies and made minor improvements. (#2139)
- Add a tip on YAML anchors to docs on dataset layers. (#2181)
- Enable SQLite WAL mode for to fix database locking issues in Azure ML. (#2131)
- Replace `flake8`, `isort`, `pylint` and `black` by `ruff`. (#2149)
- Refactor `DatasetStatsHook` to avoid showing error when dataset doesn't have file size info. (#2174)
- Refactor `node-list-tree` component. (#2193)
- Refactor response classes. (#2113)
- Refactor flowchart models into separate files. (#2144)
- Standardized `z-index` values using variables for easier maintenance. (#2095)
- Fix 404 error when accessing the experiment tracking page on the demo site. (#2179)
- Update Kedro-viz architecture diagram. (#2183)
- Replace CircleCI badge in readme with GitHub actions. (#2124)
- Add troubleshooting note in CONTRIBUTING.md. (#2110)

## Community contributions

Many thanks to the following Kedroids for contributing PR to this release:
* [Yury Fedotov](https://github.com/yury-fedotov)


# Release 10.0.0

## Major features and improvements

- Add `kedro viz --lite`, allowing users to run Kedro-Viz without installing Kedro project dependencies. (#1966, #2077, #2093)
- Enable visual slicing of a Kedro pipeline in Kedro-viz. (#2036)
- Improve Kedro-Viz CLI startup time with lazy subcommands and deferring imports (#1920)
- Add documentation for Kedro-viz in VSCode Extension. (#2078)


## Bug fixes and other changes

- Introduce `onActionCallback` prop in Kedro-Viz React component. (#2022)
- Enhance documentation for Dataset previews on Kedro-viz. (#2074)
- Add documentation for Kedro-viz CLI Commands. (#2044)
- Fix design issues in metadata panel. (#2009)
- Fix bug where reloading the page reset to the default pipeline instead of retaining the selected one. (#2041)
- Add feedback component for slicing pipeline. (#2085)
- Add `kedro viz --lite` user warning banner component. (#2092)
- Add `UnavailableDataset` as a default dataset for `--lite` mode. (#2083)
- Fix missing run command in metadata panel for task nodes. (#2055)
- Fix highlight width inconsistency in the Nodelist component.(#2004)
- Migrate `demo.kedro.org` from AWS Lightsail to Github Pages. (#2034, #2084)
- Refactor disable preview feature to run entirely on the frontend without backend calls. (#2067)
- Implement a method to send JSON data to the VSCode integration without running the Kedro-Viz server. (#2049)


# Release 9.2.0

## Major features and improvements

- Enable/disable preview for all the datasets when publishing Kedro-Viz from CLI. (#1894)
- Enable/disable preview for all the datasets when publishing Kedro-Viz from UI. (#1895)
- Display published URLs. (#1907)
- Conditionally move session store and stats file to .viz directory. (#1915)
- Introduce `metadataPanel` in `display` prop in Kedro-Viz react component. (#1965)
- Refactor namespace pipelines. (#1897)
- Expose the internal Redux state through `options` prop while using Kedro-Viz as a React component. (#1969)
- Enhance documentation for the Kedro-Viz standalone React component. (#1954)
- Add Datasets preview toggle in the settings panel. (#1977)

## Bug fixes and other changes

- Relax `packaging` pin in requirements. (#1947)
- Add favicon to kedro-viz documentation. (#1959)
- Add "-p" flag to kedro-viz to match kedro run. (#1960)
- Fix bug related to nested namespace pipelines. (#1897)
- Migrate from `toposort` to `graphlib`. (#1942)
- Fix packaging. (#1766)
- Adjust requirements file and dependabot versioning strategy. (#1978)
- Refactor CommandCopier component. (#1998)
- Set `isPrettyName` toggle to False by Default. (#1958)
- Add `-p` argument option for `kedro viz` to align with kedro pipeline options. (#1961)
- Replace `data-heap-event` with standardised `data-test` for Cypress and Telemetry. (#1995)

## Community contributions

Many thanks to the following Kedroids for contributing PR to this release:
* [Vlad Cozma](https://github.com/VladCozma)

# Release 9.1.0

## Major features and improvements
- Introduce the toggle to expand and collapse all pipelines button in the utility bar. (#1858)
- Allow Kedro-Viz commands to run from any sub directory within Kedro project. (#1871)

## Bug fixes and other changes
- Fix broken URL when active pipeline name changes on initial load. (#1914)
- Fix bug related to tag filtering and sharing with stateful URL. (#1878)
- Update settings panel design (#1875)
- Migrate from CircleCi to GitHub Actions. (#1876)
- Include expandAllPipelines in initial state. (#1896)
- Refactor backend integration with Kedro by replacing bootstrap_project with configure_project. (#1796)
- Enhance kedro-viz doc integration. (#1874)
- Enhance Kedro-Viz documentation by using Kedro-sphinx-theme. (#1898)
- Remove default props from functional components. (#1906)
- Fix for schema change in strawberry-graphql JSON scalar. (#1903)
- Fix messaging level when package compatibility is not satisfied. (#1904)
- Upgrade GitPod to include Node 18 and Python 3.11. (#1862)
- Add utility functions related to Transcoding to Kedro viz. (#1928)
- Include JSON dataset in the demo-project. (#1930)
- Update intersphinx_mapping of kedro-datasets. (#1911)
- Add GitPod to the local hosts list. (#1923)

# Release 9.0.0

## Major features and improvements

- Extending stateful URLs with node filters and expand/collapse modular pipelines. (#1799)
- Introduce `--include-hooks` option and remove `--ignore-plugins` from cli commands. (#1818)
- Add Dataset Factory Patterns to Experiment Tracking. (#1824)
- Add support for `JSONDataset` preview. (#1800)
- Upgrade to Node 18. (#1848)

## Bug fixes and other changes

- Increase Kedro-Viz timeout. (#1803)
- Remove demo data source and update feature hints. (#1804)
- Add markdown support for backticks in the pop-up reminder. (#1826)
- Fix posix path conversion on Windows in DatasetStatsHook. (#1843)
- Add `pydantic` pin to requirements. (#1861)
- Fix TRANSCODING_SEPARATOR import error. (#1866)
- Fix CircleCI build failure due to secret scan and missing toposort dependency. (#1819)
- Support Deferred Type Annotations in Dataset Previews. (#1798)  

## Community contributions

Many thanks to the following Kedroids for contributing PR to this release:
* [Pascal Brokmeier](https://github.com/pascalwhoop)

# Release 8.0.1 

## Bug fixes and other changes

- Fix a bug on metadata panel when preview data is unavailable. (#1794)
- Update Compatibility/Support Matrix in README. (#1774)
- Update CLI command to support both `kedro viz run` and `kedro viz`. (#1790)

# Release 8.0.0

## Major features and improvements

- Extend support for 'Publishing and sharing Kedro-Viz' on Azure and GCP. (#1708, #1711)
- Migrate Kedro-Viz to use `pydantic>=2`. (#1743)
- Drop support for `python=3.8`. (#1747)
- Introduce new changes to the `preview` functionality on Kedro-viz (#1757)
- Refactor Kedro-Viz and Kedro-datasets dependencies. (#1698)

## Bug fixes and other changes

- Enable search-as-you-type on Kedro-Viz docs. (#1727)
- Change the `%run_viz` line magic to open Kedro-viz in a new browser tab. (#1722)
- Enable `%run_viz` line magic to use the arguments that Kedro-Viz supports on the command line. (#1733)
- Make `kedro viz build` compatible with Kedro 18. (#1716)
- Add `kedro-datasets` compatibility warning for Experiment Tracking. (#1767)
- Fix bug on `preview` length in metadata modal. (#1767)

# Release 7.1.0

## Major features and improvements
- Add build command `kedro viz build` to the CLI to allow users to create a build directory of local Kedro Viz instance with Kedro project data. (#1697)

## Bug fixes and other changes

- Set Kedro Viz start method to spawn process while launching it from Jupyter Notebook. (#1696)
- Fix bug on Plotly graph rendering. (#1701)

# Release 7.0.0

## Major features and improvements

- Upgrade to `React 18`. (#1652)
- Change CLI command to run Kedro-viz to`kedro viz run`. (#1671)
- Add deploy command to the CLI using `kedro viz deploy` for sharing Kedro-viz on AWS. (#1661)
- Add support for `kedro==0.19`and `kedro-datasets==2.0`. (#1677)
- Drop support for `python=3.7`. (#1660)
- Drop support for `kedro==0.17.x`. (#1669)

## Bug fixes and other changes
- Fix modular pipelines breaking when collapsed on the flowchart. (#1651)
- Display hosted URL in CLI while launching Kedro viz. (#1644)
- Fix Kedro-viz display on Jupyter notebooks. (#1658)
- Fix zoom issues on the flowchart. (#1672)
- Fix bug on `kedro-viz run --load-file`. (#1677)
- Fix bug on adding timestamps to shareable-viz. (#1679)

# Release 6.7.0 

## Bug fixes and other changes

- Refactor flowchart dataclasses to pydantic base models. (#1565)
- Fix dataset factory patterns in Experiment Tracking. (#1588)
- Update demo-project to use `OmegaConfigLoader`. (#1590)
- Improve feedback for copy to clipboard feature. (#1614)
- Ensure Kedro-Viz works when hosted on a URL subpath. (#1621)
- Bump `fastapi` upper bounds. (#1634)
- Fix shareable URL modal to appear across the app. (#1639)
- Add Kedro-Viz CLI command deprecation warning. (#1641)

# Release 6.6.1

## Major features and improvements

- Skip all plugins while running Kedro-Viz using the `--ignore-plugins` option. (#1544)

## Bug fixes and other changes

- Fix improper display of 'run-command' inside the metadata panel. (#1569)
- Replace semver with packaging. (#1578)
- Fix a bug in Kedro-Viz experiment tracking to ensure compatibility with `kedro-datasets>=1.7.1`. (#1600)

# Release 6.6.0

## Major features and improvements

- Make Kedro-Viz shareable via a hosted URL. (#1487)

## Bug fixes and other changes

- Updated dependencies to ensure compatibility with Vite and Next.js environments; combine CSS into a single file when used as a React component. (#1510)
- Fix for Kedro Viz Connection Error. (#1507)
- Fix display of modular pipeline nodes that are associated with tags. (#1542)
- Remove GraphQL subscription. (#1554)

# Release 6.5.0

## Major features and improvements

- Add support for Python 3.11 (#1502)

## Bug fixes and other changes

- Fix to search for a '<lambda' Python function in the sidebar. (#1497)
- Add favicon to Kedro-Viz. (#1509)
- Remove python upper-bound requirements and add KedroVizPythonVersion warning. (#1506)

# Release 6.4.0

## Major features and improvements

- Add feature hint cards to illuminate features of the app. (#1454)
- Add support for displaying dataset statistics in the metadata panel. (#1472)

## Bug fixes and other changes

- Fix dataset and global toolbar error with standalone React component (#1351)
- Fix incorrect rendering of datasets in modular pipelines. (#1439)
- Fix broken SVG/PNG exports in light theme. (#1463)
- Fix `ImportError` as kedro-datasets is now lazily loaded (#1481).
- Fix Sidebar search result based on Pretty name setting (#1485)
- Fix issue of encountering a blank page in Safari when interacting with modular pipelines. (#1488)

# Release 6.3.4

## Bug fixes and other changes

- Ensure URL parameters and parameter nodes are in sync and enable caching in the filter panel for task, data, and parameter nodes set by the user. (#1449)
- Relax `semver` requirement bound. (#1452)
- Improve the code block spacing and width. (#1455)

# Release 6.3.3

## Bug fixes and other changes

- Bump `strawberry-graphql` to at least version 0.192 to support the new
  `strawberry.union` syntax. (#1441)
- Resolve the incompatibility between Kedro-Viz and Kedro versions prior to 0.18.11. (#1445)

# Release 6.3.2

## Bug fixes and other changes

- Add validation for layers in transcoding datasets.(#1406)
- Fix bug where flowchart wasn't updating on back/forward clicks after selecting a registered pipeline. (#1422)
- Fix bug in layout for large pipeline warning message. (#1428)

# Release 6.3.1

## Bug fixes and other changes

- Fix broken URL link between experiment tracking and flowchart when the pipeline is not the default one. (#1388)
- Update UI font to match updated Kedro branding. (#1414)

# Release 6.3.0

## Major features and improvements

- Update UI with new Kedro rebrand look and feel. (#1359)
- Add support for new layer configuration in kedro-datasets version >=1.3.0. (#1373)
- Add support for new `preview_args` configuration in kedro-datasets version >=1.3.0. (#1374)

## Bug fixes and other changes

- Fix bug where git caused a Kedro-Viz panic. (#1380)
- Show original node input and output names in metadata panel. (#1381)

# Release 6.2.0

## Major features and improvements

- Enable collaborative experiment tracking on Kedro-viz. (#1286)

# Release 6.1.1

## Bug fixes and other changes

- Update API response headers for added application security. (#1355)

# Release 6.1.0

## Major features and improvements

- Allow showing and hiding of metrics visualisations in experiment tracking. (#1313)

## Bug fixes and other changes

- Fix SQLAlchemy QueuePool Overflow Error. (#1301)
- Bug fix for where some elements on the flowchart weren't clickable. (#1322)
- Fixed link to Kedro experiment tracking docs. (#1325)
- Bug fix for pretty name option in settings panel being updated even when clicking on cancel button. (#1341)

## Community contributions

Many thanks to the following Kedroids for contributing PRs to this release:

- [MattRossetti](https://github.com/MattRossetti)

# Release 6.0.1

## Bug fixes and other changes

- Fix SQLalchemy dependency conflict with Kedro. (#1300)

# Release 6.0.0

## Major features and improvements

- Link plot and JSON dataset names from experiment tracking to the flowchart. (#1165)
- Remove metrics plots from metadata panel and add link to the plots on experiment tracking. (#1268)
- Bump minimum version of React from 16.8.6 to 17.0.2. (#1282)
- Show preview of data in metadata panel. (#1288)

## Bug fixes and other changes

- Remove pandas and plotly dependencies from Kedro-viz. (#1268)

# Release 5.3.0

## Major features and improvements

- Enable the display of json objects with `react-json-viewer` in experiment tracking. (#1236)
- Always show pretty and original node names in the metadata panel. (#1254)
- Display delta value for metrics when comparing runs in experiment tracking. (#1257)

## Bug fixes and other changes

- Fix run command for task nodes on metadata panel. (#1245)
- Fix URL query params with expand all modular pipelines toggle. (#1256)

# Release 5.2.1

## Bug fixes and other changes

- Visual fixes for metrics plots in experiment tracking. (#1229)
- Fix bug that prevented Kedro-Viz from loading when a project contained undefined parameters. (#1231)
- Modify the implementation of `get_dataset_type` in the `models` package to improve safety. (#1232)

# Release 5.2.0

## Major features and improvements

- Allow users to hide modular pipelines on the flowchart. (#1046)
- Create URL parameters for each element/section in the flowchart. (#1138)
- Improve Kedro CLI loading time. (#1196)
- Make Kedro-Viz compatible with kedro-datasets. (#1214)
- Add time series and parallel coordinates metrics plots to experiment tracking. (#1102)

## Bug fixes and other changes

- Fix pretty naming for transcoded datasets. (#1062)
- Keep graph visible when switching pipelines. (#1063)
- Add a transition to run details in experiment tracking. (#1065)
- Remove Tags field from dataset and parameter nodes when viewed in metadata panel. (#1100)
- Fix keyboard support for exporting experiment runs. (#1103)
- Fix `MemoryDataSet` not displaying on metadata panel. (#1113)
- Enhance display of the flowchart when hovering over the FocusMode icon. (#1107)
- Make dotted datasets clickable and hoverable when in focus mode. (#1114)
- Fix a bug where tall Matplotlib images weren't displaying correctly. (#1145)
- Non-JSON serialisable YAML parameter values (`.nan` and `.inf`) are now rendered as `null`. (#1087)

# Release 5.1.1

## Bug fixes and other changes

- Fix the Python packaging build step. (#1053)

# Release 5.1.0

## Major features and improvements

- The `%run_viz` line magic can now be used in Databricks notebooks. (#1012)

## Bug fixes and other changes

- Upgrade to `dart-scss` and update the recommended Node version to v16. (#1026)
- Fix the export functionality of experiment tracking data. (#1033)
- Add lazy loading to experiment tracking. (#1041)

# Release 5.0.1

## Bug fixes and other changes

- Don't reset the zoom each time a node is selected. (#988)
- Improve the way runs animate in and out in experiment tracking. (#993)
- Fix for plots not showing on metadata panel. (#1014)
- Enhance the display of information in the metadata panel. (#1015)

# Release 5.0.0

## Major features and improvements

- Allow the visualisation of Matplotlib and Plotly plots in experiment tracking. (#984)
- Remove support for Kedro v16. (#998)

# Release 4.7.2

## Bug fixes and other changes

- General design-debt fixes. (#930, #955, #956, #959, #960, #961, #970, #977, #991)
- Improve grouping of experiment tracking dataset types. (#978)

# Release 4.7.1

## Bug fixes and other changes

- General design-debt fixes. (#933, #934, #936, #939, #940)
- Ensure `Created by` is set in experiment tracking metadata. (#937)
- Fix for running Kedro-Viz with a proxy server or different base paths. (#941)

# Release 4.7.0

## Major features and improvements

- Allow the display of Matplotlib images in the metadata panel and modal. (#887)

## Bug fixes and other changes

- Added warning message when filtered pipeline is empty. (#864)
- Improve telemetry to track flowchart events. (#865)
- Disable Uvicorn's logger so that log messages are no longer duplicated. (#870)
- Fix namespace collision when two different registered pipelines have a modular pipeline with the same name. (#871)
- Enhance _Apply and close_ behavior of modals. (#875)
- Enable clicks on the flowchart to expand modular pipelines. (#879)
- Add --params option to `kedro viz` CLI command. (#883)
- Improve bundle size of the JavaScript package. (#906)
- General design-debt fixes. (#896, #898, #899, #904, #908, #915, #944)

# Release 4.6.0

## Major features and improvements

- Added support for all Plotly chart types. (#853)

## Bug fixes and other changes

- Fix lambda and partial Python functions not rendering correctly on flowchart. (#851)
- Add tooltip label text to page-navigation links. (#846)
- Change `Type` naming on metadata Side Panel. (#852)
- Improve Heap event tracking. (#556)

# Release 4.5.0

## Major features and improvements

- Added support for Python 3.9 and 3.10. (#815)

## Bug fixes and other changes

- Change route name from `runsList` to `experiment-tracking`. (#820)
- Update feature flag description to remind the user of the need for page refresh to apply settings. (#823)
- Fix experiment tracking not showing run details bug on Windows. (#809)
- Fix rendering of React component instance with custom routes. (#838)
- Improve performance when many datasets are missing (requires `kedro>=0.18.1`). (#832)
- Fix flowchart not showing on initial load for static data inputs. (#843)

# Release 4.4.0

## Major features and improvements

- Set up a pop-up reminder to nudge users to upgrade Kedro-Viz when a new version is released. (#746)
- Set up the 'export run' button to allow exporting of selected run data into a csv file for download. (#757)
- Set up new display props to standalone React component. (#786)
- Set up 'expandAllPipelines' flag to allow the expanded display of all modular pipelines on initial load. (#786)

## Bug fixes and other changes

- Migrate Kedro-UI buttons to Kedro-Viz as Kedro-UI is now deprecated. (#716)
- Migrate Kedro-UI dropdown and menu-options to Kedro-Viz as Kedro-UI is now deprecated. (#721)
- Add a Husky pre-push hook. (#723)
- Create a `version` GraphQL query to get versions of Kedro-Viz. (#727)
- Fix Kedro-Viz to work with projects that have no `__default__` registered pipeline. This also fixes the `--pipeline` CLI option. (#729)
- Fix lazy pipelines loading causes `get_current_session` to throw an error. (#726, #727)
- Fix experiment tracking not showing all metrics. (#798)
- Fix experiment tracking not display the correct empty table cells. (#798)

# Release 4.3.1

## Bug fixes and other changes

- Fix websocket connection for deploying Kedro-Viz over HTTPS. (#719)
- Update demo deployment setup on CI. (#718)

# Release 4.3.0

## Major features and improvements

- Create the toggle-bookmark journey that allows bookmarking runs and displaying them as a separate list. (#689)
- Setup subscription for auto update of experiment runs list on new Kedro runs. (#703)
- Allow users to search through the runs list by title, notes, and Git SHA. (#709)
- Setup new demo deployment on CI. (#712)

## Bug fixes and other changes

- Bug fix to display the original function names when pretty name is turned off. (#686)
- Fix the order of the runs list in experiment tracking. (#691)
- Bug fix for Plotly JSONDataSet icon. (#684)
- Bug fix for when some flowchart nodes were being cut off by the sidebar. (#701)
- Bug fix empty metadata panel when clicking on modular pipeline nodes during search. (#704)
- Bug fix for datasets when params is used as a prefix. (#707)
- Bug fix for when the exported pipeline image was sometimes cutting off elements. (#705)

# Release 4.2.0

## Major features and improvements

- Build out 'Show Changes' user journey for experiment tracking. (#667)
- Return gitBranch data. (#657)
- Drop python 3.6 support. (#659)

## Bug fixes and other changes

- Bug fix for Plotly modal when escape button is pressed. (#654)
- Display Plotly JSONDataSet plot in metadata side-panel. (#660)
- Refactor Primary Toolbar setup. (#664)
- Upgrade @apollo/client from 3.4.16 to 3.5.3. (#661, #668)

# Release 4.1.1

## Bug fixes and other changes

- Fix display of boolean values on tracking dataset (#652)
- Fix node IDs in test data after Kedro updates its \_str_logic for node (#653)

# Release 4.1.0

## Major features and improvements

- Experiment Tracking Front End set of features, as well as GraphQL setup and API integration (#576, #582, #587, #604, #605, #619, #620, #623, #624, #625, #630, #636, #643, #647, #648, #649)

## Bug fixes and other changes

- Bug fix for display of JSON tracking data on metadata panel. (#618)
- Fix dependencies for e2e tests. (#637)
- Add extra -a click command for autoreload. (#626)
- Remove notice from PR template. (#632)
- Replace the QB favicon with the Kedro one. (#633)
- Update "Kedro Viz" to "Kedro-Viz". (#634)
- Update loader animation to match kedro branding (#639)
- Upgrade reselect from 4.0.0 to 4.1.0. (#627)
- Upgrade react-redux from 7.2.4 to 7.2.6. (#628)
- Upgrade react-redux from 7.2.4 to 7.2.6. (#628)
- Upgrade redux-thunk from 2.3.0 to 2.4.0. (#629)
- Upgrade redux from 4.1.0 to 4.1.2 (#641)
- Upgrade reselect from 4.1.0 to 4.1.1 (#642)
- Update prettier command and config. (#631)

# Release 4.0.1

## Bug fixes and other changes

- Display JSON tracking (`tracking.JSONDataSet`) on the metadata panel. (#608)
- Fix layers visualisation for transcoded datasets. (#614, #615)

# Release 4.0.0

## Major features and improvements

- Allow expand and collapse modular pipelines on the graph. (#600)

## Bug fixes and other changes

- Disable layers visualisation instead of throwing an error when there is a cycle in layers. (#383)
- Disable layers when their dependency cannot be established in a disjoint graph. (#584)
- Change syntax for session creation to fix improperly thrown No Active Session error. (#603)

# Release 3.17.1

## Bug fixes and other changes

- Relax pandas and Plotly versions.

# Release 3.17.0

## Major features and improvements

- Expose metrics data from the latest run as a dataset node. (#554)
- Visualize and compare metrics from last 10 runs on the metadata panel. (#554)
- Drop support for Python 3.6.

## Bug fixes and other changes

- Overwrite material UI selected row defaults. (#568)
- Fix URI param parsing for data source. (#578)
- Add a graphql test endpoint on Kedro-Viz server. (#570)
- Update the demo dataset on Kedro-Viz. (#574)
- Fix auto-reload for metrics run data. (#572)
- Refactor tests for metadata panel. (#580)
- Fix metrics tree to get latest metrics data. (#573)

# Release 3.16.0

## Major features and improvements

- Improve pretty-name algorithm. (#546)
- Setup CI for automatic deployment. (#555)
- Turn on/off pretty naming on the settings panel. (#542)

## Bug fixes and other changes

- Fix focus mode search (#549)
- Fix focus mode error when switching pipelines (#553)
- Pin dynaconf before Kedro is released. (#559)
- Refactor colors based on latest palette (#552)

# Release 3.15.0

## Major features and improvements

- Visualise related data nodes of a modular pipeline in focus mode. (#530)
- Show parameter names when hovering over parameters indicator in the flowchart. (#512)

## Bug fixes and other changes

- Fix the display of transcoded data nodes and their metadata. (#491, #525)
- Remove `newparams` flag. (#528)
- Add notice about Kedro-UI deprecation on the Styleguide. (#529)
- Add more eslint rule. (#532)
- Refactor `LazyList` component to fix eslint error. (#539)
- Update deprecated `highlight.js` call. (#540)
- Unify monospace fonts. (#540)

# Release 3.14.0

## Major features and improvements

- Implement first version of focus mode feature to allow selective display of modular pipelines on the flowchart. (#514)
- Add `--autoreload` to relaunch viz server on file change. (#498)
- Update demo data set to shuttle factory example. (#518)

## Bug fixes and other changes

- Remove build/api after running build. (#515)
- Fix path parsing for PartitionedDataSet (#516)
- Fix dev server port (#517)

# Release 3.13.1

## Bug fixes and other changes

- Fix running kedro viz with `--load-file`. (#509)

# Release 3.13.0

## Major features and improvements

- Implement new tree list with modular pipelines and search UI for new sidebar navigation. (#479)
- Implement element filters and further design updates to the filter panel for new sidebar navigation. (#454)
- Implement [`kedro-telemetry`](https://github.com/kedro-org/kedro-plugins/tree/main/kedro-telemetry) in production to enable Heap Analytics analysis for Kedro-Viz. (#481, #487)
- Show decorated function's source code on code panel. (#493)
- Enable the display of entire parameter object with react-json-viewer on the metadata panel. (#494)

## Bug fixes and other changes

- Remove the old dagre graphing logic and the 'oldgraph' flag. (#486)
- Delete 'modularpipeline' flag. (#495)
- Fix run command suggestion. (#497)

# Release 3.12.1

## Bug fixes and other changes

- Fix compatibility with `kedro==0.17.0`

# Release 3.12.0

## Major features and improvements

- Complete backend rewrite to be more modular and maintainable using FastAPI. (#432)
- Add layout engine documentation. (#436)
- Add split panel components and implement into the sidebar. (#448)
- Visualise Plotly charts if user defines them with `kedro.extra.datasets.plotly.PlotlyDataSet` in their Kedro project _(Note: This feature is only available in `kedro>=0.17.4`)._ (#455)

## Bug fixes and other changes

- Upgrade prettier to latest version (2.3.0) and reformat all JS in /src in line with prettier v2.3.0 (#461)
- Render the pipeline with warning of parameters missing from the catalog instead of showing an obfuscated error. (#466)
- Fix CLI `--pipeline` arg throws KedroContext attribute error. (#432)
- Fix glitch when the entire graph is collapsed during initial chart loading. (#467)

# Release 3.11.0

## Major features and improvements

- Allow the selection and filtering of nodes by modular pipeline on the flowchart via the sidebar under the categories section. This includes changes to both the server to include modualr pipeline data in the responses, as well as front end changes to enable the new modular pipeline data type. (#391, #394, #401, #402, #408, #410, #421)
- Add Architecture docs. (#382, #393)
- Add metadata to random data generator. (#397)
- Simplify layout algorithm, improve layout quality and performance. (#398)
- Improve layer solving approach when layers partially defined. (#407)
- Remove 'code' flag to enable the code panel feature by default. (#404)
- Remove 'lazy' flag to enable lazy loading of the sidebar by default. (#404)

## Bug fixes and other changes

- Remove 'id' reducer prop. (#396)
- Remove leftover visible layer reducer. (#399)
- Delete 'Description' field from metadata panel. (#403)
- Add Eslint curly lint rule. (#420)

# Release 3.10.1

## Bug fixes and other changes

- Fix %run_viz line magic for IPython notebook

# Release 3.10.0

## Major features and improvements

- Display a prompt before rendering very large graphs (#361, #376, #377, #381)

## Bug fixes and other changes

- Clean up SCSS tech debt (#380)
- Add Container component to simplify app/lib entrypoint (#379)
- Add stylelint 'rule-empty-line-before': 'always' (#378)

# Release 3.9.0

## Major features and improvements

- Add code panel (#346)
- Improve view panning behaviour when a node is selected (#356, #363, #370, #373, #374)
- Improve layout performance for large graphs (#343)
- Save tag state to localStorage (#353)

## Bug fixes and other changes

- Improve graph layout code quality, performance and docs (#347)
- Update docs to remind on compatibility of Kedro-Viz 3.8.0 with Kedro 0.17 (#367)
- Update dependencies (#360, #364, #369)
- Fix failing CircleCI build on Windows (#365, #366)
- Refactor node-list-row CSS, fixing hover and focus states (#355, #358, #362)
- Update iconography (#357, #359)
- Fix missing indicator Chrome zoom bug (#349)
- Fix sidebar border/box-shadow CSS rules (#351)
- Fix `server.py` to work with versions >0.17 and update contributing docs (#348)
- Fix errors when scrolling with empty pipeline (#342)
- Ignore coverage on some branches and fix e2e tests (#345)
- Fix icon-button tooltips on mobile (#344)
- Update SVG-Crowbar to fix errors (#339)
- Update contributing docs for new dev server (#341)

# Release 3.8.1

## Bug fixes and other changes

- Temporarily disable internal CSS in exported SVGs to fix CORS error when exporting images (#337)
- Fix tests for Kedro 0.17 (#338)

# Release 3.8.0

## Major features and improvements

Please note that release >=3.8.0 will not work with projects created with older versions of Kedro<=0.16.6. Please migrate your project to Kedro>=0.17.0 before you install the latest version of Kedro-Viz.

- Finish the new node metadata side panel. This feature is no longer hidden behind a flag, and the 'meta' flag has been removed. (#293, #309, #312, #320, #321, #326, #295, #329, #333)
- Enable the new graphing layout algorithm by default, and remove the 'newgraph' feature flag. If necessary, you can still revert back to the old layout algorithm by enabling the 'oldgraph' flag. (#334, #335)
- Add experimental flagged feature to allow lazy-loading of sidebar node-list rows on scroll. This improves performance by not forcing the app to render the entire node-list on larger graphs. This feature is disabled by default, but can be enabled using the 'lazy' feature flag. (#307)
- Use CSS custom properties for theme colours (#301, #319)

## Bug fixes and other changes

- Update Kedro-UI to v1.1.4. This enables us to improve webfont-loading detection, add a transition-out for closing the pipeline dropdown, add an active pipeline menu-option border-left colour, and improve accessibility when disabling the pipeline dropdown. (#325)
- Support launching a development server against a real pipeline. This is still a work-in-progress, and we will announce when it can be used. (#318, #327)
- Unify backend and frontend test data, to help prevent bugs appearing in future due to mismatched API schemas between frontend & backend (#298)
- Fix tag list icon hover state styling (#316)
- Update various dependency versions via Dependabot (#315, #330, #331)
- Fix linters (#323)
- Add default fallback response for non-main API calls (#328)
- Remove get_project_context(), now that we no longer support old versions of Kedro (<0.15) (#324)
- Add a 'private' flag prop, to hide flags for in-development features from the flags console announcement (#322)
- Investigate the root cause of nodes being undefined in Safari (#310)
- Fix bug that caused missed click on the flowchart (#317)
- Change demo.mock to a .json file and update tests (#314)
- Disable Python 3.6/3.7 jobs in daily CI workflow (#313)
- Batch tag actions to improve performance when toggling multiple tags (#308)

# Release 3.7.0

## Major features and improvements

- Finish and release the new pipeline selector, which allows you to switch between different modular pipelines (#286, #294, #296, #297, #302, #303)
- Add phase 1 of the new node metadata panel front-end - behind a feature flag, for now (#276, #303)
- Improve SVG rendering performance (#290)

## Bug fixes and other changes

- Fix JS bug in Safari (#306)
- Fix failing CI (#304, #305)
- Don't run eslint against .json files on pre-commit (#292)
- Use the same JSON mock data files for JS+Python end unit/e2e tests (#279)

# Release 3.6.0

## Major features and improvements

- Redesign main sidebar (#236, #283)
- Drop Kedro 0.14.\* support (#277)

## Bug fixes and other changes

- Continue work-in-progress on the multiple pipeline selection dropdown, which is still hidden behind a flag and disabled by default but is nearly complete. (#270, #273, #285, #289)
- Continue work on new metadata panel endpoints (#275)
- Fix chart rendering edge cases and hover styles (#288)
- Update Python unit tests using the same json file as front-end (#281)
- Improve lib-test docs (#278)
- Hide random seed message unless using random data (#280)
- Delete deprecated isParam and schema_id fields (#274)
- Fix bug caused by typo in saveStateToLocalStorage (#271)
- Fix interrupted chart transitions (#269)
- Refactor and optimise flowchart performance (#268)

# Release 3.5.1

## Bug fixes and other changes

- Fix pipeline selector so that it shows the correct default pipeline (#266)

# Release 3.5.0

## Major features and improvements

- **BREAKING CHANGE:** Rename default endpoint from `/api/nodes.json` to `/api/main`. This should only affect local JS development. (#239, #259)
- Add an interactive minimap to the toolbar (#203, #238, #247)
- Add web worker to make the expensive graph layout calculation into an asynchronous action, to prevent it from blocking other tasks on the main thread. (#217)
- Focus search bar with Cmd+F/Ctrl+F keyboard shortcuts (#261)
- Allow an argument to be passed to loadJsonData, for external use if needed (#215)
- Add support for multiple pipelines. This is a work-in-progress, and is currently disabled by default and hidden behind a flag. (#192, #215, #216, #221, #254)
- Begin adding individual node API endpoints, as a prelinary step towards full node metadata sidebars (#252)
- Save disabled state of individual nodes in localStorage (#220)
- Add automated testing for npm package import (#222)
- Rename master branch to main ✊🏿 and deprecate develop (#248)

## Bug fixes and other changes

- Fix prepublishOnly task by changing from parallel jobs to sequential (#264)
- Refactor layer visibility state (#253)
- Reduce toolbar-button height on smaller screens (#251)
- Delete duplicate icon-button component (#250)
- Fix mispelling in demo dataset (#249)
- Improve performance of `getLinkedNodes` (#235)
- Expose node and dataset metadata in "api/nodes/" endpoint (#231)
- Move react-redux from peerDependencies to regular dependencies, and move react-scripts from dependencies to devDependencies (#223)
- Refactor initial state setup (#220)
- Enable Windows CI (#218, #241)
- Increase width of layer rects (#209)
- Update various dependency versions via Snyk/Dependabot (#262, #258, #257, #219, #246, #245, #244, #243, #242, #240, #237, #234, #233, #232, #230, #228, #227, #226, #225, #224, #214, #213, #212, #211, #210, #208, #207, #206, #205, #204)

# Release 3.4.0

## Major features and improvements

- Add new graphing algorithm (#185)
- Add feature flags (#185)

## Bug fixes and other changes

- Protect URL constructor/searchParams where browser support is limited. (#201)
- Consolidate mock datasets and delete unnecessary ones (#200)
- Update SSH key fingerprint in CircleCI config (#199)
- Add layers to demo data (#198)
- Improve random generator variations (#187)

# Release 3.3.1:

## Bug fixes and other changes

- Apply the Black formatter to back-end Python code (#193)
- Bump websocket-extensions from 0.1.3 to 0.1.4 (#190)
- Autoformat Python code using Black (#188)
- Stop layout calculation from running twice on page-load, and optimise getNodeTextWidth selector performance (#186)
- Fix `%run_viz` line magic to display kedro viz inside Jupyter notebook, previously broken for kedro 0.16.0/0.16.1. Note that the fix needs `kedro>=0.16.2` to take effect. (#184)
- Fix three minor tooltip triangle styling bugs (#182)
- Update readme/contributing docs (#181, #196)
- Update the semver requirement version (#180)
- Seed randomly-generated data with UUIDs, to allow random layouts to be replicated for testing purposes (#178, #197)
- Update pipeline visualisation screenshot in Readme (#177)

# Release 3.3.0:

## Major features and improvements

- **BREAKING CHANGE:** Drop support for Python 3.5 (#138)
- Add support for Python 3.8 (#173)
- Add data engineering layers (#129, #145, #146, #148, #157, #161)
- Redesign sidebar node-list and node selected states (#144, #152, #153, #155, #162, #164, #171)
- Update overall colour scheme, and improve print/export styles (#169)
- Move icon stack column to right edge of the main sidebar (#167)
- Wrap tooltip names & invert tooltip in top half of screen (#158)
- Limit zoom scale/translate extent (#137, #174)

## Bug fixes and other changes

- Fix deprecation warnings when running kedro viz from Kedro 0.16 (#170)
- Remove the need to transition layer height on zoom (#166)
- Refactor config.js & move random-data import (#163)
- Fix bug where exported PNG was cut off (#151)
- Make dataPath relative again (#149)
- Remove dateutil hardpinning in requirements.txt (#143)
- Print the stack trace when encountering a generic exception (#142)
- Web browser will only be opened if the host corresponds to localhost (#136)
- Upgrade pylint to 2.4 (#135)
- Add bandit for security scanning as a pre-commit hook (#134)
- Add logger configuration when loading pipeline from JSON (#133)
- Update svg-crowbar to reduce exported SVG filesize (#127)
- Guard global window references to fix SSR (#126)
- Move visibleNav/navWidth calculations into Redux store (#124)
- Remove truffleHog pinned dependency (#122)

## Thanks for supporting contributions

[Ana Potje](https://github.com/ANA-POTJE)

# Release 3.2.0:

## Major features and improvements

- Dynamically allocate port number for the viz subprocess created by `%run_viz` if 4141 is taken (#109)
- Redesign sidebar list to group nodes by type (#96)
- Add `--pipeline` option to visualize modular pipeline (#93)
- Add `--env` option to pass configuration environment (#93)
- Fix backward-compatibility with Kedro 0.14.\* (#93)
- Promote Kedro-Viz commands from project specific to global commands (#91)
- Allow users to run `kedro viz --load-file` outside of a Kedro project (#91)

## Bug fixes and other changes

- Fix PNG exports (#117)
- Refactor JS actions (#115)
- Update & move CODEOWNERS (#116)
- Update year in license header (#114)
- Refactor JS reducers and state shape (#113)
- Fix Trufflehog secret scan by pinning gitdb2 (#112)
- Add "upcoming release" header back in RELEASE.md (#110)
- Fix Jest+CircleCI test memory errors (#108)
- Improve JavaScript test coverage (#107)
- Refactor JS store (#106)
- Update README to list all available CLI options (#105)
- Use mocker instead of mock in Python unit tests (#104)
- Lint and format Sass with Stylelint (#103)
- Add e2e-tests to check backward-compatibility for Kedro 0.15.0 and latest (#99)
- Add secret scan CircleCI step (#98)
- Update CLI screenshot in README (#95)
- Increase Python test coverage to 100% (#94)
- Update CI config for daily run (#90)
- Snyk fix for vulnerabilities (#87, #92, #101)
- Update the PR template (#46, #111)

# Release 3.1.0:

## Major features and improvements

- **BREAKING CHANGE:** Kedro<0.15.0 no longer works with this version of Kedro-Viz (#72)
- Allow users to export graph as a transparent SVG/PNG image (#82)
- Add theme prop and icon button visibility prop (#80)
- Rename `get_data_from_kedro` to `format_pipeline_data` (#72)
- Add pipeline and catalog arguments to `format_pipeline_data` (#72)

## Bug fixes and other changes

- Remove Appveyor config file + readme badge (#86)
- Add explicit dependency on `psutil` (#85)
- Improve json file-loading error message (#81)
- Update kedro-ui/react-scripts/dagre/snyk dependencies (#83, #84, #88)
- Remove leftover traces of the created_ts and message data properties (#80)
- Change relative links to absolute, to fix docs on npmjs.org (#79)

# Release 3.0.1:

## Bug fixes and other changes

- Add python-dateutil==2.8.0 to resolve CI errors (#78)
- Add data-id attributes on nodes and edges (#76)
- Fix issues with SVG imports when embedded (#75)
- Allow chart to resize with parent container when embedded (#74)

# Release 3.0.0:

## Major features and improvements

- **BREAKING CHANGE:** Deprecate and remove Snapshots/History feature (#42)
- **BREAKING CHANGE:** Make 'parameters' a distinct node type from 'data' (#53)
- Add new data/task/parameters icons (#62, #53)
- Add icons to node labels (#65)
- Enable Kedro-Viz to be run in Jupyter Notebook (#59)
- Change task full names to be the underlying function name, and use them in tooltips (#53, #61)
- Replace node IDs with shorter hashes (#53)
- Redesign the theme colour schemes to make them simpler and more consistent, and refactor active/highlight/hover/click state CSS for nodes & edges (#52)
- Sort nodes by their x/y position to improve tabbing order (#51)
- Move the theme and label toggle switches into icon buttons (#47)
- Add new demo data (#44)
- Allow Python users to load/save pipeline data to/from a JSON file via the CLI (#43)

## Bug fixes and other changes

- Change git address protocol in package-lock (#71)
- Update Kedro-UI to v1.1.1 (#70)
- Fix sidebar show/hide transitions in Safari (#68)
- Improve tabbing order (#67)
- Fix webfont text-width chart layout bug (#65)
- Desaturate the background colour a touch (#64)
- Move drawChart method to its own JS file (#63)
- Update Snyk to 1.234.2 and patch issue (#60)
- Set the 'show sidebar' button to hidden when open (#57)
- Snyk fix for 1 vulnerability (#56)
- Various CSS tweaks and bugfixes (#54)
- Remove getEdgeDisabledView selector (#49)
- Update Kedro-UI to v1.1.0 (#48)
- Fix badge URL typos in Readme (#45)

## Migration guide from Kedro-Viz 2.\*.\* to Kedro-Viz 3.0.0

If you are just using Kedro-Viz with Kedro as a Python package, you won't need to do anything. The breaking changes in this release only affect the few users who are working on the application locally, or importing it from [npm](https://www.npmjs.com/package/@quantumblack/kedro-viz) and consuming it as a React component.

- The format for data passed to Kedro-Viz has changed. You can see examples of the new data format in the [`src/utils/data`](./src/utils/data) directory. The main change is that the format no longer supports multiple snapshots in a single dataset. Instead of [this](https://github.com/kedro-org/kedro-viz/blob/243fd1bb513023086e77bca9f8469e00d1182437/src/utils/data.mock.js):
  ```
  {
    snapshots: [
      {
        schema_id: '310750827599783',
        nodes: [...],
        edges: [...],
        tags: [...],
      },
      ...
    ]
  }
  ```
  You can now use something like [this](https://github.com/kedro-org/kedro-viz/blob/c75c499507617a01fb327c366b9d639229f1d921/src/utils/data/demo.mock.js):
  ```
  {
    nodes: [...],
    edges: [...],
    tags: [...],
  }
  ```
- The `showHistory`, `allowHistoryDeletion`, and `onDeleteSnapshot` props on the main App component have been deprecated. These no longer do anything, and can be removed.
- A new `parameters` value for the node `type` property has been created. This replaces the previous `is_parameters` Boolean property. To migrate previous data, find any nodes where `is_parameters: true`, and change the `type` value from `data` to `parameters`. e.g. from this:
  ```
  {
    tags: ['Nulla', 'pulvinar', 'enim', 'consectetur', 'volutpat'],
    id: 'task/consectetur',
    is_parameters: false,
    type: 'task',
    full_name: 'consectetur',
    name: 'consectetur'
  }
  ```
  to this:
  ```
  {
    tags: ['Nulla', 'pulvinar', 'enim', 'consectetur', 'volutpat'],
    id: 'task/consectetur',
    type: 'parameters',
    full_name: 'consectetur',
    name: 'consectetur'
  }
  ```

# Release 2.1.1:

## Bug fixes and other changes

- Don't ignore gh-pages branch in CircleCI (#33)
- Document the React props and data format (#34)
- Fix closing of the navbar on smaller screens (#35)
- Use What Input? to set obvious keyboard focus state (#36)
- Add Konami code easter egg (#37)
- Extend snyk patch expiry duration to 1 year (#39)
- Fix react dependency issues (#40)

# Release 2.1.0:

## Major features and improvements

- Toggle linked-node active state on click (#20)

## Bug fixes and other changes

- Pin pip version to be less than 19.2 (#24)
- Unpin pip version (#25)
- Fix infosec vulnerability in LoDash (#16)
- Remove license checkers (#28)
- Make Viz backwards-compatible with Kedro 0.14.0 (#30)
- Automatically deploy demo builds to Github Pages (#26)

# Release 2.0.0:

## Major features and improvements

- **BREAKING CHANGE:** Refactor the JSON data input API. The new format is more verbose, but is very extensible, and will allow us to add more metadata about each node, edge and tag in future (#2, #8, #21, #23)
- Calculate transitive links when a chart is rendered, rather than when the initial data is formatted (#8)

## Bug fixes and other changes

- Run extra checks (e.g. tests, linter, build & lib) before publishing to npm (#12)
- Document the --host command line flag in the readme (#14)
- Add a CODEOWNERS file (#15)
- Update Flask caching so that only static assets are cached forever (#17)
- Fix buggy edge change animation for cases where the SVG path length changes, using d3-interpolate-path (#22)
- Fix broken Python version badge in Readme (#18)
- Add CI status badges in Readme (#19)
- Add Appveyor configuration (#19)

## Migration guide from Kedro-Viz 1.\*.\* to Kedro-Viz 2.0.0

- The data input format has been significantly changed. This will only affect users of the JavaScript package - regular Kedro users will not be affected. To see examples of the old API format compares to the new one, see the changes to `data.mock.js` in [this commit](https://github.com/kedro-org/kedro-viz/pull/8/files#diff-837826676eaada9374ec654c892af095).

## Thanks for supporting contributions

[Yusuke Minami](https://github.com/Minyus)

# Release 1.0.2:

## Bug fixes and other changes

- Fix a minor bug in how zoom centering was handled when the sidebar is open (#10)
- Make the Makefile easier to read (#9)
- Fix some minor issues with Readme images and badges (#11)

# Release 1.0.1:

## Major features and improvements

- Add a Make script to automate version updates and tagging across both JS and Python files (#7)
- Add tool to automatically check whether legal headers are present on Python scripts (#5)

## Bug fixes and other changes

- Fix broken CSS in the Tags drop-down menu (#6)
- Remove smart quotes and replace them with regular quotes, to avoid "Non-ASCII character" errors when building the Sphinx docs. (#4)

# Release 1.0.0:

The initial release of Kedro-Viz.

## Thanks to our main contributors

[Richard Westenra](https://github.com/richardwestenra), [Nasef Khan](https://github.com/nakhan98), [Ivan Danov](https://github.com/idanov), [Gordon Wrigley](https://github.com/tolomea), [Huong Nguyen](https://github.com/Huongg), [Ottis Kelleghan](https://github.com/ottis), [Yetunde Dada](https://github.com/yetudada), [Kiyohito Kunii](https://github.com/921kiyo), [Dmitrii Deriabin](https://github.com/DmitryDeryabin), [Peteris Erins](https://github.com/Pet3ris), [Jo Stichbury](https://github.com/stichbury)

We are also grateful to everyone who advised and supported us, filed issues or helped resolve them, asked and answered questions and were part of inspiring discussions.<|MERGE_RESOLUTION|>--- conflicted
+++ resolved
@@ -15,10 +15,6 @@
 - Remove experiment tracking. (#2237)
 - Introduce horizontal flowchart orientation in Kedro-Viz. (#2159)
 - Visualise pipeline objects in notebook. (#2241)
-<<<<<<< HEAD
-=======
-- Add support for Kedro's DataCatalog 2.0 with lazy loading. (#2272)
->>>>>>> 380bbb6f
 - Enable Kedro-Viz in VSCode to list pipelines using the filter icon.  (#2269)
 
 ## Bug fixes and other changes
