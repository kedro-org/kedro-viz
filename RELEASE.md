<!--
Use the sections below to add notes for the next release.
Please follow the established format:
- Keep each note concise - ideally commit title length
- Use present tense (e.g. 'Add new feature')
- Include the ID number for the related PR (or PRs) in parentheses
-->

# Upcoming Release

## Bug fixes and other changes

- Fix dataset factory patterns in Experiment Tracking. (#1588)
- Improve feedback for copy to clipboard feature. (#1614)
- Ensure Kedro-Viz works when hosted on a URL subpath. (#1621)
- Fix shareable URL modal to appear across the app. (#1639)
- Refactor flowchart dataclasses to pydantic base models. (#1565)
<<<<<<< HEAD
- Add kedro viz CLI command deprecation warning. (#1641)
=======
- Bump FAST API upper bounds. (#1634)
>>>>>>> 7fd5971a

# Release 6.6.1

## Major features and improvements

- Skip all plugins while running Kedro-Viz using the `--ignore-plugins` option. (#1544)

## Bug fixes and other changes

- Fix improper display of 'run-command' inside the metadata panel. (#1569)
- Replace semver with packaging. (#1578)
- Fix a bug in Kedro-Viz experiment tracking to ensure compatibility with `kedro-datasets>=1.7.1`. (#1600)

# Release 6.6.0

## Major features and improvements

- Make Kedro-Viz shareable via a hosted URL. (#1487)

## Bug fixes and other changes

- Updated dependencies to ensure compatibility with Vite and Next.js environments; combine CSS into a single file when used as a React component. (#1510)
- Fix for Kedro Viz Connection Error. (#1507)
- Fix display of modular pipeline nodes that are associated with tags. (#1542)
- Remove GraphQL subscription. (#1554)

# Release 6.5.0

## Major features and improvements

- Add support for Python 3.11 (#1502)

## Bug fixes and other changes

- Fix to search for a '<lambda' Python function in the sidebar. (#1497)
- Add favicon to Kedro-Viz. (#1509)
- Remove python upper-bound requirements and add KedroVizPythonVersion warning. (#1506)

# Release 6.4.0

## Major features and improvements

- Add feature hint cards to illuminate features of the app. (#1454)
- Add support for displaying dataset statistics in the metadata panel. (#1472)

## Bug fixes and other changes

- Fix dataset and global toolbar error with standalone React component (#1351)
- Fix incorrect rendering of datasets in modular pipelines. (#1439)
- Fix broken SVG/PNG exports in light theme. (#1463)
- Fix `ImportError` as kedro-datasets is now lazily loaded (#1481).
- Fix Sidebar search result based on Pretty name setting (#1485)
- Fix issue of encountering a blank page in Safari when interacting with modular pipelines. (#1488)

# Release 6.3.4

## Bug fixes and other changes

- Ensure URL parameters and parameter nodes are in sync and enable caching in the filter panel for task, data, and parameter nodes set by the user. (#1449)
- Relax `semver` requirement bound. (#1452)
- Improve the code block spacing and width. (#1455)

# Release 6.3.3

## Bug fixes and other changes

- Bump `strawberry-graphql` to at least version 0.192 to support the new
  `strawberry.union` syntax. (#1441)
- Resolve the incompatibility between Kedro-Viz and Kedro versions prior to 0.18.11. (#1445)

# Release 6.3.2

## Bug fixes and other changes

- Add validation for layers in transcoding datasets.(#1406)
- Fix bug where flowchart wasn't updating on back/forward clicks after selecting a registered pipeline. (#1422)
- Fix bug in layout for large pipeline warning message. (#1428)

# Release 6.3.1

## Bug fixes and other changes

- Fix broken URL link between experiment tracking and flowchart when the pipeline is not the default one. (#1388)
- Update UI font to match updated Kedro branding. (#1414)

# Release 6.3.0

## Major features and improvements

- Update UI with new Kedro rebrand look and feel. (#1359)
- Add support for new layer configuration in kedro-datasets version >=1.3.0. (#1373)
- Add support for new `preview_args` configuration in kedro-datasets version >=1.3.0. (#1374)

## Bug fixes and other changes

- Fix bug where git caused a Kedro-Viz panic. (#1380)
- Show original node input and output names in metadata panel. (#1381)

# Release 6.2.0

## Major features and improvements

- Enable collaborative experiment tracking on Kedro-viz. (#1286)

# Release 6.1.1

## Bug fixes and other changes

- Update API response headers for added application security. (#1355)

# Release 6.1.0

## Major features and improvements

- Allow showing and hiding of metrics visualisations in experiment tracking. (#1313)

## Bug fixes and other changes

- Fix SQLAlchemy QueuePool Overflow Error. (#1301)
- Bug fix for where some elements on the flowchart weren't clickable. (#1322)
- Fixed link to Kedro experiment tracking docs. (#1325)
- Bug fix for pretty name option in settings panel being updated even when clicking on cancel button. (#1341)

## Community contributions

Many thanks to the following Kedroids for contributing PRs to this release:

- [MattRossetti](https://github.com/MattRossetti)

# Release 6.0.1

## Bug fixes and other changes

- Fix SQLalchemy dependency conflict with Kedro. (#1300)

# Release 6.0.0

## Major features and improvements

- Link plot and JSON dataset names from experiment tracking to the flowchart. (#1165)
- Remove metrics plots from metadata panel and add link to the plots on experiment tracking. (#1268)
- Bump minimum version of React from 16.8.6 to 17.0.2. (#1282)
- Show preview of data in metadata panel. (#1288)

## Bug fixes and other changes

- Remove pandas and plotly dependencies from Kedro-viz. (#1268)

# Release 5.3.0

## Major features and improvements

- Enable the display of json objects with `react-json-viewer` in experiment tracking. (#1236)
- Always show pretty and original node names in the metadata panel. (#1254)
- Display delta value for metrics when comparing runs in experiment tracking. (#1257)

## Bug fixes and other changes

- Fix run command for task nodes on metadata panel. (#1245)
- Fix URL query params with expand all modular pipelines toggle. (#1256)

# Release 5.2.1

## Bug fixes and other changes

- Visual fixes for metrics plots in experiment tracking. (#1229)
- Fix bug that prevented Kedro-Viz from loading when a project contained undefined parameters. (#1231)
- Modify the implementation of `get_dataset_type` in the `models` package to improve safety. (#1232)

# Release 5.2.0

## Major features and improvements

- Allow users to hide modular pipelines on the flowchart. (#1046)
- Create URL parameters for each element/section in the flowchart. (#1138)
- Improve Kedro CLI loading time. (#1196)
- Make Kedro-Viz compatible with kedro-datasets. (#1214)
- Add time series and parallel coordinates metrics plots to experiment tracking. (#1102)

## Bug fixes and other changes

- Fix pretty naming for transcoded datasets. (#1062)
- Keep graph visible when switching pipelines. (#1063)
- Add a transition to run details in experiment tracking. (#1065)
- Remove Tags field from dataset and parameter nodes when viewed in metadata panel. (#1100)
- Fix keyboard support for exporting experiment runs. (#1103)
- Fix `MemoryDataSet` not displaying on metadata panel. (#1113)
- Enhance display of the flowchart when hovering over the FocusMode icon. (#1107)
- Make dotted datasets clickable and hoverable when in focus mode. (#1114)
- Fix a bug where tall Matplotlib images weren't displaying correctly. (#1145)
- Non-JSON serialisable YAML parameter values (`.nan` and `.inf`) are now rendered as `null`. (#1087)

# Release 5.1.1

## Bug fixes and other changes

- Fix the Python packaging build step. (#1053)

# Release 5.1.0

## Major features and improvements

- The `%run_viz` line magic can now be used in Databricks notebooks. (#1012)

## Bug fixes and other changes

- Upgrade to `dart-scss` and update the recommended Node version to v16. (#1026)
- Fix the export functionality of experiment tracking data. (#1033)
- Add lazy loading to experiment tracking. (#1041)

# Release 5.0.1

## Bug fixes and other changes

- Don't reset the zoom each time a node is selected. (#988)
- Improve the way runs animate in and out in experiment tracking. (#993)
- Fix for plots not showing on metadata panel. (#1014)
- Enhance the display of information in the metadata panel. (#1015)

# Release 5.0.0

## Major features and improvements

- Allow the visualisation of Matplotlib and Plotly plots in experiment tracking. (#984)
- Remove support for Kedro v16. (#998)

# Release 4.7.2

## Bug fixes and other changes

- General design-debt fixes. (#930, #955, #956, #959, #960, #961, #970, #977, #991)
- Improve grouping of experiment tracking dataset types. (#978)

# Release 4.7.1

## Bug fixes and other changes

- General design-debt fixes. (#933, #934, #936, #939, #940)
- Ensure `Created by` is set in experiment tracking metadata. (#937)
- Fix for running Kedro-Viz with a proxy server or different base paths. (#941)

# Release 4.7.0

## Major features and improvements

- Allow the display of Matplotlib images in the metadata panel and modal. (#887)

## Bug fixes and other changes

- Added warning message when filtered pipeline is empty. (#864)
- Improve telemetry to track flowchart events. (#865)
- Disable Uvicorn's logger so that log messages are no longer duplicated. (#870)
- Fix namespace collision when two different registered pipelines have a modular pipeline with the same name. (#871)
- Enhance _Apply and close_ behavior of modals. (#875)
- Enable clicks on the flowchart to expand modular pipelines. (#879)
- Add --params option to `kedro viz` CLI command. (#883)
- Improve bundle size of the JavaScript package. (#906)
- General design-debt fixes. (#896, #898, #899, #904, #908, #915, #944)

# Release 4.6.0

## Major features and improvements

- Added support for all Plotly chart types. (#853)

## Bug fixes and other changes

- Fix lambda and partial Python functions not rendering correctly on flowchart. (#851)
- Add tooltip label text to page-navigation links. (#846)
- Change `Type` naming on metadata Side Panel. (#852)
- Improve Heap event tracking. (#556)

# Release 4.5.0

## Major features and improvements

- Added support for Python 3.9 and 3.10. (#815)

## Bug fixes and other changes

- Change route name from `runsList` to `experiment-tracking`. (#820)
- Update feature flag description to remind the user of the need for page refresh to apply settings. (#823)
- Fix experiment tracking not showing run details bug on Windows. (#809)
- Fix rendering of React component instance with custom routes. (#838)
- Improve performance when many datasets are missing (requires `kedro>=0.18.1`). (#832)
- Fix flowchart not showing on initial load for static data inputs. (#843)

# Release 4.4.0

## Major features and improvements

- Set up a pop-up reminder to nudge users to upgrade Kedro-Viz when a new version is released. (#746)
- Set up the 'export run' button to allow exporting of selected run data into a csv file for download. (#757)
- Set up new display props to standalone React component. (#786)
- Set up 'expandAllPipelines' flag to allow the expanded display of all modular pipelines on initial load. (#786)

## Bug fixes and other changes

- Migrate Kedro-UI buttons to Kedro-Viz as Kedro-UI is now deprecated. (#716)
- Migrate Kedro-UI dropdown and menu-options to Kedro-Viz as Kedro-UI is now deprecated. (#721)
- Add a Husky pre-push hook. (#723)
- Create a `version` GraphQL query to get versions of Kedro-Viz. (#727)
- Fix Kedro-Viz to work with projects that have no `__default__` registered pipeline. This also fixes the `--pipeline` CLI option. (#729)
- Fix lazy pipelines loading causes `get_current_session` to throw an error. (#726, #727)
- Fix experiment tracking not showing all metrics. (#798)
- Fix experiment tracking not display the correct empty table cells. (#798)

# Release 4.3.1

## Bug fixes and other changes

- Fix websocket connection for deploying Kedro-Viz over HTTPS. (#719)
- Update demo deployment setup on CI. (#718)

# Release 4.3.0

## Major features and improvements

- Create the toggle-bookmark journey that allows bookmarking runs and displaying them as a separate list. (#689)
- Setup subscription for auto update of experiment runs list on new Kedro runs. (#703)
- Allow users to search through the runs list by title, notes, and Git SHA. (#709)
- Setup new demo deployment on CI. (#712)

## Bug fixes and other changes

- Bug fix to display the original function names when pretty name is turned off. (#686)
- Fix the order of the runs list in experiment tracking. (#691)
- Bug fix for Plotly JSONDataSet icon. (#684)
- Bug fix for when some flowchart nodes were being cut off by the sidebar. (#701)
- Bug fix empty metadata panel when clicking on modular pipeline nodes during search. (#704)
- Bug fix for datasets when params is used as a prefix. (#707)
- Bug fix for when the exported pipeline image was sometimes cutting off elements. (#705)

# Release 4.2.0

## Major features and improvements

- Build out 'Show Changes' user journey for experiment tracking. (#667)
- Return gitBranch data. (#657)
- Drop python 3.6 support. (#659)

## Bug fixes and other changes

- Bug fix for Plotly modal when escape button is pressed. (#654)
- Display Plotly JSONDataSet plot in metadata side-panel. (#660)
- Refactor Primary Toolbar setup. (#664)
- Upgrade @apollo/client from 3.4.16 to 3.5.3. (#661, #668)

# Release 4.1.1

## Bug fixes and other changes

- Fix display of boolean values on tracking dataset (#652)
- Fix node IDs in test data after Kedro updates its \_str_logic for node (#653)

# Release 4.1.0

## Major features and improvements

- Experiment Tracking Front End set of features, as well as GraphQL setup and API integration (#576, #582, #587, #604, #605, #619, #620, #623, #624, #625, #630, #636, #643, #647, #648, #649)

## Bug fixes and other changes

- Bug fix for display of JSON tracking data on metadata panel. (#618)
- Fix dependencies for e2e tests. (#637)
- Add extra -a click command for autoreload. (#626)
- Remove notice from PR template. (#632)
- Replace the QB favicon with the Kedro one. (#633)
- Update "Kedro Viz" to "Kedro-Viz". (#634)
- Update loader animation to match kedro branding (#639)
- Upgrade reselect from 4.0.0 to 4.1.0. (#627)
- Upgrade react-redux from 7.2.4 to 7.2.6. (#628)
- Upgrade react-redux from 7.2.4 to 7.2.6. (#628)
- Upgrade redux-thunk from 2.3.0 to 2.4.0. (#629)
- Upgrade redux from 4.1.0 to 4.1.2 (#641)
- Upgrade reselect from 4.1.0 to 4.1.1 (#642)
- Update prettier command and config. (#631)

# Release 4.0.1

## Bug fixes and other changes

- Display JSON tracking (`tracking.JSONDataSet`) on the metadata panel. (#608)
- Fix layers visualisation for transcoded datasets. (#614, #615)

# Release 4.0.0

## Major features and improvements

- Allow expand and collapse modular pipelines on the graph. (#600)

## Bug fixes and other changes

- Disable layers visualisation instead of throwing an error when there is a cycle in layers. (#383)
- Disable layers when their dependency cannot be established in a disjoint graph. (#584)
- Change syntax for session creation to fix improperly thrown No Active Session error. (#603)

# Release 3.17.1

## Bug fixes and other changes

- Relax pandas and Plotly versions.

# Release 3.17.0

## Major features and improvements

- Expose metrics data from the latest run as a dataset node. (#554)
- Visualize and compare metrics from last 10 runs on the metadata panel. (#554)
- Drop support for Python 3.6.

## Bug fixes and other changes

- Overwrite material UI selected row defaults. (#568)
- Fix URI param parsing for data source. (#578)
- Add a graphql test endpoint on Kedro-Viz server. (#570)
- Update the demo dataset on Kedro-Viz. (#574)
- Fix auto-reload for metrics run data. (#572)
- Refactor tests for metadata panel. (#580)
- Fix metrics tree to get latest metrics data. (#573)

# Release 3.16.0

## Major features and improvements

- Improve pretty-name algorithm. (#546)
- Setup CI for automatic deployment. (#555)
- Turn on/off pretty naming on the settings panel. (#542)

## Bug fixes and other changes

- Fix focus mode search (#549)
- Fix focus mode error when switching pipelines (#553)
- Pin dynaconf before Kedro is released. (#559)
- Refactor colors based on latest palette (#552)

# Release 3.15.0

## Major features and improvements

- Visualise related data nodes of a modular pipeline in focus mode. (#530)
- Show parameter names when hovering over parameters indicator in the flowchart. (#512)

## Bug fixes and other changes

- Fix the display of transcoded data nodes and their metadata. (#491, #525)
- Remove `newparams` flag. (#528)
- Add notice about Kedro-UI deprecation on the Styleguide. (#529)
- Add more eslint rule. (#532)
- Refactor `LazyList` component to fix eslint error. (#539)
- Update deprecated `highlight.js` call. (#540)
- Unify monospace fonts. (#540)

# Release 3.14.0

## Major features and improvements

- Implement first version of focus mode feature to allow selective display of modular pipelines on the flowchart. (#514)
- Add `--autoreload` to relaunch viz server on file change. (#498)
- Update demo data set to shuttle factory example. (#518)

## Bug fixes and other changes

- Remove build/api after running build. (#515)
- Fix path parsing for PartitionedDataSet (#516)
- Fix dev server port (#517)

# Release 3.13.1

## Bug fixes and other changes

- Fix running kedro viz with `--load-file`. (#509)

# Release 3.13.0

## Major features and improvements

- Implement new tree list with modular pipelines and search UI for new sidebar navigation. (#479)
- Implement element filters and further design updates to the filter panel for new sidebar navigation. (#454)
- Implement [`kedro-telemetry`](https://github.com/kedro-org/kedro-plugins/tree/main/kedro-telemetry) in production to enable Heap Analytics analysis for Kedro-Viz. (#481, #487)
- Show decorated function's source code on code panel. (#493)
- Enable the display of entire parameter object with react-json-viewer on the metadata panel. (#494)

## Bug fixes and other changes

- Remove the old dagre graphing logic and the 'oldgraph' flag. (#486)
- Delete 'modularpipeline' flag. (#495)
- Fix run command suggestion. (#497)

# Release 3.12.1

## Bug fixes and other changes

- Fix compatibility with `kedro==0.17.0`

# Release 3.12.0

## Major features and improvements

- Complete backend rewrite to be more modular and maintainable using FastAPI. (#432)
- Add layout engine documentation. (#436)
- Add split panel components and implement into the sidebar. (#448)
- Visualise Plotly charts if user defines them with `kedro.extra.datasets.plotly.PlotlyDataSet` in their Kedro project _(Note: This feature is only available in `kedro>=0.17.4`)._ (#455)

## Bug fixes and other changes

- Upgrade prettier to latest version (2.3.0) and reformat all JS in /src in line with prettier v2.3.0 (#461)
- Render the pipeline with warning of parameters missing from the catalog instead of showing an obfuscated error. (#466)
- Fix CLI `--pipeline` arg throws KedroContext attribute error. (#432)
- Fix glitch when the entire graph is collapsed during initial chart loading. (#467)

# Release 3.11.0

## Major features and improvements

- Allow the selection and filtering of nodes by modular pipeline on the flowchart via the sidebar under the categories section. This includes changes to both the server to include modualr pipeline data in the responses, as well as front end changes to enable the new modular pipeline data type. (#391, #394, #401, #402, #408, #410, #421)
- Add Architecture docs. (#382, #393)
- Add metadata to random data generator. (#397)
- Simplify layout algorithm, improve layout quality and performance. (#398)
- Improve layer solving approach when layers partially defined. (#407)
- Remove 'code' flag to enable the code panel feature by default. (#404)
- Remove 'lazy' flag to enable lazy loading of the sidebar by default. (#404)

## Bug fixes and other changes

- Remove 'id' reducer prop. (#396)
- Remove leftover visible layer reducer. (#399)
- Delete 'Description' field from metadata panel. (#403)
- Add Eslint curly lint rule. (#420)

# Release 3.10.1

## Bug fixes and other changes

- Fix %run_viz line magic for IPython notebook

# Release 3.10.0

## Major features and improvements

- Display a prompt before rendering very large graphs (#361, #376, #377, #381)

## Bug fixes and other changes

- Clean up SCSS tech debt (#380)
- Add Container component to simplify app/lib entrypoint (#379)
- Add stylelint 'rule-empty-line-before': 'always' (#378)

# Release 3.9.0

## Major features and improvements

- Add code panel (#346)
- Improve view panning behaviour when a node is selected (#356, #363, #370, #373, #374)
- Improve layout performance for large graphs (#343)
- Save tag state to localStorage (#353)

## Bug fixes and other changes

- Improve graph layout code quality, performance and docs (#347)
- Update docs to remind on compatibility of Kedro-Viz 3.8.0 with Kedro 0.17 (#367)
- Update dependencies (#360, #364, #369)
- Fix failing CircleCI build on Windows (#365, #366)
- Refactor node-list-row CSS, fixing hover and focus states (#355, #358, #362)
- Update iconography (#357, #359)
- Fix missing indicator Chrome zoom bug (#349)
- Fix sidebar border/box-shadow CSS rules (#351)
- Fix `server.py` to work with versions >0.17 and update contributing docs (#348)
- Fix errors when scrolling with empty pipeline (#342)
- Ignore coverage on some branches and fix e2e tests (#345)
- Fix icon-button tooltips on mobile (#344)
- Update SVG-Crowbar to fix errors (#339)
- Update contributing docs for new dev server (#341)

# Release 3.8.1

## Bug fixes and other changes

- Temporarily disable internal CSS in exported SVGs to fix CORS error when exporting images (#337)
- Fix tests for Kedro 0.17 (#338)

# Release 3.8.0

## Major features and improvements

Please note that release >=3.8.0 will not work with projects created with older versions of Kedro<=0.16.6. Please migrate your project to Kedro>=0.17.0 before you install the latest version of Kedro-Viz.

- Finish the new node metadata side panel. This feature is no longer hidden behind a flag, and the 'meta' flag has been removed. (#293, #309, #312, #320, #321, #326, #295, #329, #333)
- Enable the new graphing layout algorithm by default, and remove the 'newgraph' feature flag. If necessary, you can still revert back to the old layout algorithm by enabling the 'oldgraph' flag. (#334, #335)
- Add experimental flagged feature to allow lazy-loading of sidebar node-list rows on scroll. This improves performance by not forcing the app to render the entire node-list on larger graphs. This feature is disabled by default, but can be enabled using the 'lazy' feature flag. (#307)
- Use CSS custom properties for theme colours (#301, #319)

## Bug fixes and other changes

- Update Kedro-UI to v1.1.4. This enables us to improve webfont-loading detection, add a transition-out for closing the pipeline dropdown, add an active pipeline menu-option border-left colour, and improve accessibility when disabling the pipeline dropdown. (#325)
- Support launching a development server against a real pipeline. This is still a work-in-progress, and we will announce when it can be used. (#318, #327)
- Unify backend and frontend test data, to help prevent bugs appearing in future due to mismatched API schemas between frontend & backend (#298)
- Fix tag list icon hover state styling (#316)
- Update various dependency versions via Dependabot (#315, #330, #331)
- Fix linters (#323)
- Add default fallback response for non-main API calls (#328)
- Remove get_project_context(), now that we no longer support old versions of Kedro (<0.15) (#324)
- Add a 'private' flag prop, to hide flags for in-development features from the flags console announcement (#322)
- Investigate the root cause of nodes being undefined in Safari (#310)
- Fix bug that caused missed click on the flowchart (#317)
- Change demo.mock to a .json file and update tests (#314)
- Disable Python 3.6/3.7 jobs in daily CI workflow (#313)
- Batch tag actions to improve performance when toggling multiple tags (#308)

# Release 3.7.0

## Major features and improvements

- Finish and release the new pipeline selector, which allows you to switch between different modular pipelines (#286, #294, #296, #297, #302, #303)
- Add phase 1 of the new node metadata panel front-end - behind a feature flag, for now (#276, #303)
- Improve SVG rendering performance (#290)

## Bug fixes and other changes

- Fix JS bug in Safari (#306)
- Fix failing CI (#304, #305)
- Don't run eslint against .json files on pre-commit (#292)
- Use the same JSON mock data files for JS+Python end unit/e2e tests (#279)

# Release 3.6.0

## Major features and improvements

- Redesign main sidebar (#236, #283)
- Drop Kedro 0.14.\* support (#277)

## Bug fixes and other changes

- Continue work-in-progress on the multiple pipeline selection dropdown, which is still hidden behind a flag and disabled by default but is nearly complete. (#270, #273, #285, #289)
- Continue work on new metadata panel endpoints (#275)
- Fix chart rendering edge cases and hover styles (#288)
- Update Python unit tests using the same json file as front-end (#281)
- Improve lib-test docs (#278)
- Hide random seed message unless using random data (#280)
- Delete deprecated isParam and schema_id fields (#274)
- Fix bug caused by typo in saveStateToLocalStorage (#271)
- Fix interrupted chart transitions (#269)
- Refactor and optimise flowchart performance (#268)

# Release 3.5.1

## Bug fixes and other changes

- Fix pipeline selector so that it shows the correct default pipeline (#266)

# Release 3.5.0

## Major features and improvements

- **BREAKING CHANGE:** Rename default endpoint from `/api/nodes.json` to `/api/main`. This should only affect local JS development. (#239, #259)
- Add an interactive minimap to the toolbar (#203, #238, #247)
- Add web worker to make the expensive graph layout calculation into an asynchronous action, to prevent it from blocking other tasks on the main thread. (#217)
- Focus search bar with Cmd+F/Ctrl+F keyboard shortcuts (#261)
- Allow an argument to be passed to loadJsonData, for external use if needed (#215)
- Add support for multiple pipelines. This is a work-in-progress, and is currently disabled by default and hidden behind a flag. (#192, #215, #216, #221, #254)
- Begin adding individual node API endpoints, as a prelinary step towards full node metadata sidebars (#252)
- Save disabled state of individual nodes in localStorage (#220)
- Add automated testing for npm package import (#222)
- Rename master branch to main ✊🏿 and deprecate develop (#248)

## Bug fixes and other changes

- Fix prepublishOnly task by changing from parallel jobs to sequential (#264)
- Refactor layer visibility state (#253)
- Reduce toolbar-button height on smaller screens (#251)
- Delete duplicate icon-button component (#250)
- Fix mispelling in demo dataset (#249)
- Improve performance of `getLinkedNodes` (#235)
- Expose node and dataset metadata in "api/nodes/" endpoint (#231)
- Move react-redux from peerDependencies to regular dependencies, and move react-scripts from dependencies to devDependencies (#223)
- Refactor initial state setup (#220)
- Enable Windows CI (#218, #241)
- Increase width of layer rects (#209)
- Update various dependency versions via Snyk/Dependabot (#262, #258, #257, #219, #246, #245, #244, #243, #242, #240, #237, #234, #233, #232, #230, #228, #227, #226, #225, #224, #214, #213, #212, #211, #210, #208, #207, #206, #205, #204)

# Release 3.4.0

## Major features and improvements

- Add new graphing algorithm (#185)
- Add feature flags (#185)

## Bug fixes and other changes

- Protect URL constructor/searchParams where browser support is limited. (#201)
- Consolidate mock datasets and delete unnecessary ones (#200)
- Update SSH key fingerprint in CircleCI config (#199)
- Add layers to demo data (#198)
- Improve random generator variations (#187)

# Release 3.3.1:

## Bug fixes and other changes

- Apply the Black formatter to back-end Python code (#193)
- Bump websocket-extensions from 0.1.3 to 0.1.4 (#190)
- Autoformat Python code using Black (#188)
- Stop layout calculation from running twice on page-load, and optimise getNodeTextWidth selector performance (#186)
- Fix `%run_viz` line magic to display kedro viz inside Jupyter notebook, previously broken for kedro 0.16.0/0.16.1. Note that the fix needs `kedro>=0.16.2` to take effect. (#184)
- Fix three minor tooltip triangle styling bugs (#182)
- Update readme/contributing docs (#181, #196)
- Update the semver requirement version (#180)
- Seed randomly-generated data with UUIDs, to allow random layouts to be replicated for testing purposes (#178, #197)
- Update pipeline visualisation screenshot in Readme (#177)

# Release 3.3.0:

## Major features and improvements

- **BREAKING CHANGE:** Drop support for Python 3.5 (#138)
- Add support for Python 3.8 (#173)
- Add data engineering layers (#129, #145, #146, #148, #157, #161)
- Redesign sidebar node-list and node selected states (#144, #152, #153, #155, #162, #164, #171)
- Update overall colour scheme, and improve print/export styles (#169)
- Move icon stack column to right edge of the main sidebar (#167)
- Wrap tooltip names & invert tooltip in top half of screen (#158)
- Limit zoom scale/translate extent (#137, #174)

## Bug fixes and other changes

- Fix deprecation warnings when running kedro viz from Kedro 0.16 (#170)
- Remove the need to transition layer height on zoom (#166)
- Refactor config.js & move random-data import (#163)
- Fix bug where exported PNG was cut off (#151)
- Make dataPath relative again (#149)
- Remove dateutil hardpinning in requirements.txt (#143)
- Print the stack trace when encountering a generic exception (#142)
- Web browser will only be opened if the host corresponds to localhost (#136)
- Upgrade pylint to 2.4 (#135)
- Add bandit for security scanning as a pre-commit hook (#134)
- Add logger configuration when loading pipeline from JSON (#133)
- Update svg-crowbar to reduce exported SVG filesize (#127)
- Guard global window references to fix SSR (#126)
- Move visibleNav/navWidth calculations into Redux store (#124)
- Remove truffleHog pinned dependency (#122)

## Thanks for supporting contributions

[Ana Potje](https://github.com/ANA-POTJE)

# Release 3.2.0:

## Major features and improvements

- Dynamically allocate port number for the viz subprocess created by `%run_viz` if 4141 is taken (#109)
- Redesign sidebar list to group nodes by type (#96)
- Add `--pipeline` option to visualize modular pipeline (#93)
- Add `--env` option to pass configuration environment (#93)
- Fix backward-compatibility with Kedro 0.14.\* (#93)
- Promote Kedro-Viz commands from project specific to global commands (#91)
- Allow users to run `kedro viz --load-file` outside of a Kedro project (#91)

## Bug fixes and other changes

- Fix PNG exports (#117)
- Refactor JS actions (#115)
- Update & move CODEOWNERS (#116)
- Update year in license header (#114)
- Refactor JS reducers and state shape (#113)
- Fix Trufflehog secret scan by pinning gitdb2 (#112)
- Add "upcoming release" header back in RELEASE.md (#110)
- Fix Jest+CircleCI test memory errors (#108)
- Improve JavaScript test coverage (#107)
- Refactor JS store (#106)
- Update README to list all available CLI options (#105)
- Use mocker instead of mock in Python unit tests (#104)
- Lint and format Sass with Stylelint (#103)
- Add e2e-tests to check backward-compatibility for Kedro 0.15.0 and latest (#99)
- Add secret scan CircleCI step (#98)
- Update CLI screenshot in README (#95)
- Increase Python test coverage to 100% (#94)
- Update CI config for daily run (#90)
- Snyk fix for vulnerabilities (#87, #92, #101)
- Update the PR template (#46, #111)

# Release 3.1.0:

## Major features and improvements

- **BREAKING CHANGE:** Kedro<0.15.0 no longer works with this version of Kedro-Viz (#72)
- Allow users to export graph as a transparent SVG/PNG image (#82)
- Add theme prop and icon button visibility prop (#80)
- Rename `get_data_from_kedro` to `format_pipeline_data` (#72)
- Add pipeline and catalog arguments to `format_pipeline_data` (#72)

## Bug fixes and other changes

- Remove Appveyor config file + readme badge (#86)
- Add explicit dependency on `psutil` (#85)
- Improve json file-loading error message (#81)
- Update kedro-ui/react-scripts/dagre/snyk dependencies (#83, #84, #88)
- Remove leftover traces of the created_ts and message data properties (#80)
- Change relative links to absolute, to fix docs on npmjs.org (#79)

# Release 3.0.1:

## Bug fixes and other changes

- Add python-dateutil==2.8.0 to resolve CI errors (#78)
- Add data-id attributes on nodes and edges (#76)
- Fix issues with SVG imports when embedded (#75)
- Allow chart to resize with parent container when embedded (#74)

# Release 3.0.0:

## Major features and improvements

- **BREAKING CHANGE:** Deprecate and remove Snapshots/History feature (#42)
- **BREAKING CHANGE:** Make 'parameters' a distinct node type from 'data' (#53)
- Add new data/task/parameters icons (#62, #53)
- Add icons to node labels (#65)
- Enable Kedro-Viz to be run in Jupyter Notebook (#59)
- Change task full names to be the underlying function name, and use them in tooltips (#53, #61)
- Replace node IDs with shorter hashes (#53)
- Redesign the theme colour schemes to make them simpler and more consistent, and refactor active/highlight/hover/click state CSS for nodes & edges (#52)
- Sort nodes by their x/y position to improve tabbing order (#51)
- Move the theme and label toggle switches into icon buttons (#47)
- Add new demo data (#44)
- Allow Python users to load/save pipeline data to/from a JSON file via the CLI (#43)

## Bug fixes and other changes

- Change git address protocol in package-lock (#71)
- Update Kedro-UI to v1.1.1 (#70)
- Fix sidebar show/hide transitions in Safari (#68)
- Improve tabbing order (#67)
- Fix webfont text-width chart layout bug (#65)
- Desaturate the background colour a touch (#64)
- Move drawChart method to its own JS file (#63)
- Update Snyk to 1.234.2 and patch issue (#60)
- Set the 'show sidebar' button to hidden when open (#57)
- Snyk fix for 1 vulnerability (#56)
- Various CSS tweaks and bugfixes (#54)
- Remove getEdgeDisabledView selector (#49)
- Update Kedro-UI to v1.1.0 (#48)
- Fix badge URL typos in Readme (#45)

## Migration guide from Kedro-Viz 2.\*.\* to Kedro-Viz 3.0.0

If you are just using Kedro-Viz with Kedro as a Python package, you won't need to do anything. The breaking changes in this release only affect the few users who are working on the application locally, or importing it from [npm](https://www.npmjs.com/package/@quantumblack/kedro-viz) and consuming it as a React component.

- The format for data passed to Kedro-Viz has changed. You can see examples of the new data format in the [`src/utils/data`](./src/utils/data) directory. The main change is that the format no longer supports multiple snapshots in a single dataset. Instead of [this](https://github.com/kedro-org/kedro-viz/blob/243fd1bb513023086e77bca9f8469e00d1182437/src/utils/data.mock.js):
  ```
  {
    snapshots: [
      {
        schema_id: '310750827599783',
        nodes: [...],
        edges: [...],
        tags: [...],
      },
      ...
    ]
  }
  ```
  You can now use something like [this](https://github.com/kedro-org/kedro-viz/blob/c75c499507617a01fb327c366b9d639229f1d921/src/utils/data/demo.mock.js):
  ```
  {
    nodes: [...],
    edges: [...],
    tags: [...],
  }
  ```
- The `showHistory`, `allowHistoryDeletion`, and `onDeleteSnapshot` props on the main App component have been deprecated. These no longer do anything, and can be removed.
- A new `parameters` value for the node `type` property has been created. This replaces the previous `is_parameters` Boolean property. To migrate previous data, find any nodes where `is_parameters: true`, and change the `type` value from `data` to `parameters`. e.g. from this:
  ```
  {
    tags: ['Nulla', 'pulvinar', 'enim', 'consectetur', 'volutpat'],
    id: 'task/consectetur',
    is_parameters: false,
    type: 'task',
    full_name: 'consectetur',
    name: 'consectetur'
  }
  ```
  to this:
  ```
  {
    tags: ['Nulla', 'pulvinar', 'enim', 'consectetur', 'volutpat'],
    id: 'task/consectetur',
    type: 'parameters',
    full_name: 'consectetur',
    name: 'consectetur'
  }
  ```

# Release 2.1.1:

## Bug fixes and other changes

- Don't ignore gh-pages branch in CircleCI (#33)
- Document the React props and data format (#34)
- Fix closing of the navbar on smaller screens (#35)
- Use What Input? to set obvious keyboard focus state (#36)
- Add Konami code easter egg (#37)
- Extend snyk patch expiry duration to 1 year (#39)
- Fix react dependency issues (#40)

# Release 2.1.0:

## Major features and improvements

- Toggle linked-node active state on click (#20)

## Bug fixes and other changes

- Pin pip version to be less than 19.2 (#24)
- Unpin pip version (#25)
- Fix infosec vulnerability in LoDash (#16)
- Remove license checkers (#28)
- Make Viz backwards-compatible with Kedro 0.14.0 (#30)
- Automatically deploy demo builds to Github Pages (#26)

# Release 2.0.0:

## Major features and improvements

- **BREAKING CHANGE:** Refactor the JSON data input API. The new format is more verbose, but is very extensible, and will allow us to add more metadata about each node, edge and tag in future (#2, #8, #21, #23)
- Calculate transitive links when a chart is rendered, rather than when the initial data is formatted (#8)

## Bug fixes and other changes

- Run extra checks (e.g. tests, linter, build & lib) before publishing to npm (#12)
- Document the --host command line flag in the readme (#14)
- Add a CODEOWNERS file (#15)
- Update Flask caching so that only static assets are cached forever (#17)
- Fix buggy edge change animation for cases where the SVG path length changes, using d3-interpolate-path (#22)
- Fix broken Python version badge in Readme (#18)
- Add CI status badges in Readme (#19)
- Add Appveyor configuration (#19)

## Migration guide from Kedro-Viz 1.\*.\* to Kedro-Viz 2.0.0

- The data input format has been significantly changed. This will only affect users of the JavaScript package - regular Kedro users will not be affected. To see examples of the old API format compares to the new one, see the changes to `data.mock.js` in [this commit](https://github.com/kedro-org/kedro-viz/pull/8/files#diff-837826676eaada9374ec654c892af095).

## Thanks for supporting contributions

[Yusuke Minami](https://github.com/Minyus)

# Release 1.0.2:

## Bug fixes and other changes

- Fix a minor bug in how zoom centering was handled when the sidebar is open (#10)
- Make the Makefile easier to read (#9)
- Fix some minor issues with Readme images and badges (#11)

# Release 1.0.1:

## Major features and improvements

- Add a Make script to automate version updates and tagging across both JS and Python files (#7)
- Add tool to automatically check whether legal headers are present on Python scripts (#5)

## Bug fixes and other changes

- Fix broken CSS in the Tags drop-down menu (#6)
- Remove smart quotes and replace them with regular quotes, to avoid "Non-ASCII character" errors when building the Sphinx docs. (#4)

# Release 1.0.0:

The initial release of Kedro-Viz.

## Thanks to our main contributors

[Richard Westenra](https://github.com/richardwestenra), [Nasef Khan](https://github.com/nakhan98), [Ivan Danov](https://github.com/idanov), [Gordon Wrigley](https://github.com/tolomea), [Huong Nguyen](https://github.com/Huongg), [Ottis Kelleghan](https://github.com/ottis), [Yetunde Dada](https://github.com/yetudada), [Kiyohito Kunii](https://github.com/921kiyo), [Dmitrii Deriabin](https://github.com/DmitryDeryabin), [Peteris Erins](https://github.com/Pet3ris), [Jo Stichbury](https://github.com/stichbury)

We are also grateful to everyone who advised and supported us, filed issues or helped resolve them, asked and answered questions and were part of inspiring discussions.<|MERGE_RESOLUTION|>--- conflicted
+++ resolved
@@ -15,11 +15,8 @@
 - Ensure Kedro-Viz works when hosted on a URL subpath. (#1621)
 - Fix shareable URL modal to appear across the app. (#1639)
 - Refactor flowchart dataclasses to pydantic base models. (#1565)
-<<<<<<< HEAD
 - Add kedro viz CLI command deprecation warning. (#1641)
-=======
 - Bump FAST API upper bounds. (#1634)
->>>>>>> 7fd5971a
 
 # Release 6.6.1
 
