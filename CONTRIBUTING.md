--- conflicted
+++ resolved
@@ -142,19 +142,9 @@
 npm run lib
 ```
 
-<<<<<<< HEAD
-We also have in place a pre-commit and pre-push hook. Before committing, the pre-commit hook will lint and prettify your changed files. Before pushing those committed changes, the pre-push hook will run our full test suite. This ensures the local changes haven't caused any breakages, and if they have, you'll be notified and can remedy then and there (note: you may need to restart your code editor or source control application for these hooks to work properly).
-
-### Launch a development server with a real Kedro project
-
-> **Note**: Kedro-Viz>=3.8.0 will not work with projects created with Kedro<=0.16.6. Please consider migrating your project to Kedro>=0.17.0 before you develop against the latest version of Kedro-Viz. 
-
-Before launching a development server with a real Kedro project, you'd need to have [Python](https://www.python.org/)(>=3.7, <3.9) and Kedro installed. We strongly recommend setting up [conda](https://docs.conda.io/en/latest/) to manage your Python versions and virtual environments. You can visit Kedro's guide for installing [conda](https://kedro.readthedocs.io/en/latest/02_get_started/01_prerequisites.html#conda) and [how to get started with Kedro](https://kedro.readthedocs.io/en/latest/02_get_started/02_install.html) for more information.
-
-After setting up Python and Kedro, you will need to have a Kedro project setup. If you don't have any existing Kedro project, you can create a new one with the `spaceflights` example:
-=======
+Lastly, we have in place a pre-commit and pre-push hook. Before committing, the pre-commit hook will lint and prettify your changed files. Before pushing those committed changes, the pre-push hook will run our full test suite. This ensures the local changes haven't caused any breakages, and if they have, you'll be notified and can remedy then and there (note: you may need to restart your code editor or source control application for these hooks to work properly).
+
 ### Data sources
->>>>>>> 049054fb
 
 Kedro-Viz uses a unique identifier to determine the data source from one of several available sources. You can configure this by appending a query string to the URL, e.g. `http://localhost:4141/?data=random`. Alternatively, you can set it with an environment variable when starting up the dev server:
 
