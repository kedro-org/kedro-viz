--- conflicted
+++ resolved
@@ -1,8 +1,8 @@
 import { createSelector } from 'reselect';
-import { getPipelineNodeIDs } from './pipeline';
 import { getNodeDisabled, getEdgeDisabled } from './disabled';
 import { getFocusedModularPipeline } from './modular-pipelines';
 
+const getNodeIDs = (state) => state.node.ids;
 const getEdgeIDs = (state) => state.edge.ids;
 const getEdgeSources = (state) => state.edge.sources;
 const getEdgeTargets = (state) => state.edge.targets;
@@ -27,15 +27,6 @@
  */
 export const getTransitiveEdges = createSelector(
   [
-<<<<<<< HEAD
-    getEdgeIDs,
-    getEdgeSources,
-    getEdgeTargets,
-    getPipelineNodeIDs,
-    getNodeDisabled,
-  ],
-  (edgeIDs, edgeSources, edgeTargets, nodeIDs, nodeDisabled) => {
-=======
     getNodeIDs,
     getEdgeIDs,
     getNodeDisabled,
@@ -53,7 +44,6 @@
     focusedModularPipeline,
     nodeModularPipelines
   ) => {
->>>>>>> 76709939
     const transitiveEdges = {
       ids: {},
       sources: {},
@@ -122,18 +112,10 @@
   (edgeIDs, edgeDisabled, edgeSources, edgeTargets, transitiveEdges) => ({
     ids: edgeIDs
       .filter((id) => !edgeDisabled[id])
-<<<<<<< HEAD
       .concat(Object.keys(transitiveEdges.ids)),
     sources: Object.assign({}, edgeSources, transitiveEdges.sources),
     targets: Object.assign({}, edgeTargets, transitiveEdges.targets),
   })
-=======
-      .concat(transitiveEdges.edgeIDs)
-      .map((id) => ({
-        id,
-        source: edgeSources[id] || transitiveEdges.sources[id],
-        target: edgeTargets[id] || transitiveEdges.targets[id],
-      }))
 );
 
 /**
@@ -141,16 +123,16 @@
  * nodes when under focus mode.
  */
 export const getInputOutputDataEdges = createSelector(
-  [getVisibleEdges, getNodeModularPipelines, getFocusedModularPipeline],
-  (visibleEdges, nodeModularPipelines, focusedModularPipeline) => {
+  [getCombinedEdges, getNodeModularPipelines, getFocusedModularPipeline],
+  (combinedEdges, nodeModularPipelines, focusedModularPipeline) => {
     const edgesList = {};
     if (focusedModularPipeline !== null) {
-      visibleEdges.forEach((edge) => {
+      combinedEdges.ids.forEach((edge) => {
         if (
-          !nodeModularPipelines[edge.source]?.includes(
+          !nodeModularPipelines[edge.sources]?.includes(
             focusedModularPipeline.id
           ) ||
-          !nodeModularPipelines[edge.target]?.includes(
+          !nodeModularPipelines[edge.targets]?.includes(
             focusedModularPipeline.id
           )
         ) {
@@ -161,5 +143,4 @@
 
     return edgesList;
   }
->>>>>>> 76709939
 );