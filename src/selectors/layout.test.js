import { prepareState } from '../utils/state.mock';
import {
  getChartSize,
  getSidebarWidth,
  getGraphInput,
  getTriggerLargeGraphWarning,
} from './layout';
import {
  changeFlag,
  toggleIgnoreLargeWarning,
  updateFontLoaded,
} from '../actions';
import { updateGraph } from '../actions/graph';
import { toggleTypeDisabled } from '../actions/node-type';
import reducer from '../reducers';
import { graphNew } from '../utils/graph';
import { sidebarWidth, largeGraphThreshold } from '../config';
import spaceflights from '../utils/data/spaceflights.mock.json';
import { getVisibleNodeIDs } from './disabled';
import { toggleModularPipelineExpanded } from '../actions/modular-pipelines';

describe('Selectors', () => {
  const mockState = prepareState({
    data: spaceflights,
    beforeLayoutActions: [
      () => toggleModularPipelineExpanded(['data_science', 'data_processing']),
    ],
  });
  describe('getTriggerLargeGraphWarning', () => {
    // Prepare excessively-large dataset
    const prepareLargeDataset = () => {
      const data = { ...spaceflights };
      let extraNodes = [];
      const visibleNodeCount = getVisibleNodeIDs(mockState).length;
      const iterations = Math.ceil(largeGraphThreshold / visibleNodeCount) + 1;
      new Array(iterations).fill().forEach((d, i) => {
        const extraNodeGroup = data.nodes.map((node) => ({
          ...node,
          id: node.id + i,
          //eslint-disable-next-line camelcase
          modular_pipelines: [],
        }));
        extraNodes = extraNodes.concat(extraNodeGroup);
      });
      data.nodes = data.nodes.concat(extraNodes);
      data.modular_pipelines['__root__'].children.push(
        ...extraNodes.map((node) => ({
          id: node.id,
          type: node.type,
        }))
      );
      return data;
    };

    it('returns false for a small dataset', () => {
      expect(getTriggerLargeGraphWarning(mockState)).toBe(false);
    });

    it('returns true for a large dataset', () => {
      const state = prepareState({
        data: prepareLargeDataset(),
        beforeLayoutActions: [
          () =>
            toggleModularPipelineExpanded(['data_science', 'data_processing']),
        ],
      });
      expect(getTriggerLargeGraphWarning(state)).toBe(true);
    });

    it('returns false if the sizewarning flag is false', () => {
      const state = reducer(
        prepareState({ data: prepareLargeDataset() }),
        changeFlag('sizewarning', false)
      );
      expect(getTriggerLargeGraphWarning(state)).toBe(false);
    });

    it('returns false if ignoreLargeWarning is true', () => {
      const state = reducer(
        prepareState({ data: prepareLargeDataset() }),
        toggleIgnoreLargeWarning(true)
      );
      expect(getTriggerLargeGraphWarning(state)).toBe(false);
    });

    it('returns false if layout has already been calculated', () => {
      // The warning should only appear once on first load, if at all.
      // i.e. in cases where a user enables filters to reveal the graph,
      // then disables them again, the warning should not show repeatedly.
      const actions = [
        // Filter out all data nodes to reduce node-count below threshold
        () => toggleTypeDisabled('data', true),
        // Run layout to update state.graph
        (state) => {
          const layout = graphNew;
          return updateGraph(layout(getGraphInput(state)));
        },
        // Turn the filter back off
        () => toggleTypeDisabled('data', false),
      ];
      const state = actions.reduce(
        (state, action) => reducer(state, action(state)),
        prepareState({ data: prepareLargeDataset() })
      );
      expect(getTriggerLargeGraphWarning(state)).toBe(false);
    });
  });

  describe('getGraphInput', () => {
    it('returns a graph input object', () => {
      expect(getGraphInput(mockState)).toEqual(
        expect.objectContaining({
          nodes: expect.any(Array),
          edges: expect.any(Array),
          layers: expect.any(Array),
          fontLoaded: expect.any(Boolean),
        })
      );
    });

    it('returns null if fontLoaded is false', () => {
<<<<<<< HEAD
      const newMockState = reducer(
        mockState.spaceflights,
        updateFontLoaded(false)
      );
=======
      const newMockState = reducer(mockState, updateFontLoaded(false));
>>>>>>> e88e2315
      expect(getGraphInput(newMockState)).toEqual(null);
    });
  });

  describe('getSidebarWidth', () => {
    it(`if visible is true returns the 'open' width`, () => {
      expect(getSidebarWidth(true, sidebarWidth)).toEqual(sidebarWidth.open);
    });

    it(`if visble is false returns the 'closed' width`, () => {
      expect(getSidebarWidth(false, sidebarWidth)).toEqual(sidebarWidth.closed);
    });
  });

  describe('getChartSize', () => {
    it('returns a set of undefined properties if chartSize DOMRect is not supplied', () => {
      expect(getChartSize(mockState)).toEqual({
        height: undefined,
        left: undefined,
        outerHeight: undefined,
        outerWidth: undefined,
        sidebarWidth: undefined,
        top: undefined,
        width: undefined,
      });
    });

    it('returns a DOMRect converted into an Object, with some extra properties', () => {
      const newMockState = {
        ...mockState,
        chartSize: { left: 100, top: 100, width: 1000, height: 1000 },
      };
      expect(getChartSize(newMockState)).toEqual({
        height: expect.any(Number),
        left: expect.any(Number),
        outerHeight: expect.any(Number),
        outerWidth: expect.any(Number),
        sidebarWidth: expect.any(Number),
        metaSidebarWidth: expect.any(Number),
        codeSidebarWidth: expect.any(Number),
        minWidthScale: expect.any(Number),
        top: expect.any(Number),
        width: expect.any(Number),
      });
    });
  });
});<|MERGE_RESOLUTION|>--- conflicted
+++ resolved
@@ -119,14 +119,7 @@
     });
 
     it('returns null if fontLoaded is false', () => {
-<<<<<<< HEAD
-      const newMockState = reducer(
-        mockState.spaceflights,
-        updateFontLoaded(false)
-      );
-=======
       const newMockState = reducer(mockState, updateFontLoaded(false));
->>>>>>> e88e2315
       expect(getGraphInput(newMockState)).toEqual(null);
     });
   });
