--- conflicted
+++ resolved
@@ -4,11 +4,8 @@
 import { getFlags } from './flags';
 import { getVisibleNodes } from './nodes';
 import { getVisibleEdges } from './edges';
-<<<<<<< HEAD
 import { getVisibleLayerIDs } from './disabled';
-=======
 import { sidebarBreakpoint, sidebarWidth } from '../config';
->>>>>>> 87073eea
 
 const getHasVisibleLayers = state =>
   state.visible.layers && Boolean(state.layer.ids.length);
