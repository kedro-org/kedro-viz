import { createSelector } from 'reselect';
import { getVisibleNodes } from './nodes';
import { getVisibleEdges } from './edges';
import { getVisibleLayerIDs } from './disabled';
import { getVisibleMetaSidebar } from '../selectors/metadata';
<<<<<<< HEAD
import {
  sidebarWidth,
  metaSidebarWidth,
  codeSidebarWidth,
  chartMinWidth
} from '../config';
=======
import { sidebarWidth, metaSidebarWidth, chartMinWidthScale } from '../config';
>>>>>>> 11e1daba

const getOldgraphFlag = state => state.flags.oldgraph;
const getVisibleSidebar = state => state.visible.sidebar;
const getVisibleCode = state => state.visible.code;
const getFontLoaded = state => state.fontLoaded;
const getChartSizeState = state => state.chartSize;

/**
 * Select a subset of state that is watched by graph layout calculators
 * and used to prepare state.graph via async web worker actions
 */
export const getGraphInput = createSelector(
  [
    getVisibleNodes,
    getVisibleEdges,
    getVisibleLayerIDs,
    getOldgraphFlag,
    getFontLoaded
  ],
  (nodes, edges, layers, oldgraph, fontLoaded) => {
    if (!fontLoaded) {
      return null;
    }
    return { nodes, edges, layers, oldgraph, fontLoaded };
  }
);

/**
 * Calculate the displayed width of a sidebar
 */
export const getSidebarWidth = (visible, { open, closed }) =>
  visible ? open : closed;

/**
 * Convert the DOMRect into an Object, mutate some of the properties,
 * and add some useful new ones
 */
export const getChartSize = createSelector(
  [getVisibleSidebar, getVisibleMetaSidebar, getVisibleCode, getChartSizeState],
  (visibleSidebar, visibleMetaSidebar, visibleCodeSidebar, chartSize) => {
    const { left, top, width, height } = chartSize;
    if (!width || !height) {
      return {};
    }

    // Get the actual sidebar width
    const sidebarWidthActual = getSidebarWidth(visibleSidebar, sidebarWidth);
    const metaSidebarWidthActual = getSidebarWidth(
      visibleMetaSidebar,
      metaSidebarWidth
    );
    const codeSidebarWidthActual = getSidebarWidth(
      visibleCodeSidebar,
      codeSidebarWidth
    );

    // Find the resulting space for the chart
    let chartWidth =
      width -
      sidebarWidthActual -
      metaSidebarWidthActual -
      codeSidebarWidthActual;

    // Enforce minimum chart width
    if (chartWidth < chartMinWidth) {
      chartWidth = chartMinWidth;
    }

    return {
      left,
      top,
      outerWidth: width,
      outerHeight: height,
      height,
      width: chartWidth,
      minWidthScale: chartMinWidthScale,
      sidebarWidth: sidebarWidthActual,
      metaSidebarWidth: metaSidebarWidthActual,
      codeSidebarWidth: codeSidebarWidthActual
    };
  }
);

/**
 * Gets the current chart zoom
 */
export const getChartZoom = createSelector(
  [state => state.zoom],
  zoom => ({
    ...zoom
  })
);<|MERGE_RESOLUTION|>--- conflicted
+++ resolved
@@ -3,16 +3,13 @@
 import { getVisibleEdges } from './edges';
 import { getVisibleLayerIDs } from './disabled';
 import { getVisibleMetaSidebar } from '../selectors/metadata';
-<<<<<<< HEAD
 import {
   sidebarWidth,
   metaSidebarWidth,
   codeSidebarWidth,
-  chartMinWidth
+  chartMinWidth,
+  chartMinWidthScale
 } from '../config';
-=======
-import { sidebarWidth, metaSidebarWidth, chartMinWidthScale } from '../config';
->>>>>>> 11e1daba
 
 const getOldgraphFlag = state => state.flags.oldgraph;
 const getVisibleSidebar = state => state.visible.sidebar;
