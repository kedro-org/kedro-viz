import { createSelector } from 'reselect';
import { getVisibleNodes } from './nodes';
<<<<<<< HEAD
import { getVisibleEdges, getVisibleLayerIDs } from './contracted';
import { getVisibleMetaSidebar } from '../selectors/metadata';
=======
import { getVisibleEdges } from './edges';
import { getVisibleLayerIDs } from './disabled';
import { getVisibleMetaSidebar } from './metadata';
>>>>>>> 6be89f4e
import {
  sidebarWidth,
  metaSidebarWidth,
  chartMinWidthScale,
  largeGraphThreshold,
  codeSidebarWidth,
} from '../config';

const getSizeWarningFlag = (state) => state.flags.sizewarning;
const getVisibleSidebar = (state) => state.visible.sidebar;
const getVisibleCode = (state) => state.visible.code;
const getFontLoaded = (state) => state.fontLoaded;
const getIgnoreLargeWarning = (state) => state.ignoreLargeWarning;
const getGraphHasNodes = (state) => Boolean(state.graph?.nodes?.length);
const getChartSizeState = (state) => state.chartSize;

/**
 * Show the large graph warning only if there are sufficient nodes + edges,
 * and it hasn't been toggled off (by clicking the Render Anyway button), and
 * the graph layout hasn't already previously been calculated (due to a user
 * filtering the graph to a smaller subset), and the flag isn't set to false.
 */
export const getTriggerLargeGraphWarning = createSelector(
  [
    getVisibleNodes,
    getVisibleEdges,
    getIgnoreLargeWarning,
    getGraphHasNodes,
    getSizeWarningFlag,
  ],
  (nodes, edges, ignoreLargeWarning, graphHasNodes, sizeWarningFlag) =>
    nodes.length + 1.5 * edges.length > largeGraphThreshold &&
    !ignoreLargeWarning &&
    !graphHasNodes &&
    sizeWarningFlag
);

/**
 * Select a subset of state that is watched by graph layout calculators
 * and used to prepare state.graph via async web worker actions
 */
export const getGraphInput = createSelector(
  [
    getVisibleNodes,
    getVisibleEdges,
    getVisibleLayerIDs,
    getFontLoaded,
    getTriggerLargeGraphWarning,
  ],
  (nodes, edges, layers, fontLoaded, triggerLargeGraphWarning) => {
    if (!fontLoaded || triggerLargeGraphWarning) {
      return null;
    }
    // console.table(edges);

    return { nodes, edges, layers, fontLoaded };
  }
);

/**
 * Calculate the displayed width of a sidebar
 */
export const getSidebarWidth = (visible, { open, closed }) =>
  visible ? open : closed;

/**
 * Convert the DOMRect into an Object, mutate some of the properties,
 * and add some useful new ones
 */
export const getChartSize = createSelector(
  [getVisibleSidebar, getVisibleMetaSidebar, getVisibleCode, getChartSizeState],
  (visibleSidebar, visibleMetaSidebar, visibleCodeSidebar, chartSize) => {
    const { left, top, width, height } = chartSize;
    if (!width || !height) {
      return {};
    }

    // Get the actual sidebar width
    const sidebarWidthActual = getSidebarWidth(visibleSidebar, sidebarWidth);
    const metaSidebarWidthActual = getSidebarWidth(
      visibleMetaSidebar,
      metaSidebarWidth
    );
    const codeSidebarWidthActual = getSidebarWidth(
      visibleCodeSidebar,
      codeSidebarWidth
    );

    // Find the resulting space for the chart
    let chartWidth =
      width -
      sidebarWidthActual -
      metaSidebarWidthActual -
      codeSidebarWidthActual;

    return {
      left,
      top,
      outerWidth: width,
      outerHeight: height,
      height,
      width: chartWidth,
      minWidthScale: chartMinWidthScale,
      sidebarWidth: sidebarWidthActual,
      metaSidebarWidth: metaSidebarWidthActual,
      codeSidebarWidth: codeSidebarWidthActual,
    };
  }
);

/**
 * Gets the current chart zoom
 */
export const getChartZoom = createSelector([(state) => state.zoom], (zoom) => ({
  ...zoom,
}));<|MERGE_RESOLUTION|>--- conflicted
+++ resolved
@@ -1,13 +1,7 @@
 import { createSelector } from 'reselect';
 import { getVisibleNodes } from './nodes';
-<<<<<<< HEAD
+import { getVisibleMetaSidebar } from '../selectors/metadata';
 import { getVisibleEdges, getVisibleLayerIDs } from './contracted';
-import { getVisibleMetaSidebar } from '../selectors/metadata';
-=======
-import { getVisibleEdges } from './edges';
-import { getVisibleLayerIDs } from './disabled';
-import { getVisibleMetaSidebar } from './metadata';
->>>>>>> 6be89f4e
 import {
   sidebarWidth,
   metaSidebarWidth,
