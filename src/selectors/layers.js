--- conflicted
+++ resolved
@@ -10,25 +10,14 @@
 export const getLayers = createSelector(
   [getLayoutNodes, getVisibleLayerIDs, getLayerName, getGraphSize],
   (nodes, layerIDs, layerName, { width }) => {
-<<<<<<< HEAD
+    if (!nodes.length) {
+      return [];
+    }
+
     const bounds = {};
 
     for (const node of nodes) {
       const layer = node.nearestLayer || node.layer;
-=======
-    if (!nodes.length) {
-      return [];
-    }
-
-    // Get list of layer Y positions from nodes
-    const layerY = nodes.reduce((layerY, node) => {
-      if (!layerY[node.layer]) {
-        layerY[node.layer] = [];
-      }
-      layerY[node.layer].push(node.y);
-      return layerY;
-    }, {});
->>>>>>> d2e35a7f
 
       if (layer) {
         const bound = bounds[layer] || (bounds[layer] = [Infinity, -Infinity]);
