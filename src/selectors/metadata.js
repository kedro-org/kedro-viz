import { createSelector } from 'reselect';
import { getGraphNodes } from './nodes';
const getClickedNode = (state) => state.node.clicked;

/**
 * Comparison for sorting alphabetically by name, otherwise by value
 */
const sortAlpha = (a, b) => (a.name || a).localeCompare(b.name || b);

/**
 * Returns true if metadata sidebar is visible
 */
export const getVisibleMetaSidebar = createSelector(
  [getClickedNode],
  (nodeClicked) => Boolean(nodeClicked)
);

/**
<<<<<<< HEAD
 * Templates for run commands
 */
const runCommandTemplates = {
  data: (name) => `kedro run --to-inputs ${name}`,
  task: (name) => `kedro run --to-nodes ${name}`,
};

/**
 * Unwrap parameters by extracting the first and only object based on assumption that server returns object with additional nesting.
 *  @param {?object} parameters The parameters as returned from the server
 *  @returns {object} The unwrapped parameters
 */
const unwrapParameters = (parameters) => {
  if (!parameters || !parameters[Object.keys(parameters)[0]]) {
    return {};
  }
  return parameters[Object.keys(parameters)[0]];
};

/**
 * Returns run command for the node, if applicable to the node type
 * @param {object} node The node
 * @returns {?string} The run command for the node, if applicable
 */
const getRunCommand = (node) => {
  const template = runCommandTemplates[node.type];
  return template ? template(node.fullName) : null;
};

/**
=======
>>>>>>> 6be89f4e
 * Gets metadata for the currently clicked node if any
 */
export const getClickedNodeMetaData = createSelector(
  [
    getClickedNode,
    getGraphNodes,
    (state) => state.node.tags,
    (state) => state.tag.name,
    (state) => state.pipeline,
    (state) => state.node.filepath,
    (state) => state.node.code,
    (state) => state.node.parameters,
    (state) => state.node.plot,
    (state) => state.node.datasetType,
    (state) => state.node.runCommand,
  ],
  (
    nodeId,
    nodes = {},
    nodeTags,
    tagNames,
    pipeline,
    nodeFilepaths,
    nodeCodes,
    nodeParameters,
    nodePlot,
    nodeDatasetTypes,
    nodeRunCommand
  ) => {
    const node = nodes[nodeId];

    if (!node) {
      return null;
    }

    const metadata = {
      node,
      tags: [...nodeTags[node.id]]
        .map((tagId) => tagNames[tagId])
        .sort(sortAlpha),
      pipeline: pipeline.name[pipeline.active],
<<<<<<< HEAD
      parameters: unwrapParameters(nodeParameters[node.id]),
      runCommand: getRunCommand(node),
=======
      parameters,
      runCommand: nodeRunCommand[node.id],
>>>>>>> 6be89f4e
      code: nodeCodes[node.id],
      filepath: nodeFilepaths[node.id],
      plot: nodePlot[node.id],
      datasetType: nodeDatasetTypes[node.id],
    };

    if (node.sources && node.targets) {
      metadata.inputs = node.sources
        .map((edge) => nodes[edge.source])
        .sort(sortAlpha);
      metadata.outputs = node.targets
        .map((edge) => nodes[edge.target])
        .sort(sortAlpha);
    }

    return metadata;
  }
);<|MERGE_RESOLUTION|>--- conflicted
+++ resolved
@@ -16,15 +16,6 @@
 );
 
 /**
-<<<<<<< HEAD
- * Templates for run commands
- */
-const runCommandTemplates = {
-  data: (name) => `kedro run --to-inputs ${name}`,
-  task: (name) => `kedro run --to-nodes ${name}`,
-};
-
-/**
  * Unwrap parameters by extracting the first and only object based on assumption that server returns object with additional nesting.
  *  @param {?object} parameters The parameters as returned from the server
  *  @returns {object} The unwrapped parameters
@@ -37,18 +28,6 @@
 };
 
 /**
- * Returns run command for the node, if applicable to the node type
- * @param {object} node The node
- * @returns {?string} The run command for the node, if applicable
- */
-const getRunCommand = (node) => {
-  const template = runCommandTemplates[node.type];
-  return template ? template(node.fullName) : null;
-};
-
-/**
-=======
->>>>>>> 6be89f4e
  * Gets metadata for the currently clicked node if any
  */
 export const getClickedNodeMetaData = createSelector(
@@ -90,13 +69,8 @@
         .map((tagId) => tagNames[tagId])
         .sort(sortAlpha),
       pipeline: pipeline.name[pipeline.active],
-<<<<<<< HEAD
       parameters: unwrapParameters(nodeParameters[node.id]),
-      runCommand: getRunCommand(node),
-=======
-      parameters,
       runCommand: nodeRunCommand[node.id],
->>>>>>> 6be89f4e
       code: nodeCodes[node.id],
       filepath: nodeFilepaths[node.id],
       plot: nodePlot[node.id],
