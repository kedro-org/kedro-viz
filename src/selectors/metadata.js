--- conflicted
+++ resolved
@@ -63,16 +63,8 @@
       return null;
     }
 
-<<<<<<< HEAD
-    const parameters =
-      nodeParameters[node.id] &&
-      Object.entries(nodeParameters[node.id]).map(
-        ([key, value]) => `${key}: ${value}`
-      );
+    const tags = nodeTags[node.id] || [];
 
-    const tags = nodeTags[node.id] || [];
-=======
->>>>>>> f247a9e1
     const metadata = {
       node,
       tags: [...tags].map((tagId) => tagNames[tagId]).sort(sortAlpha),
