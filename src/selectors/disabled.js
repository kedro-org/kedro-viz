--- conflicted
+++ resolved
@@ -1,10 +1,6 @@
 import { createSelector } from 'reselect';
 import { arrayToObject } from '../utils';
-<<<<<<< HEAD
-=======
-import { getTagCount } from './tags';
 import { getNodeDisabledPipeline, getPipelineNodeIDs } from './pipeline';
->>>>>>> 7929fbfc
 
 const getNodeIDs = state => state.node.ids;
 const getNodeDisabledNode = state => state.node.disabled;
