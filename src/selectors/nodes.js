--- conflicted
+++ resolved
@@ -245,7 +245,6 @@
  * that are unnecessary for the chart layout calculation
  */
 export const getVisibleNodes = createSelector(
-<<<<<<< HEAD
   [getFontLoaded, getContractedModularPipelines, getNodeSize, getNodeRank],
   (fontLoaded, { node }, nodeSize, nodeRank) => {
     if (!fontLoaded) {
@@ -262,39 +261,7 @@
       ...nodeSize[id],
     }));
     return nodes;
-=======
-  [
-    getVisibleNodeIDs,
-    getNodeName,
-    getNodeType,
-    getNodeFullName,
-    getNodeSize,
-    getNodeLayer,
-    getNodeRank,
-    getFontLoaded,
-  ],
-  (
-    nodeIDs,
-    nodeName,
-    nodeType,
-    nodeFullName,
-    nodeSize,
-    nodeLayer,
-    nodeRank,
-    fontLoaded
-  ) =>
-    fontLoaded
-      ? nodeIDs.map((id) => ({
-          id,
-          name: nodeName[id],
-          label: nodeName[id],
-          fullName: nodeFullName[id],
-          type: nodeType[id],
-          layer: nodeLayer[id],
-          rank: nodeRank[id],
-          ...nodeSize[id],
-        }))
-      : []
+  }
 );
 
 /**
@@ -312,6 +279,5 @@
       }
     }
     return nodesList;
->>>>>>> 1879bbb2
   }
 );