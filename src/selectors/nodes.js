import { createSelector } from 'reselect';
import { select } from 'd3-selection';
import { arrayToObject } from '../utils';
import { getPipelineNodeIDs } from './pipeline';
import { getContractedModularPipelines } from './contracted';
import {
  getNodeDisabled,
  getNodeDisabledTag,
  getNodeDisabledModularPipelineFilter,
} from './disabled';
import getShortType from '../utils/short-type';
import { getNodeRank } from './ranks';

const getNodeName = (state) => state.node.name;
const getNodeDisabledNode = (state) => state.node.disabled;
const getNodeTags = (state) => state.node.tags;
export const getNodeModularPipelines = (state) => state.node.modularPipelines;
const getNodeType = (state) => state.node.type;
<<<<<<< HEAD
=======
const getNodeDatasetType = (state) => state.node.datasetType;
const getNodeLayer = (state) => state.node.layer;
>>>>>>> 6be89f4e
const getHoveredNode = (state) => state.node.hovered;
const getTagActive = (state) => state.tag.active;
const getModularPipelineActive = (state) => state.modularPipeline.active;
const getModularPipelineName = (state) => state.modularPipeline.name;
const getTextLabels = (state) => state.textLabels;
const getFontLoaded = (state) => state.fontLoaded;
const getNodeTypeDisabled = (state) => state.nodeType.disabled;
const getClickedNode = (state) => state.node.clicked;
const getEdgeIDs = (state) => state.edge.ids;
const getEdgeSources = (state) => state.edge.sources;
const getEdgeTargets = (state) => state.edge.targets;

/**
 * Gets a map of nodeIds to graph nodes
 */
export const getGraphNodes = createSelector(
  [(state) => state.graph.nodes],
  (nodes = []) =>
    nodes.reduce((result, node) => {
      result[node.id] = node;
      return result;
    }, {})
);

/**
 * Set active status if the node is specifically highlighted,
 * and/or via an associated tag or modular pipeline
 */
export const getNodeActive = createSelector(
  [
    getContractedModularPipelines,
    getHoveredNode,
    getNodeTags,
    getNodeModularPipelines,
    getTagActive,
    getModularPipelineActive,
  ],
  (
    { node },
    hoveredNode,
    nodeTags,
    nodeModularPipelines,
    tagActive,
    modularPipelineActive
  ) =>
    arrayToObject(node.ids, (nodeID) => {
      if (nodeID === hoveredNode) {
        return true;
      }
      const tags = nodeTags[nodeID] || [];
      const activeViaTag = tags.some((tag) => tagActive[tag]);
      const modularPipelines = nodeModularPipelines[nodeID] || [];
      const activeViaModularPipeline = modularPipelines.some(
        (modularPipeline) => modularPipelineActive[modularPipeline]
      );
      const isActiveModularPipeline =
        modularPipelineActive[node.modularPipeline[nodeID]];
      return Boolean(
        activeViaTag || activeViaModularPipeline || isActiveModularPipeline
      );
    })
);

/**
 * Set selected status if the node is clicked
 */
export const getNodeSelected = createSelector(
  [getPipelineNodeIDs, getClickedNode, getNodeDisabled],
  (nodeIDs, clickedNode, nodeDisabled) =>
    arrayToObject(
      nodeIDs,
      (nodeID) => nodeID === clickedNode && !nodeDisabled[nodeID]
    )
);

/**
 * Returns formatted nodes as an array, with all relevant properties
 */
export const getNodeData = createSelector(
  [
    getPipelineNodeIDs,
    getNodeName,
    getNodeType,
    getNodeDatasetType,
    getNodeDisabled,
    getNodeDisabledNode,
    getNodeDisabledTag,
    getNodeDisabledModularPipelineFilter,
    getNodeTypeDisabled,
    getNodeModularPipelines,
  ],
  (
    nodeIDs,
    nodeName,
    nodeType,
    nodeDatasetType,
    nodeDisabled,
    nodeDisabledNode,
    nodeDisabledTag,
    nodeDisabledModularPipeline,
    typeDisabled,
    nodeModularPipelines
  ) =>
    nodeIDs
      .sort((a, b) => {
        if (nodeName[a] < nodeName[b]) {
          return -1;
        }
        if (nodeName[a] > nodeName[b]) {
          return 1;
        }
        return 0;
      })
      .map((id) => ({
        id,
        name: nodeName[id],
        type: nodeType[id],
        icon: getShortType([nodeDatasetType[id]], nodeType[id]),
        modularPipelines: nodeModularPipelines[id],
        disabled: nodeDisabled[id],
        disabled_node: Boolean(nodeDisabledNode[id]),
        disabled_tag: nodeDisabledTag[id],
        disabled_modularPipeline: nodeDisabledModularPipeline[id],
        disabled_type: Boolean(typeDisabled[nodeType[id]]),
      }))
);

/**
 * Returns formatted nodes grouped by type
 */
export const getGroupedNodes = createSelector([getNodeData], (nodes) =>
  nodes.reduce(function (obj, item) {
    const key = item.type;
    if (!obj.hasOwnProperty(key)) {
      obj[key] = [];
    }
    obj[key].push(item);
    return obj;
  }, {})
);

/**
 * Temporarily create a new SVG container in the DOM, write a node to it,
 * measure its width with getBBox, then delete the container and store the value
 */
export const getNodeTextWidth = createSelector(
  [getNodeName, getModularPipelineName, getFontLoaded],
  (nodeName, modularPipelineName, fontLoaded) => {
    if (!fontLoaded) {
      return {};
    }
    const names = Object.values(
      Object.assign({}, nodeName, modularPipelineName)
    );
    const nodeTextWidth = {};
    const svg = select(document.body)
      .append('svg')
      .attr('class', 'kedro pipeline-node');
    svg
      .selectAll('text')
      .data(names)
      .enter()
      .append('text')
      .text((name) => name)
      .each(function (name) {
        const width = this.getBBox ? this.getBBox().width : 0;
        nodeTextWidth[name] = width;
      });
    svg.remove();
    return nodeTextWidth;
  }
);

/**
 * Get the top/bottom and left/right padding for a node
 * @param {Boolean} showLabels Whether labels are visible
 * @param {string} nodeType task/data/parameters/pipeline
 */
export const getPadding = (showLabels, nodeType) => {
  if (showLabels) {
    switch (nodeType) {
      case 'pipeline':
        return { x: 30, y: 22 };
      case 'task':
        return { x: 16, y: 10 };
      default:
        return { x: 20, y: 10 };
    }
  }
  switch (nodeType) {
    case 'pipeline':
      return { x: 25, y: 25 };
    case 'task':
      return { x: 14, y: 14 };
    default:
      return { x: 16, y: 16 };
  }
};

/**
 * Calculate node width/height and icon/text positioning
 */
export const getNodeSize = createSelector(
  [
    getContractedModularPipelines,
    getNodeTextWidth,
    getTextLabels,
    getFontLoaded,
  ],
  ({ node }, nodeTextWidth, textLabels, fontLoaded) => {
    if (!fontLoaded) {
      return {};
    }
    return arrayToObject(node.ids, (nodeID) => {
      const iconSize = textLabels ? 24 : 28;
      const padding = getPadding(textLabels, node.type[nodeID]);
      const textWidth = textLabels ? nodeTextWidth[node.name[nodeID]] : 0;
      const textGap = textLabels ? 6 : 0;
      const innerWidth = iconSize + textWidth + textGap;
      return {
        showText: textLabels,
        width: innerWidth + padding.x * 2,
        height: iconSize + padding.y * 2,
        textOffset: (innerWidth - textWidth) / 2 - 1,
        iconOffset: -innerWidth / 2,
        iconSize,
      };
    });
  }
);

/**
 * Returns only visible nodes as an array, but without any extra properties
 * that are unnecessary for the chart layout calculation
 */
export const getVisibleNodes = createSelector(
<<<<<<< HEAD
  [getFontLoaded, getContractedModularPipelines, getNodeSize, getNodeRank],
  (fontLoaded, { node }, nodeSize, nodeRank) => {
    if (!fontLoaded) {
      return [];
    }
    const nodes = node.ids.map((id) => ({
      id,
      name: node.name[id],
      label: node.name[id],
      fullName: node.fullName[id] || id,
      type: node.type[id],
      layer: node.layer[id],
      rank: nodeRank[id],
      ...nodeSize[id],
    }));
    return nodes;
  }
=======
  [
    getVisibleNodeIDs,
    getNodeName,
    getNodeType,
    getNodeDatasetType,
    getNodeFullName,
    getNodeSize,
    getNodeLayer,
    getNodeRank,
    getFontLoaded,
  ],
  (
    nodeIDs,
    nodeName,
    nodeType,
    nodeDatasetType,
    nodeFullName,
    nodeSize,
    nodeLayer,
    nodeRank,
    fontLoaded
  ) =>
    fontLoaded
      ? nodeIDs.map((id) => ({
          id,
          name: nodeName[id],
          label: nodeName[id],
          fullName: nodeFullName[id],
          icon: getShortType([nodeDatasetType[id]], nodeType[id]),
          type: nodeType[id],
          layer: nodeLayer[id],
          rank: nodeRank[id],
          ...nodeSize[id],
        }))
      : []
>>>>>>> 6be89f4e
);

/**
 * Returns an map of task nodeIDs to graph nodes that have parameter nodes as their source
 */
export const getNodesWithInputParams = createSelector(
  [getGraphNodes, getEdgeIDs, getNodeType, getEdgeSources, getEdgeTargets],
  (nodes, edgeIDs, nodeType, edgeSources, edgeTargets) => {
    const nodesList = {};
    for (const edgeID of edgeIDs) {
      const source = edgeSources[edgeID];
      const target = edgeTargets[edgeID];
      if (nodeType[source] === 'parameters' && nodeType[target] === 'task') {
        nodesList[target] = nodes[target];
      }
    }
    return nodesList;
  }
);<|MERGE_RESOLUTION|>--- conflicted
+++ resolved
@@ -16,11 +16,7 @@
 const getNodeTags = (state) => state.node.tags;
 export const getNodeModularPipelines = (state) => state.node.modularPipelines;
 const getNodeType = (state) => state.node.type;
-<<<<<<< HEAD
-=======
 const getNodeDatasetType = (state) => state.node.datasetType;
-const getNodeLayer = (state) => state.node.layer;
->>>>>>> 6be89f4e
 const getHoveredNode = (state) => state.node.hovered;
 const getTagActive = (state) => state.tag.active;
 const getModularPipelineActive = (state) => state.modularPipeline.active;
@@ -101,9 +97,7 @@
  */
 export const getNodeData = createSelector(
   [
-    getPipelineNodeIDs,
-    getNodeName,
-    getNodeType,
+    getContractedModularPipelines,
     getNodeDatasetType,
     getNodeDisabled,
     getNodeDisabledNode,
@@ -113,9 +107,7 @@
     getNodeModularPipelines,
   ],
   (
-    nodeIDs,
-    nodeName,
-    nodeType,
+    { node },
     nodeDatasetType,
     nodeDisabled,
     nodeDisabledNode,
@@ -124,27 +116,27 @@
     typeDisabled,
     nodeModularPipelines
   ) =>
-    nodeIDs
+    node.ids
       .sort((a, b) => {
-        if (nodeName[a] < nodeName[b]) {
+        if (node.name[a] < node.name[b]) {
           return -1;
         }
-        if (nodeName[a] > nodeName[b]) {
+        if (node.name[a] > node.name[b]) {
           return 1;
         }
         return 0;
       })
       .map((id) => ({
         id,
-        name: nodeName[id],
-        type: nodeType[id],
-        icon: getShortType([nodeDatasetType[id]], nodeType[id]),
+        name: node.name[id],
+        type: node.type[id],
+        icon: getShortType([nodeDatasetType[id]], node.type[id]),
         modularPipelines: nodeModularPipelines[id],
         disabled: nodeDisabled[id],
         disabled_node: Boolean(nodeDisabledNode[id]),
         disabled_tag: nodeDisabledTag[id],
         disabled_modularPipeline: nodeDisabledModularPipeline[id],
-        disabled_type: Boolean(typeDisabled[nodeType[id]]),
+        disabled_type: Boolean(typeDisabled[node.type[id]]),
       }))
 );
 
@@ -257,9 +249,8 @@
  * that are unnecessary for the chart layout calculation
  */
 export const getVisibleNodes = createSelector(
-<<<<<<< HEAD
-  [getFontLoaded, getContractedModularPipelines, getNodeSize, getNodeRank],
-  (fontLoaded, { node }, nodeSize, nodeRank) => {
+ [getFontLoaded, getContractedModularPipelines, getNodeSize, getNodeRank, getNodeDatasetType],
+  (fontLoaded, { node }, nodeSize, nodeRank, nodeDatasetType) => {
     if (!fontLoaded) {
       return [];
     }
@@ -268,6 +259,7 @@
       name: node.name[id],
       label: node.name[id],
       fullName: node.fullName[id] || id,
+      icon: getShortType([nodeDatasetType[id]], node.type[id]),
       type: node.type[id],
       layer: node.layer[id],
       rank: nodeRank[id],
@@ -275,44 +267,7 @@
     }));
     return nodes;
   }
-=======
-  [
-    getVisibleNodeIDs,
-    getNodeName,
-    getNodeType,
-    getNodeDatasetType,
-    getNodeFullName,
-    getNodeSize,
-    getNodeLayer,
-    getNodeRank,
-    getFontLoaded,
-  ],
-  (
-    nodeIDs,
-    nodeName,
-    nodeType,
-    nodeDatasetType,
-    nodeFullName,
-    nodeSize,
-    nodeLayer,
-    nodeRank,
-    fontLoaded
-  ) =>
-    fontLoaded
-      ? nodeIDs.map((id) => ({
-          id,
-          name: nodeName[id],
-          label: nodeName[id],
-          fullName: nodeFullName[id],
-          icon: getShortType([nodeDatasetType[id]], nodeType[id]),
-          type: nodeType[id],
-          layer: nodeLayer[id],
-          rank: nodeRank[id],
-          ...nodeSize[id],
-        }))
-      : []
->>>>>>> 6be89f4e
-);
+)
 
 /**
  * Returns an map of task nodeIDs to graph nodes that have parameter nodes as their source
