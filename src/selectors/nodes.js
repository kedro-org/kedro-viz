--- conflicted
+++ resolved
@@ -4,29 +4,18 @@
 import { getTagCount } from './tags';
 import { getCentralNode } from './linked-nodes';
 
-<<<<<<< HEAD
-const getNodes = state => state.nodes;
-const getView = state => state.view;
-const getNodeName = state => state.nodeName;
-const getNodeDisabledNode = state => state.nodeDisabled;
-const getNodeTags = state => state.nodeTags;
-const getNodeType = state => state.nodeType;
-const getNodeLayer = state => state.nodeLayer;
-const getTagActive = state => state.tagActive;
-const getTagEnabled = state => state.tagEnabled;
-=======
 const getNodeIDs = state => state.node.ids;
 const getNodeName = state => state.node.name;
 const getNodeFullName = state => state.node.fullName;
 const getNodeDisabledNode = state => state.node.disabled;
 const getNodeTags = state => state.node.tags;
 const getNodeType = state => state.node.type;
+const getNodeLayer = state => state.node.layer;
 const getTagActive = state => state.tag.active;
 const getTagEnabled = state => state.tag.enabled;
 const getTextLabels = state => state.textLabels;
 const getFontLoaded = state => state.fontLoaded;
 const getNodeTypeDisabled = state => state.nodeType.disabled;
->>>>>>> 51e876d2
 
 /**
  * Calculate whether nodes should be disabled based on their tags
@@ -204,22 +193,25 @@
  * that are unnecessary for the chart layout calculation
  */
 export const getVisibleNodes = createSelector(
-<<<<<<< HEAD
-  [getNodes, getNodeName, getNodeType, getNodeDisabled, getNodeLayer],
-  (nodes, nodeName, nodeType, nodeDisabled, nodeLayer) =>
-    nodes
-=======
   [
     getNodeIDs,
     getNodeName,
     getNodeType,
     getNodeDisabled,
     getNodeFullName,
-    getNodeSize
+    getNodeSize,
+    getNodeLayer
   ],
-  (nodeIDs, nodeName, nodeType, nodeDisabled, nodeFullName, nodeSize) =>
+  (
+    nodeIDs,
+    nodeName,
+    nodeType,
+    nodeDisabled,
+    nodeFullName,
+    nodeSize,
+    nodeLayer
+  ) =>
     nodeIDs
->>>>>>> 51e876d2
       .filter(id => !nodeDisabled[id])
       .map(id => ({
         id,
@@ -227,11 +219,8 @@
         label: nodeName[id],
         fullName: nodeFullName[id],
         type: nodeType[id],
-<<<<<<< HEAD
         rank: nodeLayer[id],
-        disabled: nodeDisabled[id]
-=======
+        disabled: nodeDisabled[id],
         ...nodeSize[id]
->>>>>>> 51e876d2
       }))
 );