--- conflicted
+++ resolved
@@ -7,11 +7,7 @@
   getNodeDisabled,
   getNodeDisabledTag,
   getVisibleNodeIDs,
-<<<<<<< HEAD
   getNodeDisabledModularPipelineFilter,
-=======
-  getNodeDisabledModularPipeline,
->>>>>>> b286d9ee
 } from './disabled';
 import { getNodeRank } from './ranks';
 
@@ -43,12 +39,8 @@
 );
 
 /**
-<<<<<<< HEAD
  * Set active status if the node is specifically highlighted,
  * and/or via an associated tag or modular pipeline
-=======
- * Set active status if the node is specifically highlighted, and/or via an associated tag or modular pipeline
->>>>>>> b286d9ee
  */
 export const getNodeActive = createSelector(
   [
@@ -71,19 +63,10 @@
       if (nodeID === hoveredNode) {
         return true;
       }
-<<<<<<< HEAD
-      const activeViaTag = nodeTags[nodeID]?.some((tag) => tagActive[tag]);
+      const activeViaTag = nodeTags[nodeID].some((tag) => tagActive[tag]);
       const activeViaModularPipeline = nodeModularPipelines[nodeID].some(
         (modularPipeline) => modularPipelineActive[modularPipeline]
       );
-=======
-      const activeViaTag = nodeTags[nodeID].some((tag) => tagActive[tag]);
-      const activeViaModularPipeline =
-        nodeModularPipelines[nodeID] &&
-        nodeModularPipelines[nodeID].some(
-          (modularPipeline) => modularPipelineActive[modularPipeline]
-        );
->>>>>>> b286d9ee
       return Boolean(activeViaTag) || Boolean(activeViaModularPipeline);
     })
 );
@@ -111,11 +94,7 @@
     getNodeDisabled,
     getNodeDisabledNode,
     getNodeDisabledTag,
-<<<<<<< HEAD
     getNodeDisabledModularPipelineFilter,
-=======
-    getNodeDisabledModularPipeline,
->>>>>>> b286d9ee
     getNodeTypeDisabled,
   ],
   (
