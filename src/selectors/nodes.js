--- conflicted
+++ resolved
@@ -130,11 +130,7 @@
         id,
         name: nodeName[id],
         type: nodeType[id],
-<<<<<<< HEAD
         modularPipelines: nodeModularPipelines[id],
-=======
-        icon: getShortType([nodeDatasetType[id]], nodeType[id]),
->>>>>>> ddcafc6f
         disabled: nodeDisabled[id],
         disabled_node: Boolean(nodeDisabledNode[id]),
         disabled_tag: nodeDisabledTag[id],
