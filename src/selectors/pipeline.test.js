--- conflicted
+++ resolved
@@ -16,15 +16,9 @@
 describe('Selectors', () => {
   describe('getNodeDisabledPipeline', () => {
     it("returns an object whose keys match the current pipeline's nodes", () => {
-<<<<<<< HEAD
-      expect(Object.keys(getNodeDisabledPipeline(mockState.spaceflights))).toEqual(
-        getNodeIDs(mockState.spaceflights)
-      );
-=======
       expect(
         Object.keys(getNodeDisabledPipeline(mockState.spaceflights))
       ).toEqual(getNodeIDs(mockState.spaceflights));
->>>>>>> ad498ced
     });
 
     it('returns an object whose values are all Booleans', () => {
@@ -52,12 +46,8 @@
     it('does not disable any nodes that are in the active pipeline', () => {
       const activePipeline = 'ds';
       const activePipelineNodeIDs = mockState.spaceflights.node.ids.filter(
-<<<<<<< HEAD
-        (nodeID) => mockState.spaceflights.node.pipelines[nodeID][activePipeline]
-=======
         (nodeID) =>
           mockState.spaceflights.node.pipelines[nodeID][activePipeline]
->>>>>>> ad498ced
       );
       const newMockState = reducer(
         mockState.spaceflights,
@@ -72,12 +62,8 @@
     it('disables every node that is not in the active pipeline', () => {
       const activePipeline = 'de';
       const inactivePipelineNodeIDs = mockState.spaceflights.node.ids.filter(
-<<<<<<< HEAD
-        (nodeID) => !mockState.spaceflights.node.pipelines[nodeID][activePipeline]
-=======
         (nodeID) =>
           !mockState.spaceflights.node.pipelines[nodeID][activePipeline]
->>>>>>> ad498ced
       );
       const newMockState = reducer(
         mockState.spaceflights,
