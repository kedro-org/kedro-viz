import { createSelector } from 'reselect';

function groupByErrorStatus(items) {
  const status = { success: {}, failed: {} };
  Object.entries(items || {}).forEach(([id, item]) => {
    if (item.error) {
      status.failed[id] = item;
    } else {
      status.success[id] = item;
    }
  });
  return status;
}

export const getDatasetsStatus = createSelector(
  [(state) => state.runStatus.datasets],
  groupByErrorStatus
);

export const getNodesStatus = createSelector(
  [(state) => state.runStatus.nodes],
  groupByErrorStatus
);

/**
<<<<<<< HEAD
 * Check if the pipeline run status is available
 * @param {Object} state Redux state
 * @returns {Boolean} Whether the run status is available
 */
export const isRunStatusAvailable = createSelector(
  [
    (state) => state.runStatus?.nodes,
    (state) => state.runStatus?.datasets,
    (state) => state.runStatus?.pipeline?.run_id,
  ],
  (nodes, datasets, runId) => {
    // Check if we have actual run data (not just empty objects) and a valid run ID
    const hasNodes = nodes && Object.keys(nodes).length > 0;
    const hasDatasets = datasets && Object.keys(datasets).length > 0;
    const hasValidRunId = runId && runId !== 'default-run-id';

    return (hasNodes || hasDatasets) && hasValidRunId;
  }
);
=======
 * Get all node data grouped by node ID
 * @param {Object} state Redux state
 * @returns {Object} Nodes data grouped by node ID
 */
export const getNodesById = (state) => {
  return state.runStatus?.nodes || {};
};

/**
 * Get all dataset data grouped by node ID
 * @param {Object} state Redux state
 * @returns {Object} Datasets data grouped by node ID
 */
export const getDatasetsById = (state) => {
  return state.runStatus?.datasets || {};
};

/**
 * Get pipeline run metadata
 * @param {Object} state Redux state
 * @returns {Object} Pipeline run metadata
 */
export const getPipelineRunData = (state) => {
  return state.runStatus?.pipeline || {};
};

/**
 * Get the status of a node by ID
 * @param {Object} state Redux state
 * @param {String} nodeId Node ID
 * @returns {Object} Node status data
 */
export const getNodeStatusById = (state, nodeId) => {
  return state.runStatus?.nodes?.[nodeId];
};

/**
 * Get the status of a dataset by ID
 * @param {Object} state Redux state
 * @param {String} datasetId Dataset ID
 * @returns {Object} Dataset status data
 */
export const getDatasetStatusById = (state, datasetId) => {
  return state.runStatus?.datasets?.[datasetId];
};

/**
 * Get the duration of a node by ID
 * @param {Object} state Redux state
 * @param {String} nodeId Node ID
 * @returns {Number} Node duration in seconds
 */
export const getNodeDurationById = (state, nodeId) => {
  return state.runStatus?.nodes?.[nodeId]?.duration || 0;
};

/**
 * Check if a node has failed
 * @param {Object} state Redux state
 * @param {String} nodeId Node ID
 * @returns {Boolean} Whether the node has failed
 */
export const hasNodeFailed = (state, nodeId) => {
  const node = state.runStatus?.nodes?.[nodeId];
  return node?.error != null;
};

/**
 * Get error message for a failed node
 * @param {Object} state Redux state
 * @param {String} nodeId Node ID
 * @returns {String|null} Error message or null if the node hasn't failed
 */
export const getNodeError = (state, nodeId) => {
  const node = state.runStatus?.nodes?.[nodeId];
  return node?.error || null;
};
>>>>>>> 044985d9
<|MERGE_RESOLUTION|>--- conflicted
+++ resolved
@@ -23,7 +23,6 @@
 );
 
 /**
-<<<<<<< HEAD
  * Check if the pipeline run status is available
  * @param {Object} state Redux state
  * @returns {Boolean} Whether the run status is available
@@ -43,8 +42,8 @@
     return (hasNodes || hasDatasets) && hasValidRunId;
   }
 );
-=======
- * Get all node data grouped by node ID
+
+/** Get all node data grouped by node ID
  * @param {Object} state Redux state
  * @returns {Object} Nodes data grouped by node ID
  */
@@ -120,5 +119,4 @@
 export const getNodeError = (state, nodeId) => {
   const node = state.runStatus?.nodes?.[nodeId];
   return node?.error || null;
-};
->>>>>>> 044985d9
+};