--- conflicted
+++ resolved
@@ -56,18 +56,6 @@
  * Get IDs of modular pipelines used in the current pipeline
  */
 export const getPipelineModularPipelineIDs = createSelector(
-<<<<<<< HEAD
-  [getPipelineNodeIDs, getNodeModularPipelines],
-  (nodeIDs, nodeModularPipelines) => {
-    const visibleModularPipelines = {};
-    nodeIDs.forEach((nodeID) => {
-      nodeModularPipelines[nodeID].forEach((modularPipelineID) => {
-        if (!visibleModularPipelines[modularPipelineID]) {
-          visibleModularPipelines[modularPipelineID] = true;
-        }
-      });
-    });
-=======
   [getPipelineNodeIDs, getNodeModularPipelines, getModularPipelineIDs],
   (nodeIDs, nodeModularPipelines, modularPipelineIDs) => {
     const visibleModularPipelines = {};
@@ -81,7 +69,6 @@
         });
       });
     }
->>>>>>> b286d9ee
     return Object.keys(visibleModularPipelines);
   }
 );