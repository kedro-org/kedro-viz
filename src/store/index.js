import { createStore, applyMiddleware } from 'redux';
import thunk from 'redux-thunk';
import watch from 'redux-watch';
import reducer from '../reducers';
<<<<<<< HEAD
import { saveState, pruneFalseyKeys } from './helpers';
=======
import { getGraphInput } from '../selectors/layout';
import { calculateGraph } from '../actions/graph';
import { saveState } from './helpers';
>>>>>>> bb38303e

/**
 * Configure initial state and create the Redux store
 * @param {Object} initialState Initial Redux state (from initial-state.js)
 * @return {Object} Redux store
 */
export default function configureStore(initialState) {
  const store = createStore(reducer, initialState, applyMiddleware(thunk));

  let watchGraph = watch(() => getGraphInput(store.getState()));
  store.subscribe(
    watchGraph(graphInput => {
      store.dispatch(calculateGraph(graphInput));
    })
  );

  store.subscribe(() => {
    const {
      textLabels,
      theme,
      node,
      nodeType,
      visible,
      flags
    } = store.getState();

    saveState({
      textLabels,
      theme,
      node: {
        disabled: pruneFalseyKeys(node.disabled)
      },
      nodeType: {
        disabled: nodeType.disabled
      },
      visible,
      flags
    });
  });

  return store;
}<|MERGE_RESOLUTION|>--- conflicted
+++ resolved
@@ -2,13 +2,9 @@
 import thunk from 'redux-thunk';
 import watch from 'redux-watch';
 import reducer from '../reducers';
-<<<<<<< HEAD
-import { saveState, pruneFalseyKeys } from './helpers';
-=======
 import { getGraphInput } from '../selectors/layout';
 import { calculateGraph } from '../actions/graph';
-import { saveState } from './helpers';
->>>>>>> bb38303e
+import { saveState, pruneFalseyKeys } from './helpers';
 
 /**
  * Configure initial state and create the Redux store
