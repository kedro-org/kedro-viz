--- conflicted
+++ resolved
@@ -12,12 +12,9 @@
   modularPipeline: {
     ids: [],
     name: {},
-<<<<<<< HEAD
+    active: {},
     contracted: {},
-=======
     enabled: {},
-    active: {},
->>>>>>> a17ca31a
   },
   node: {
     ids: [],
