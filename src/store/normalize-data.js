import { params } from '../config';
import {
  arrayToObject,
  prettifyName,
  stripNamespace,
  prettifyModularPipelineNames,
} from '../utils';

/**
 * Create new default pipeline state instance
 * @return {Object} state
 */
export const createInitialPipelineState = () => ({
  pipeline: {
    ids: [],
    name: {},
  },
  modularPipeline: {
    ids: [],
    tree: {},
    visible: {},
    expanded: [],
    active: {},
    disabled: {},
  },
  node: {
    ids: [],
    name: {},
    fullName: {},
    type: {},
    tags: {},
    layer: {},
    disabled: {},
    pipelines: {},
    clicked: null,
    hovered: null,
    fetched: {},
    code: {},
    parameters: {},
    filepath: {},
    inputs: {},
    outputs: {},
    plot: {},
    image: {},
    datasetType: {},
    originalType: {},
    transcodedTypes: {},
    runCommand: {},
    modularPipelines: {},
<<<<<<< HEAD
    styles: {},
=======
    extras: {},
>>>>>>> 1a751202
  },
  nodeType: {
    ids: ['task', 'data', 'parameters', 'modularPipeline'],
    name: {
      data: 'Datasets',
      task: 'Nodes',
      parameters: 'Parameters',
      modularPipeline: 'Modular Pipelines',
    },
    disabled: {
      parameters: true,
      task: false,
      data: false,
    },
  },
  edge: {
    ids: [],
    sources: {},
    targets: {},
  },
  layer: {
    ids: [],
    name: {},
    visible: true,
  },
  tag: {
    ids: [],
    name: {},
    active: {},
    enabled: {},
  },
  slice: {
    from: null,
    to: null,
    apply: false,
  },
  hoveredParameters: false,
  hoveredFocusMode: false,
});

/**
 * Check whether data is in expected format
 * @param {Object} data - The parsed data input
 * @return {Boolean} True if valid for formatting
 */
const validateInput = (data) => {
  if (!data) {
    throw new Error('No data provided to Kedro-Viz');
  }
  if (data === 'json') {
    // Data is still loading
    return false;
  }
  if (!Array.isArray(data.edges) || !Array.isArray(data.nodes)) {
    if (typeof jest === 'undefined') {
      console.error('Invalid Kedro-Viz data:', data);
    }
    throw new Error(
      'Invalid Kedro-Viz data input. Please ensure that your pipeline data includes arrays of nodes and edges'
    );
  }
  return true;
};

/**
 * Get unique, reproducible ID for each edge, based on its nodes
 * @param {Object} source - Name and type of the source node
 * @param {Object} target - Name and type of the target node
 */
const createEdgeID = (source, target) => [source, target].join('|');

/**
 * Add a new pipeline
 * @param {String} pipeline.id - Unique ID
 * @param {String} pipeline.name - Pipeline name
 */
const addPipeline = (state) => (pipeline) => {
  const { id } = pipeline;
  if (state.pipeline.name[id]) {
    return;
  }
  state.pipeline.ids.push(id);
  state.pipeline.name[id] = prettifyName(pipeline.name || '');
};

/**
 * Add a new node if it doesn't already exist
 * @param {String} name - Default node name
 * @param {String} type - 'data' or 'task'
 * @param {Array} tags - List of associated tags
 */
const addNode = (state) => (node) => {
  const { id } = node;
  if (state.node.name[id]) {
    return;
  }
  state.node.ids.push(id);
  state.node.name[id] = prettifyName(stripNamespace(node.name || ''));
  state.node.fullName[id] = node.name;
  state.node.type[id] = node.type;
  state.node.layer[id] = node.layer;
  state.node.pipelines[id] = node.pipelines
    ? arrayToObject(node.pipelines, () => true)
    : {};
  state.node.tags[id] = node.tags || [];
  // supports for metadata in case it exists on initial load
  state.node.code[id] = node.code;
  state.node.parameters[id] = node.parameters;
  state.node.filepath[id] = node.filepath;
  state.node.datasetType[id] = node.dataset_type;
  state.node.originalType[id] = node.original_type;
  state.node.transcodedTypes[id] = node.transcoded_types;
  state.node.runCommand[id] = node.runCommand;
  state.node.modularPipelines[id] = node.modular_pipelines || [];
<<<<<<< HEAD
  state.node.styles[id] = node.styles || {};
=======
  state.node.extras[id] = node.node_extras || {};
>>>>>>> 1a751202
};

/**
 * Create a new link between two nodes and add it to the edges array
 * @param {Object} source - Parent node
 * @param {Object} target - Child node
 */
const addEdge =
  (state) =>
  ({ source, target }) => {
    const id = createEdgeID(source, target);
    if (state.edge.ids.includes(id)) {
      return;
    }
    state.edge.ids.push(id);
    state.edge.sources[id] = source;
    state.edge.targets[id] = target;
  };

/**
 * Add a new Tag if it doesn't already exist
 * @param {Object} tag - Tag object
 */
const addTag = (state) => (tag) => {
  const { id } = tag;
  state.tag.ids.push(id);
  state.tag.name[id] = prettifyName(tag.name || '');
};

/**
 * Add a new Layer if it doesn't already exist
 * @param {Object} layer - Layer object
 */
const addLayer = (state) => (layer) => {
  // using layer name as both layerId and name.
  // It futureproofs it if we need a separate layer ID in the future.
  state.layer.ids.push(layer);
  state.layer.name[layer] = layer;
};

/**
 * Split query params from URL into an array and remove any empty strings
 * @param {String} queryParams - Query params from URL
 */
const splitQueryParams = (queryParams) =>
  queryParams ? queryParams.split(',').filter((item) => item !== '') : [];

/**
 * Returns an object with filters for tags as set in current URL
 * @param {Object} state - State object
 * @param {Array} tagsQueryParam - List of node tags from URL
 * @param {Array} allNodeTags - List of all associated tags
 */

const getNodeTagsFiltersFromUrl = (state, tagsQueryParam, allNodeTags = []) => {
  const queryParamsTagsArray = splitQueryParams(tagsQueryParam);

  if (queryParamsTagsArray.length !== 0) {
    const queryParamsTagsSet = new Set(queryParamsTagsArray);
    const enabledTags = allNodeTags.reduce((result, tag) => {
      result[tag.id] = queryParamsTagsSet.has(tag.id);
      return result;
    }, {});

    state.tag.enabled = enabledTags;
  }

  return state;
};

/**
 * Updates the disabled state of node types based on the provided type query parameters.
 * @param {Object} state - The current state object.
 * @param {string} typeQueryParams - The type query parameters.
 * @returns {Object} - The updated state object.
 */
const getNodeTypesFromUrl = (state, typeQueryParams) => {
  const nodeTypes = splitQueryParams(typeQueryParams);

  if (nodeTypes.length !== 0) {
    Object.keys(state.nodeType.disabled).forEach((key) => {
      state.nodeType.disabled[key] = !nodeTypes.includes(key);
    });
  }

  return state;
};

/**
 * Sort the edges, nodes in the state object to ensure deterministic graph layout
 * @param {Object} state The state object to sort
 */
const sortNodesEdges = (state) => {
  state.edge?.ids?.sort((a, b) => a.localeCompare(b));
  state.node?.ids?.sort((a, b) => a.localeCompare(b));
};

/**
 * Updates the state with filters from the URL.
 * @param {Object} state - State object
 * @param {Array} NodeTags - List of all associated tags
 * * @returns {Object} - The updated state object.
 */
const updateStateWithFilters = (state, NodeTags) => {
  const search = new URLSearchParams(window.location.search);
  const typeQueryParams = search.get(params.types);
  const tagQueryParams = search.get(params.tags);

  const updatedStateWithTags = getNodeTagsFiltersFromUrl(
    state,
    tagQueryParams,
    NodeTags
  );
  const updatedStateWithTypes = getNodeTypesFromUrl(state, typeQueryParams);

  return { ...state, ...updatedStateWithTags, ...updatedStateWithTypes };
};

/**
 * Convert the pipeline data into a normalized state object
 * @param {Object} data Raw unformatted data input
 * @return {Object} Formatted, normalized state
 */
const normalizeData = (data, expandAllPipelines) => {
  const state = createInitialPipelineState();

  if (data === 'json') {
    state.dataSource = 'json';
  } else if (data.source) {
    state.dataSource = data.source;
  }

  if (!validateInput(data)) {
    return state;
  }

  data.nodes.forEach(addNode(state));
  data.edges.forEach(addEdge(state));
  if (data.pipelines) {
    data.pipelines.forEach(addPipeline(state));
    if (state.pipeline.ids.length) {
      state.pipeline.main = data.selected_pipeline || state.pipeline.ids[0];
      state.pipeline.active = state.pipeline.main;
    }
  }
  if (data.modular_pipelines) {
    state.modularPipeline.ids = Object.keys(data.modular_pipelines);
    state.modularPipeline.tree = prettifyModularPipelineNames(
      data.modular_pipelines
    );

    // Case for expandAllPipelines in component props or within state
    if (expandAllPipelines) {
      // assign all modular pipelines into expanded state
      state.modularPipeline.expanded = state.modularPipeline.ids;
      // assign all nodes as visible nodes in modular pipelines
      const nodeIds = state.node.ids;
      nodeIds.forEach((nodeId) => {
        if (!state.modularPipeline.ids.includes(nodeId)) {
          state.modularPipeline.visible[nodeId] = true;
        }
      });
    } else {
      if (data.modular_pipelines && data.modular_pipelines['__root__']) {
        for (const child of data.modular_pipelines['__root__'].children || []) {
          state.modularPipeline.visible[child.id] = true;
        }
      }
    }
  }

  if (data.tags) {
    data.tags.forEach(addTag(state));
  }
  if (data.layers) {
    data.layers.forEach(addLayer(state));
  }

  sortNodesEdges(state);
  const updatedState = updateStateWithFilters(state, data.tags);
  return updatedState;
};

export default normalizeData;<|MERGE_RESOLUTION|>--- conflicted
+++ resolved
@@ -47,11 +47,7 @@
     transcodedTypes: {},
     runCommand: {},
     modularPipelines: {},
-<<<<<<< HEAD
-    styles: {},
-=======
     extras: {},
->>>>>>> 1a751202
   },
   nodeType: {
     ids: ['task', 'data', 'parameters', 'modularPipeline'],
@@ -166,11 +162,7 @@
   state.node.transcodedTypes[id] = node.transcoded_types;
   state.node.runCommand[id] = node.runCommand;
   state.node.modularPipelines[id] = node.modular_pipelines || [];
-<<<<<<< HEAD
-  state.node.styles[id] = node.styles || {};
-=======
   state.node.extras[id] = node.node_extras || {};
->>>>>>> 1a751202
 };
 
 /**
