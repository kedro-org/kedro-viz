--- conflicted
+++ resolved
@@ -12,14 +12,9 @@
   modularPipeline: {
     ids: [],
     name: {},
-<<<<<<< HEAD
     active: {},
     contracted: {},
     enabled: {},
-=======
-    enabled: {},
-    active: {},
->>>>>>> b286d9ee
   },
   node: {
     ids: [],
