--- conflicted
+++ resolved
@@ -45,15 +45,11 @@
     globalNavigation: true,
     sidebar: true,
     miniMap: true,
-<<<<<<< HEAD
     expandPipelinesBtn: true,
     exportBtn: true,
     labelBtn: true,
     layerBtn: true,
-=======
-    expandAllPipelines: false,
     zoomToolbar: true,
->>>>>>> c41d1d84
   },
   zoom: {},
   runsMetadata: {},
