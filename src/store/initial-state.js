--- conflicted
+++ resolved
@@ -17,12 +17,7 @@
   loading: {
     graph: false,
     pipeline: false,
-<<<<<<< HEAD
-    node: false
-    // displayLargeGraph: false
-=======
     node: false,
->>>>>>> 2a2d8ee7
   },
   visible: {
     graph: true,
