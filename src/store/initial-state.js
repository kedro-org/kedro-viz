import { loadState } from './helpers';
import normalizeData from './normalize-data';
import animals from '../utils/data/animals.mock';
import demo from '../utils/data/demo.mock';
<<<<<<< HEAD
=======
import layers from '../utils/data/layers.mock';
import { getFlagsFromUrl, Flags } from '../utils/flags';
>>>>>>> 5ed4903f

/**
 * Determine where data should be loaded from (i.e. async from JSON,
 * or randomly-generated, or directly via props), then retrieve & format it.
 * @param {string|Array} data Either raw data itself, or a string
 * @return {Object} Normalized data
 */
export const getPipelineData = data => {
  switch (data) {
    case 'animals':
      // Use data from the 'animals' test dataset
      return animals;
    case 'demo':
      // Use data from the 'demo' test dataset
      return demo;
    case 'json':
      // Return empty state, as data will be loaded asynchronously later
      return null;
    case 'random':
      throw new Error(
        "The random data should already have replaced the 'random' string in 'data-source.js', so if you see this error then something has gone horribly wrong."
      );
    case null:
    case undefined:
      throw new Error('No data was provided to App component via props');
    default:
      // Use data provided via component prop
      return data;
  }
};

/**
 * Generate a new default pipeline state instance
 * @return {Object} Initial state
 */
export const getInitialPipelineState = () => ({
  id: null,
  node: {
    ids: [],
    name: {},
    fullName: {},
    type: {},
    isParam: {},
    tags: {},
    layer: {},
    disabled: {},
    clicked: null,
    hovered: null
  },
  nodeType: {
    ids: ['task', 'data', 'parameters'],
    name: {
      data: 'Datasets',
      task: 'Nodes',
      parameters: 'Parameters'
    },
    disabled: {}
  },
  edge: {
    ids: [],
    sources: {},
    targets: {}
  },
  layer: {
    ids: [],
    name: {}
  },
  tag: {
    ids: [],
    name: {},
    active: {},
    enabled: {}
  }
});

/**
 * Configure the redux store's initial state
 * @param {Object} props App component props
 * @return {Object} Initial state
 */
const getInitialState = (props = {}) => {
  const pipelineData = normalizeData(getPipelineData(props.data));

  // Load properties from localStorage if defined, else use defaults
  const localStorageState = loadState();
  const { textLabels = true, nodeTypeDisabled } = localStorageState;
  const theme = props.theme || localStorageState.theme || 'dark';

  const visible = Object.assign(
    {
      labelBtn: true,
      layerBtn: true,
      layers: Boolean(pipelineData.layer.ids.length),
      exportBtn: true,
      exportModal: false,
      sidebar: true,
      themeBtn: true
    },
    localStorageState.visible,
    props.visible
  );

  const flags = {
    ...Flags.defaults(),
    ...localStorageState.flags,
    ...getFlagsFromUrl()
  };

  if (nodeTypeDisabled) {
    pipelineData.nodeType.disabled = nodeTypeDisabled;
  }

  return {
    ...pipelineData,
    chartSize: {},
    fontLoaded: false,
    textLabels,
    visible,
    theme,
    flags
  };
};

export default getInitialState;<|MERGE_RESOLUTION|>--- conflicted
+++ resolved
@@ -2,11 +2,7 @@
 import normalizeData from './normalize-data';
 import animals from '../utils/data/animals.mock';
 import demo from '../utils/data/demo.mock';
-<<<<<<< HEAD
-=======
-import layers from '../utils/data/layers.mock';
 import { getFlagsFromUrl, Flags } from '../utils/flags';
->>>>>>> 5ed4903f
 
 /**
  * Determine where data should be loaded from (i.e. async from JSON,
