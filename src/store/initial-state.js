import deepmerge from 'deepmerge';
import { loadState } from './helpers';
import normalizeData from './normalize-data';
import { getFlagsFromUrl, Flags } from '../utils/flags';

/**
 * Create new global default pipeline state instance
 * @return {object} state
 */
export const createInitialState = () => ({
  id: null,
  pipeline: {
    ids: [],
    name: {},
    active: null
  },
  node: {
    ids: [],
    name: {},
    fullName: {},
    type: {},
    isParam: {},
    tags: {},
    layer: {},
    disabled: {},
    pipelines: {},
    clicked: null,
    hovered: null
  },
  nodeType: {
    ids: ['task', 'data', 'parameters'],
    name: {
      data: 'Datasets',
      task: 'Nodes',
      parameters: 'Parameters'
    },
    disabled: {}
  },
  edge: {
    ids: [],
    sources: {},
    targets: {}
  },
  layer: {
    ids: [],
    name: {}
  },
  tag: {
    ids: [],
    name: {},
    active: {},
    enabled: {}
  },
  chartSize: {},
  textLabels: true,
  theme: 'dark',
  flags: Flags.defaults(),
  visible: {
    labelBtn: true,
    layerBtn: true,
    layers: true,
    exportBtn: true,
    exportModal: false,
    sidebar: true,
    themeBtn: true
  }
});

/**
 * Add state overrides from props, URL flags, etc
 * @param {object} state App state
 * @param {object} props Props passed to App component
 */
const overrideInitialState = (state, props) => {
  // Override flag defaults with URL values
  state.flags = Object.assign(state.flags, getFlagsFromUrl());
  // Override theme if set in props
  if (props.theme) {
    state.theme = props.theme;
  }
  // Override button visibility if set in props
  if (props.visible) {
    state.visible = Object.assign(state.visible, props.visible);
  }
  // Turn layers off if there are no layers present:
  if (!state.layer.ids.length) {
    state.visible.layers = false;
  }
  return state;
};

/**
 * Configure the redux store's initial state
 * @param {Object} props App component props
 * @return {Object} Initial state
 */
const getInitialState = (props = {}) => {
<<<<<<< HEAD
  // Merge prop data and localStorage data into initial state
  const state = deepmerge(normalizeData(props.data), loadState());
  // Add overrides from props etc
  return overrideInitialState(state, props);
=======
  if (!props.data) {
    throw new Error('No data provided');
  }
  const pipelineData = normalizeData(props.data);

  // Load properties from localStorage if defined, else use defaults
  const localStorageState = loadState();
  const { textLabels = true, nodeTypeDisabled } = localStorageState;
  const theme = props.theme || localStorageState.theme || 'dark';

  const visible = Object.assign(
    {
      labelBtn: true,
      layerBtn: true,
      layers: Boolean(pipelineData.layer.ids.length),
      exportBtn: true,
      exportModal: false,
      sidebar: true,
      themeBtn: true,
      miniMapBtn: true,
      miniMap: true
    },
    localStorageState.visible,
    props.visible
  );

  const flags = {
    ...Flags.defaults(),
    ...localStorageState.flags,
    ...getFlagsFromUrl()
  };

  if (nodeTypeDisabled) {
    pipelineData.nodeType.disabled = nodeTypeDisabled;
  }

  return {
    ...pipelineData,
    chartSize: {},
    zoom: {},
    fontLoaded: false,
    textLabels,
    visible,
    theme,
    flags
  };
>>>>>>> bb38303e
};

export default getInitialState;<|MERGE_RESOLUTION|>--- conflicted
+++ resolved
@@ -62,8 +62,11 @@
     exportBtn: true,
     exportModal: false,
     sidebar: true,
-    themeBtn: true
-  }
+    themeBtn: true,
+    miniMapBtn: true,
+    miniMap: true
+  },
+  zoom: {}
 });
 
 /**
@@ -95,59 +98,10 @@
  * @return {Object} Initial state
  */
 const getInitialState = (props = {}) => {
-<<<<<<< HEAD
   // Merge prop data and localStorage data into initial state
   const state = deepmerge(normalizeData(props.data), loadState());
   // Add overrides from props etc
   return overrideInitialState(state, props);
-=======
-  if (!props.data) {
-    throw new Error('No data provided');
-  }
-  const pipelineData = normalizeData(props.data);
-
-  // Load properties from localStorage if defined, else use defaults
-  const localStorageState = loadState();
-  const { textLabels = true, nodeTypeDisabled } = localStorageState;
-  const theme = props.theme || localStorageState.theme || 'dark';
-
-  const visible = Object.assign(
-    {
-      labelBtn: true,
-      layerBtn: true,
-      layers: Boolean(pipelineData.layer.ids.length),
-      exportBtn: true,
-      exportModal: false,
-      sidebar: true,
-      themeBtn: true,
-      miniMapBtn: true,
-      miniMap: true
-    },
-    localStorageState.visible,
-    props.visible
-  );
-
-  const flags = {
-    ...Flags.defaults(),
-    ...localStorageState.flags,
-    ...getFlagsFromUrl()
-  };
-
-  if (nodeTypeDisabled) {
-    pipelineData.nodeType.disabled = nodeTypeDisabled;
-  }
-
-  return {
-    ...pipelineData,
-    chartSize: {},
-    zoom: {},
-    fontLoaded: false,
-    textLabels,
-    visible,
-    theme,
-    flags
-  };
->>>>>>> bb38303e
 };
 
 export default getInitialState;