--- conflicted
+++ resolved
@@ -238,14 +238,10 @@
   const nonPipelineState = prepareNonPipelineState(urlParams);
   let expandAllPipelines = nonPipelineState.expandAllPipelines;
 
-<<<<<<< HEAD
   if (props.options) {
     expandAllPipelines =
       props.options.expandAllPipelines || nonPipelineState.expandAllPipelines;
   }
-=======
-  const expandAllPipelines = nonPipelineState.expandAllPipelines;
->>>>>>> ef5309de
 
   const pipelineState = preparePipelineState(
     props.data,
