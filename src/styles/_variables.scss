--- conflicted
+++ resolved
@@ -36,13 +36,11 @@
 $run-width: 375px;
 $run-width-comparison-view: 310px;
 
-<<<<<<< HEAD
-// gradients colours for lazy loading components in experiments tracking
 $backgroundLightTheme: #c4cbd1;
 $foregroundLightTheme: #d1d1d1;
 $backgroundDarkTheme: #071d28;
 $foregroundDarkTheme: #20313a;
-=======
+
 //-- Theme colours as SCSS variables --//
 
 // -- Primary -- //
@@ -121,5 +119,4 @@
 $yellow-0: #ffe300;
 $yellow-300: #ffbc00;
 $yellow-600: #b28400;
-$yellow-900: #7d5c00;
->>>>>>> 1b539732
+$yellow-900: #7d5c00;