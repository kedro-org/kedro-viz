import React from 'react';
import ShareableUrlModal from './shareable-url-modal';
import { setup } from '../../utils/state.mock';

describe('ShareableUrlModal', () => {
  it('renders without crashing', () => {
    const wrapper = setup.mount(<ShareableUrlModal />);
<<<<<<< HEAD
=======
    wrapper.find('[data-test="disclaimerButton"]').simulate('click');
>>>>>>> 716244fc
    expect(wrapper.find('.shareable-url-modal__input-wrapper').length).toBe(3);
  });
});<|MERGE_RESOLUTION|>--- conflicted
+++ resolved
@@ -5,10 +5,7 @@
 describe('ShareableUrlModal', () => {
   it('renders without crashing', () => {
     const wrapper = setup.mount(<ShareableUrlModal />);
-<<<<<<< HEAD
-=======
     wrapper.find('[data-test="disclaimerButton"]').simulate('click');
->>>>>>> 716244fc
     expect(wrapper.find('.shareable-url-modal__input-wrapper').length).toBe(3);
   });
 });