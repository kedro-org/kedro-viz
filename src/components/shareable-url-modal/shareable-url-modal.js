--- conflicted
+++ resolved
@@ -3,9 +3,6 @@
 import { connect } from 'react-redux';
 import classnames from 'classnames';
 import { toggleShareableUrlModal } from '../../actions';
-<<<<<<< HEAD
-import { hostingPlatform } from '../../config';
-=======
 import {
   hostingPlatform,
   inputKeyToStateKeyMap,
@@ -15,7 +12,6 @@
   KEDRO_VIZ_PUBLISH_AZURE_DOCS_URL,
   KEDRO_VIZ_PUBLISH_GCP_DOCS_URL,
 } from '../../config';
->>>>>>> 716244fc
 
 import Button from '../ui/button';
 import CopyIcon from '../icons/copy';
@@ -45,16 +41,9 @@
   const [deploymentState, setDeploymentState] = useState('default');
   const [inputValues, setInputValues] = useState({});
   const [isFormDirty, setIsFormDirty] = useState({
-<<<<<<< HEAD
-    /* eslint-disable camelcase */
-    bucket_name: false,
-    platform: false,
-    endpoint: false,
-=======
     hasBucketName: false,
     hasPlatform: false,
     hasEndpoint: false,
->>>>>>> 716244fc
   });
   const [isLoading, setIsLoading] = useState(false);
   const [responseUrl, setResponseUrl] = useState(null);
@@ -156,36 +145,6 @@
     setInputValues({});
     setIsDisclaimerViewed(false);
     setIsFormDirty({
-<<<<<<< HEAD
-      bucket_name: false,
-      platform: false,
-      endpoint: false,
-    }); /* eslint-disable camelcase */
-  };
-
-  const getModalHeading = (type) => {
-    if (type === 'title' && deploymentState !== 'default') {
-      if (deploymentState === 'success') {
-        return 'Kedro-Viz Published and Hosted';
-      } else {
-        return 'Publish and Share Kedro-Viz';
-      }
-    } else {
-      if (deploymentState !== 'default') {
-        return modalMessages(
-          deploymentState,
-          compatibilityData.package_version
-        );
-      }
-
-      return null;
-    }
-  };
-
-  const handleResponseUrl = () => {
-    // If the URL does not start with http:// or https://, append http:// to avoid relative path issue
-    if (!/^https?:\/\//.test(responseUrl)) {
-=======
       hasBucketName: false,
       hasPlatform: false,
       hasEndpoint: false,
@@ -209,113 +168,12 @@
   const handleResponseUrl = () => {
     // If the URL does not start with http:// or https://, append http:// to avoid relative path issue for GCP platform.
     if (!/^https?:\/\//.test(responseUrl) && inputValues.platform === 'gcp') {
->>>>>>> 716244fc
       const url = 'http://' + responseUrl;
       return url;
     }
     return responseUrl;
   };
 
-<<<<<<< HEAD
-  return (
-    <Modal
-      className={classnames('shareable-url-modal', {
-        'shareable-url-modal__non-default-wrapper':
-          deploymentState !== 'default',
-      })}
-      closeModal={handleModalClose}
-      message={getModalHeading('message')}
-      title={getModalHeading('title')}
-      visible={visible.shareableUrlModal}
-    >
-      {!isLoading && !responseUrl && canUseShareableUrls && !responseError ? (
-        <>
-          <div className="shareable-url-modal__content-form-wrapper">
-            <div className="shareable-url-modal__content-wrapper">
-              <div className="shareable-url-modal__content-title">
-                Publish and Share Kedro-Viz
-              </div>
-              <p className="shareable-url-modal__content-description">
-                Prerequisite: Deploying and hosting Kedro-Viz requires access
-                keys or user credentials, depending on the chosen service
-                provider. To use this feature, please add your access keys or
-                credentials as environment variables in your project. More
-                information can be found in{' '}
-                <a
-                  target="_blank"
-                  rel="noopener noreferrer"
-                  href="https://docs.kedro.org/projects/kedro-viz/en/latest/share_kedro_viz.html"
-                >
-                  docs
-                </a>
-                .<br />
-                <br />
-                <br />
-                Enter the required information and a hosted link will be
-                generated.
-              </p>
-            </div>
-            <div className="shareable-url-modal__form-wrapper">
-              <div className="shareable-url-modal__input-wrapper">
-                <div className="shareable-url-modal__input-label">
-                  Hosting platform
-                </div>
-                <Dropdown
-                  defaultText={
-                    inputValues?.platform &&
-                    hostingPlatform[inputValues?.platform]
-                  }
-                  placeholderText={
-                    !inputValues?.platform ? 'Select a hosting platform' : null
-                  }
-                  onChanged={(selectedPlatform) => {
-                    onChange('platform', selectedPlatform.value);
-                  }}
-                  width={null}
-                >
-                  {Object.entries(hostingPlatform).map(([value, label]) => (
-                    <MenuOption
-                      className={classnames({
-                        'pipeline-list__option--active':
-                          inputValues.platform === value,
-                      })}
-                      key={value}
-                      primaryText={label}
-                      value={value}
-                    />
-                  ))}
-                </Dropdown>
-              </div>
-              <div className="shareable-url-modal__input-wrapper">
-                <div className="shareable-url-modal__input-label">
-                  Bucket Name
-                </div>
-                <Input
-                  defaultValue={inputValues.bucket_name}
-                  onChange={(value) => onChange('bucket_name', value)}
-                  placeholder="Enter name"
-                  resetValueTrigger={visible}
-                  size="small"
-                  type="input"
-                  dataTest={'bucket_name'}
-                />
-              </div>
-              <div className="shareable-url-modal__input-wrapper">
-                <div className="shareable-url-modal__input-label">
-                  Endpoint Link
-                </div>
-                <Input
-                  defaultValue={inputValues.endpoint}
-                  onChange={(value) => onChange('endpoint', value)}
-                  placeholder="Enter url"
-                  resetValueTrigger={visible}
-                  size="small"
-                  type="input"
-                  dataTest={'endpoint_name'}
-                />
-              </div>
-            </div>
-=======
   const clearDisclaimerMessage = () => setIsDisclaimerViewed(true);
 
   const renderCompatibilityMessage = () => {
@@ -371,7 +229,6 @@
                 />
               </div>
             )}
->>>>>>> 716244fc
           </div>
         </div>
         <div className="shareable-url-modal__button-wrapper ">
@@ -394,19 +251,6 @@
             Close
           </Button>
         </div>
-<<<<<<< HEAD
-      ) : null}
-      {responseUrl ? (
-        <>
-          <div className="shareable-url-modal__result">
-            <div className="shareable-url-modal__label">Hosted link</div>
-            <div className="shareable-url-modal__url-wrapper">
-              <a
-                className="shareable-url-modal__result-url"
-                href={handleResponseUrl()}
-                target="_blank"
-                rel="noopener noreferrer"
-=======
       </>
     ) : null;
   };
@@ -549,7 +393,6 @@
                   onChange('platform', selectedPlatform.value);
                 }}
                 width={null}
->>>>>>> 716244fc
               >
                 {Object.entries(hostingPlatform).map(([value, label]) => (
                   <MenuOption
