import React, { useEffect, useState } from 'react';
import classnames from 'classnames';
import RunMetadata from '../run-metadata';
import RunDataset from '../run-dataset';
import RunDetailsModal from '../run-details-modal';
import RunPlotsModal from '../run-plots-modal';
import RunExportModal from '../run-export-modal';
import { ButtonTimeoutContextProvider } from '../../../utils/button-timeout-context';

import './details.css';

const Details = ({
  enableComparisonView,
  enableShowChanges,
<<<<<<< HEAD
  dataError,
=======
  runDataError,
>>>>>>> c283f0b5
  onRunSelection,
  pinnedRun,
  runMetadata,
  runTrackingData,
  selectedRunIds,
  setPinnedRun,
  setShowRunDetailsModal,
  setShowRunExportModal,
  setShowRunPlotsModal,
  showRunDetailsModal,
  showRunExportModal,
  showRunPlotsModal,
  sidebarVisible,
  theme,
}) => {
  const [runMetadataToEdit, setRunMetadataToEdit] = useState(null);
  const [runDatasetToShow, setRunDatasetToShow] = useState({});

  useEffect(() => {
    if (runMetadata && !enableComparisonView) {
      const metadata = runMetadata.find((run) => run.id === selectedRunIds[0]);

      setRunMetadataToEdit(metadata);
    }
  }, [enableComparisonView, runMetadata, selectedRunIds]);

  const isSingleRun = runMetadata?.length === 1 ? true : false;

<<<<<<< HEAD
  if (dataError) {
=======
  if (runDataError) {
>>>>>>> c283f0b5
    return null;
  }

  return (
    <>
      <ButtonTimeoutContextProvider>
        <RunDetailsModal
          runMetadataToEdit={runMetadataToEdit}
          runs={runMetadata}
          setShowRunDetailsModal={setShowRunDetailsModal}
          theme={theme}
          visible={showRunDetailsModal}
        />
        <RunExportModal
          runMetadata={runMetadata}
          runTrackingData={runTrackingData}
          setShowRunExportModal={setShowRunExportModal}
          theme={theme}
          visible={showRunExportModal}
        />
        <RunPlotsModal
          runDatasetToShow={runDatasetToShow}
          setShowRunPlotsModal={setShowRunPlotsModal}
          theme={theme}
          visible={showRunPlotsModal}
        />
      </ButtonTimeoutContextProvider>
      <div
        className={classnames('kedro', 'details-mainframe', {
          'details-mainframe--sidebar-visible': sidebarVisible,
        })}
      >
        <RunMetadata
          enableComparisonView={enableComparisonView}
          enableShowChanges={enableShowChanges}
          isSingleRun={isSingleRun}
          onRunSelection={onRunSelection}
          pinnedRun={pinnedRun}
          runs={runMetadata}
          setPinnedRun={setPinnedRun}
          setRunMetadataToEdit={setRunMetadataToEdit}
          setShowRunDetailsModal={setShowRunDetailsModal}
        />
        <RunDataset
          enableComparisonView={enableComparisonView}
          enableShowChanges={enableShowChanges}
          isSingleRun={isSingleRun}
          pinnedRun={pinnedRun}
          setRunDatasetToShow={setRunDatasetToShow}
          setShowRunPlotsModal={setShowRunPlotsModal}
          trackingData={runTrackingData}
        />
      </div>
    </>
  );
};

export default Details;<|MERGE_RESOLUTION|>--- conflicted
+++ resolved
@@ -12,11 +12,7 @@
 const Details = ({
   enableComparisonView,
   enableShowChanges,
-<<<<<<< HEAD
-  dataError,
-=======
   runDataError,
->>>>>>> c283f0b5
   onRunSelection,
   pinnedRun,
   runMetadata,
@@ -45,11 +41,7 @@
 
   const isSingleRun = runMetadata?.length === 1 ? true : false;
 
-<<<<<<< HEAD
-  if (dataError) {
-=======
   if (runDataError) {
->>>>>>> c283f0b5
     return null;
   }
 
