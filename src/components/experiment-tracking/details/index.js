--- conflicted
+++ resolved
@@ -69,13 +69,4 @@
   );
 };
 
-<<<<<<< HEAD
-export const mapStateToProps = (state) => ({
-  sidebarVisible: state.visible.sidebar,
-  theme: state.theme,
-});
-
-export default connect(mapStateToProps)(Details);
-=======
-export default Details;
->>>>>>> c6b2d2fc
+export default Details;