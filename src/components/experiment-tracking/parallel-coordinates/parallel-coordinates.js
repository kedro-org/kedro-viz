--- conflicted
+++ resolved
@@ -24,16 +24,12 @@
   const [hoveredAxisG, setHoveredAxisG] = useState(null);
   const [chartHeight, setChartHeight] = useState(0);
   const [chartWidth, setChartWidth] = useState(0);
-<<<<<<< HEAD
-  const [areDimensionsComputed, setAreDimensionsComputed] = useState(false);
   const [showTooltip, setShowTooltip] = useState({
     content: { label1: '', value1: '', label2: '', value2: '' },
     direction: 'right',
     pos: { x: -500, y: -500 },
     visible: false,
   });
-=======
->>>>>>> 2c9f5ef8
 
   const { hoveredElementId, setHoveredElementId } =
     useContext(HoverStateContext);
@@ -225,19 +221,6 @@
         })}
 
         <g className="active">
-<<<<<<< HEAD
-          {data.map(([id, value], i) => (
-            <LinePath
-              d={linePath(value, i)}
-              id={id}
-              isHovered={hoveredElementId === id}
-              key={id}
-              onMouseOver={handleMouseOverLine}
-              onMouseOut={handleMouseOutLine}
-              value={value}
-            />
-          ))}
-=======
           {data.map(([id, value], i) => {
             return (
               <path
@@ -255,7 +238,6 @@
               />
             );
           })}
->>>>>>> 2c9f5ef8
         </g>
 
         {graph.map(([id, values]) => {
