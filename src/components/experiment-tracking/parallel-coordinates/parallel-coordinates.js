--- conflicted
+++ resolved
@@ -107,23 +107,6 @@
 
           return (
             <g
-<<<<<<< HEAD
-              ref={getYAxis}
-              className={classnames('feature', {
-                'feature--hovered': hoveredAxisG === key,
-              })}
-              transform={`translate(${xScale(key)}, 0)`}
-              y={padding / 2}
-              key={`feature--${key}`}
-            >
-              <text
-                className="headers"
-                textAnchor="middle"
-                y={padding / 2}
-                onMouseOver={(e) => handleMouseOverMetric(e, key)}
-                onMouseOut={handleMouseOutMetric}
-                key={`feature-text--${key}`}
-=======
               className={classnames('feature', {
                 'feature--hovered': hoveredAxisG === key,
               })}
@@ -139,7 +122,6 @@
                 onMouseOver={(e) => handleMouseOverMetric(e, key)}
                 textAnchor="middle"
                 y={padding / 2}
->>>>>>> 2c9f5ef8
               >
                 {key}
               </text>
