import React, { useContext, useState, useEffect, useMemo } from 'react';
import classnames from 'classnames';
import * as d3 from 'd3';
import { HoverStateContext } from '../utils/hover-state-context';
import { v4 as uuidv4 } from 'uuid';
import { MetricsChartsTooltip, tooltipDefaultProps } from '../tooltip/tooltip';
import { getTooltipPosition } from '../tooltip/get-tooltip-position';
import { formatTimestamp } from '../../../utils/date-utils';

import './parallel-coordinates.css';

// TODO: move these to a config file?
const padding = 38;
const paddingLr = 80;
const axisGapBuffer = 3;
const selectedMarkerRotate = [45, 0, 0];

<<<<<<< HEAD
const tooltipMaxWidth = 300;
const tooltipLeftGap = 90;
const tooltipRightGap = 60;
const tooltipTopGap = 150;

const selectedMarkerColors = ['#00E3FF', '#FFE300', '#3BFF95'];
=======
const selectedMarkerColors = ['#00E3FF', '#3BFF95', '#FFE300'];
>>>>>>> f8fe2a22

const yAxis = {};
const yScales = {};

export const ParallelCoordinates = ({ metricsData, selectedRuns }) => {
  const [chartHeight, setChartHeight] = useState(0);
  const [chartWidth, setChartWidth] = useState(0);
  const [hoveredMetricLabel, setHoveredMetricLabel] = useState(null);
  const [showTooltip, setShowTooltip] = useState(tooltipDefaultProps);

  const { hoveredElementId, setHoveredElementId } =
    useContext(HoverStateContext);

  const selectedMarkerShape = [
    d3.symbolSquare,
    d3.symbolCircle,
    d3.symbolTriangle,
  ];

  const graph = Object.entries(metricsData.metrics);
  const graphKeys = useMemo(
    () => Object.keys(metricsData.metrics),
    [metricsData.metrics]
  );

  const data = Object.entries(metricsData.runs);
  const selectedData = data
    .filter(([key]) => selectedRuns.includes(key))
    .sort((a, b) => {
      // We need to sort the selected data to match the order of selectedRuns.
      // If we didn't, the highlighted runs would switch colors unnecessarily.
      return selectedRuns.indexOf(a[0]) - selectedRuns.indexOf(b[0]);
    });

  const hoveredValues = hoveredElementId && metricsData.runs[hoveredElementId];

  const xScale = d3
    .scalePoint()
    .domain(graphKeys)
    .range([paddingLr, chartWidth - paddingLr]);

  // For each metric, draw a y-scale
  graph.forEach(([key, value]) => {
    yScales[key] = d3
      .scaleLinear()
      .domain([d3.min(value), d3.max(value)])
      .range([chartHeight - padding * 2.15, padding + padding / axisGapBuffer]);
  });

  Object.entries(yScales).forEach(([key, value]) => {
    yAxis[key] = d3.axisLeft(value).ticks(0).tickSizeOuter(0);
  });

  const lineGenerator = d3.line().defined(function (d) {
    return d !== null;
  });

  const linePath = function (d) {
    const points = d.map((x, i) => {
      if (x !== null) {
        return [xScale(graphKeys[i]), yScales[graphKeys[i]](x)];
      } else {
        return null;
      }
    });

    return lineGenerator(points);
  };

  const handleMouseOverMetric = (e, key) => {
    setHoveredMetricLabel(key);

<<<<<<< HEAD
    const runsCount = graph.find((each) => each[0] === key)[1].length;
    const rect = e.target.getBoundingClientRect();
    const y = rect.y - tooltipTopGap + rect.height / 2;
    let x, direction;

    if (window.innerWidth - rect.x > tooltipMaxWidth) {
      x = e.clientX - sidebarWidth.open - tooltipRightGap;
      direction = 'right';
    } else {
      x =
        e.clientX - sidebarWidth.open - sidebarWidth.open / 2 - tooltipLeftGap;
      direction = 'left';
    }
=======
    const { x, y, direction } = getTooltipPosition(e);
>>>>>>> f8fe2a22

    setShowTooltip({
      content: {
        label1: 'Metric name',
        value1: key,
        label2: 'Run count',
        value2: runsCount,
      },
      direction,
      position: { x, y },
      visible: true,
    });
  };

  const handleMouseOutMetric = () => {
    setHoveredMetricLabel(null);
    setShowTooltip(tooltipDefaultProps);
  };

  const handleMouseOverLine = (e, key) => {
    setHoveredElementId(key);

    if (e) {
      const parsedDate = new Date(formatTimestamp(key));
      const { x, y, direction } = getTooltipPosition(e);

      setShowTooltip({
        content: {
          label1: 'Run name',
          value1: key,
          label2: 'Date',
          value2: parsedDate.toLocaleDateString('default', {
            day: 'numeric',
            month: 'long',
            year: 'numeric',
          }),
        },
        direction,
        position: { x, y },
        visible: true,
      });
    }
  };

  const handleMouseOutLine = () => {
    setHoveredElementId(null);
    setShowTooltip(tooltipDefaultProps);
  };

  useEffect(() => {
    d3.select(`.run-line[id="${hoveredElementId}"]`).raise();
  }, [hoveredElementId]);

  useEffect(() => {
    d3.select(`.metric-axis[id="${hoveredMetricLabel}"]`).raise();
    d3.selectAll(`.selected-runs`).raise();
    d3.selectAll(`.selected-runs > path`).raise();
  }, [hoveredMetricLabel]);

  useEffect(() => {
    setChartWidth(
      document.querySelector('.metrics-plots-wrapper__charts').clientWidth
    );

    setChartHeight(
      document.querySelector('.metrics-plots-wrapper__charts').clientHeight
    );
  }, []);

  return (
    <div className="parallel-coordinates">
      <MetricsChartsTooltip
        content={showTooltip.content}
        direction={showTooltip.direction}
        position={showTooltip.position}
        visible={showTooltip.visible}
      />

      <svg
        preserveAspectRatio="xMinYMin meet"
        viewBox={`0 0 ${chartWidth} ${chartHeight}`}
        width="100%"
      >
        {graphKeys.map((metricName) => {
          const getYAxis = (ref) => {
            d3.select(ref).call(yAxis[metricName]).attr('id', metricName);
          };

          return (
            <g
              className={classnames('metric-axis', {
                'metric-axis--hovered': hoveredMetricLabel === metricName,
              })}
              key={`metric-axis--${metricName}`}
              ref={getYAxis}
              transform={`translate(${xScale(metricName)}, 0)`}
              y={padding / 2}
            >
              <text
                className="headers"
                key={`metric-axis-text--${metricName}`}
                onMouseOut={handleMouseOutMetric}
                onMouseOver={(e) => handleMouseOverMetric(e, metricName)}
                textAnchor="middle"
                y={padding / 2}
              >
                {metricName.length > 10
                  ? metricName.substring(0, 20)
                  : metricName}
              </text>
            </g>
          );
        })}

        <g className="run-lines">
          {data.map(([runId, value], i) => {
            return (
              <path
                className={classnames('run-line', {
                  'run-line--hovered': hoveredElementId === runId,
                })}
                d={linePath(value, i)}
                id={runId}
                key={runId}
                onMouseLeave={handleMouseOutLine}
                onMouseOver={(e) => handleMouseOverLine(e, runId)}
              />
            );
          })}
        </g>

        {graph.map(([metricName, values]) => {
          // To avoid rendering a tick more than once
          const uniqueValues = values
            .filter((value, i, self) => self.indexOf(value) === i)
            .filter((value) => value !== null)
            .sort((a, b) => a - b);

          return (
            <g className="tick-values" id={metricName} key={uuidv4()}>
              {uniqueValues.map((value) => {
                return (
                  <text
                    className={classnames('text', {
                      'text--hovered':
                        hoveredMetricLabel === metricName ||
                        (hoveredValues && hoveredValues.includes(value)),
                    })}
                    key={uuidv4()}
                    x={xScale(metricName) - 8}
                    y={yScales[metricName](value) + 3}
                    style={{
                      textAnchor: 'end',
                      transform: 'translate(-10,4)',
                    }}
                  >
                    {value.toFixed(3)}
                  </text>
                );
              })}
            </g>
          );
        })}

        {graph.map(([metricName, values]) => {
          const sortedValues = values
            .filter((value) => value !== null)
            .sort((a, b) => a - b);

          return (
            <g
              className="tick-lines"
              id={metricName}
              key={`tick-lines--${metricName}`}
            >
              {sortedValues.map((value) => {
                if (value) {
                  return (
                    <line
                      className={classnames('line', {
                        'line--hovered':
                          hoveredMetricLabel === metricName ||
                          (hoveredValues && hoveredValues.includes(value)),
                      })}
                      key={uuidv4()}
                      x1={xScale(metricName)}
                      x2={xScale(metricName) - 4}
                      y1={yScales[metricName](value)}
                      y2={yScales[metricName](value)}
                    />
                  );
                } else {
                  return null;
                }
              })}
            </g>
          );
        })}

        <g className="selected-runs">
          {selectedData.map(([id, value], i) => (
            <path
              className={classnames({
                'run-line--selected-first': i === 0,
                'run-line--selected-second': i === 1,
                'run-line--selected-third': i === 2,
              })}
              d={linePath(value, i)}
              id={id}
              key={id}
            />
          ))}

          {selectedData.map(([, values], i) =>
            values.map((value, index) => {
              const transformX = xScale(graphKeys[index]);
              const transformY = yScales[graphKeys[index]](value);
              const rotate = selectedMarkerRotate[i];

              return (
                <React.Fragment key={uuidv4()}>
                  <path
                    d={`${d3.symbol(selectedMarkerShape[i], 20)()}`}
                    key={`marker-path--${index}`}
                    stroke={selectedMarkerColors[i]}
                    transform={`translate(${transformX}, ${transformY}) rotate(${rotate})`}
                  />
                  <text
                    className="text"
                    key={`marker-text--${index}`}
                    x={xScale(graphKeys[index]) - 8}
                    y={yScales[graphKeys[index]](value) + 3}
                    style={{
                      textAnchor: 'end',
                      transform: 'translate(-10,4)',
                    }}
                  >
                    {value.toFixed(3)}
                  </text>
                </React.Fragment>
              );
            })
          )}
        </g>
      </svg>
    </div>
  );
};<|MERGE_RESOLUTION|>--- conflicted
+++ resolved
@@ -15,16 +15,7 @@
 const axisGapBuffer = 3;
 const selectedMarkerRotate = [45, 0, 0];
 
-<<<<<<< HEAD
-const tooltipMaxWidth = 300;
-const tooltipLeftGap = 90;
-const tooltipRightGap = 60;
-const tooltipTopGap = 150;
-
-const selectedMarkerColors = ['#00E3FF', '#FFE300', '#3BFF95'];
-=======
 const selectedMarkerColors = ['#00E3FF', '#3BFF95', '#FFE300'];
->>>>>>> f8fe2a22
 
 const yAxis = {};
 const yScales = {};
@@ -95,25 +86,10 @@
   };
 
   const handleMouseOverMetric = (e, key) => {
+    const runsCount = graph.find((each) => each[0] === key)[1].length;
+    const { x, y, direction } = getTooltipPosition(e);
+
     setHoveredMetricLabel(key);
-
-<<<<<<< HEAD
-    const runsCount = graph.find((each) => each[0] === key)[1].length;
-    const rect = e.target.getBoundingClientRect();
-    const y = rect.y - tooltipTopGap + rect.height / 2;
-    let x, direction;
-
-    if (window.innerWidth - rect.x > tooltipMaxWidth) {
-      x = e.clientX - sidebarWidth.open - tooltipRightGap;
-      direction = 'right';
-    } else {
-      x =
-        e.clientX - sidebarWidth.open - sidebarWidth.open / 2 - tooltipLeftGap;
-      direction = 'left';
-    }
-=======
-    const { x, y, direction } = getTooltipPosition(e);
->>>>>>> f8fe2a22
 
     setShowTooltip({
       content: {
