@use '../../../styles/variables' as colors;

<<<<<<< HEAD
$baseColour: #{colors.$grey-900};
$highlightColour: #{colors.$white-0};

.parallelCoordinates {
  margin: 2em;
=======
.parallel-coordinates {
  margin: 0 4em 0 0;
>>>>>>> 04e3a7fc
  font-family: sans-serif;
}

g.active path {
  fill: none;
  stroke: #{colors.$slate-500};
  stroke-linecap: 'round';
}

g.highlight path {
  stroke: $highlightColour;
  fill: none;
}

g.selected path {
  fill: none;
}

.headers {
  fill: #{colors.$grey-300};
  font-size: 14px;
}

.domain {
  stroke: $baseColour;
}

.tick line {
  stroke: #{colors.$grey-500};
}

.tick:nth-last-child(1) text,
.tick:nth-child(2) text {
  fill: #{colors.$grey-300};
  font-size: 12px;
  visibility: visible;
}

// Hide all the tick values as we don't want to show all of them on the page
.tick {
  visibility: hidden;
}

.ticks .text {
  font-size: 12px;
  fill: $baseColour;
}

.ticks .line {
  stroke: $baseColour;
}

.marker .text {
  fill: $highlightColour;
  font-weight: 600;
}

.feature--hovered {
  .domain {
    stroke: $highlightColour;
  }

  .headers {
    cursor: pointer;

    fill: $highlightColour;
  }
}

.ticks .text--hovered {
  fill: $highlightColour;
}

.ticks .line--hovered {
  stroke: $highlightColour;
}<|MERGE_RESOLUTION|>--- conflicted
+++ resolved
@@ -1,15 +1,10 @@
 @use '../../../styles/variables' as colors;
 
-<<<<<<< HEAD
 $baseColour: #{colors.$grey-900};
 $highlightColour: #{colors.$white-0};
 
 .parallelCoordinates {
-  margin: 2em;
-=======
-.parallel-coordinates {
   margin: 0 4em 0 0;
->>>>>>> 04e3a7fc
   font-family: sans-serif;
 }
 
