@use '../../../styles/variables' as variables;

.metrics-plots-wrapper {
  height: 100%;
  overflow: hidden;
  padding: 5em 0 0 9em;
  width: 100%;
}

.chart-types-wrapper {
  border-bottom: 1px solid rgba(255, 255, 255, 0.1);
  display: flex;
  width: 206px;

  &__tab {
    cursor: pointer;
    font-size: 1.4em;
    padding-bottom: 0.7em;

    &:first-of-type {
      margin-right: 16px;
    }
  }

  &__tab--active {
    border-bottom: 2px solid var(--color-default-alt);
  }
}

.metrics-plots-wrapper__charts {
  display: flex;
  flex-flow: column;
  height: 100%;
<<<<<<< HEAD
  padding: 30px 20px;
  overflow: scroll;
=======
  margin-top: 30px;
>>>>>>> ca854d26
}<|MERGE_RESOLUTION|>--- conflicted
+++ resolved
@@ -31,10 +31,6 @@
   display: flex;
   flex-flow: column;
   height: 100%;
-<<<<<<< HEAD
-  padding: 30px 20px;
+  margin-top: 30px;
   overflow: scroll;
-=======
-  margin-top: 30px;
->>>>>>> ca854d26
 }