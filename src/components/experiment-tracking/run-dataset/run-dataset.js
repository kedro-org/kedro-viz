import React from 'react';
import lodash from 'lodash';
import classnames from 'classnames';
import Accordion from '../accordion';
import PinArrowIcon from '../../icons/pin-arrow';
import { sanitizeValue } from '../../../utils/experiment-tracking-utils';
import { TransitionGroup, CSSTransition } from 'react-transition-group';

import './run-dataset.css';
import '../run-metadata/animation.css';

const determinePinIcon = (data, pinValue, pinnedRun) => {
  if (data.runId !== pinnedRun && typeof data.value === 'number') {
    if (data.value > pinValue) {
      return 'upArrow';
    }
    if (data.value < pinValue) {
      return 'downArrow';
    }
  }
  return null;
};

const resolveRunDataWithPin = (runData, pinnedRun) => {
  const pinValue = runData.filter((data) => data.runId === pinnedRun)[0]?.value;

  if (typeof pinValue === 'number') {
    return runData.map((data) => ({
      pinIcon: determinePinIcon(data, pinValue, pinnedRun),
      ...data,
    }));
  }

  return runData;
};

/**
 * Display the dataset of the experiment tracking run.
 * @param {boolean} props.enableShowChanges Are changes enabled or not.
 * @param {boolean} props.isSingleRun Indication to display a single run.
 * @param {string} props.pinnedRun ID of the pinned run.
 * @param {array} props.selectedRunIds Array of strings of runIds.
 * @param {array} props.trackingData The experiment tracking run data.
 */
const RunDataset = ({
  enableComparisonView,
  enableShowChanges,
  isSingleRun,
  pinnedRun,
  selectedRunIds,
  trackingData,
}) => {
  return (
<<<<<<< HEAD
    <div className="details-dataset">
      {trackingData.map((dataset) => {
        const { data, datasetName } = dataset;

=======
    <div
      className={classnames('details-dataset', {
        'details-dataset--single': isSingleRun,
      })}
    >
      {Object.keys(trackingData).map((group) => {
>>>>>>> 5f351847
        return (
          <Accordion
            className="details-dataset__accordion"
            headingClassName="details-dataset__accordion-header"
            heading={lodash.startCase(group)}
            key={group}
            layout="left"
            size="large"
          >
<<<<<<< HEAD
            {Object.keys(data)
              .sort((a, b) => {
                return a.localeCompare(b);
              })
              .map((key, rowIndex) => {
                return buildDatasetDataMarkup(
                  key,
                  dataset.data[key],
                  enableComparisonView,
                  enableShowChanges,
                  isSingleRun,
                  pinnedRun,
                  rowIndex,
                  selectedRunIds
                );
              })}
=======
            {trackingData[group].map((dataset) => {
              const { data, datasetName } = dataset;

              return (
                <Accordion
                  className="details-dataset__accordion"
                  heading={datasetName}
                  headingClassName="details-dataset__accordion-header"
                  key={datasetName}
                  layout="left"
                  size="medium"
                >
                  {Object.keys(data)
                    .sort((a, b) => {
                      return a.localeCompare(b);
                    })
                    .map((key, rowIndex) => {
                      return buildDatasetDataMarkup(
                        key,
                        dataset.data[key],
                        rowIndex,
                        isSingleRun,
                        pinnedRun,
                        enableShowChanges,
                        selectedRunIds
                      );
                    })}
                </Accordion>
              );
            })}
>>>>>>> 5f351847
          </Accordion>
        );
      })}
    </div>
  );
};

/**
 * Build the necessary markup used to display the run dataset.
 * @param {string} datasetKey The row label of the data.
 * @param {array} datasetValues A single dataset array from a run.
 * @param {number} rowIndex The array index of the dataset data.
 * @param {boolean} isSingleRun Whether or not this is a single run.
 * @param {boolean} enableComparisonView Whether or not the enableComparisonView is on
 * @param {string} pinnedRun ID of the pinned run.
 * @param {boolean} enableShowChanges Are changes enabled or not.
 * @param {array} selectedRunIds Array of strings of runIds.
 */
function buildDatasetDataMarkup(
  datasetKey,
  datasetValues,
  enableComparisonView,
  enableShowChanges,
  isSingleRun,
  pinnedRun,
  rowIndex,
  selectedRunIds
) {
  const updatedDatasetValues = fillEmptyMetrics(datasetValues, selectedRunIds);
  const runDataWithPin = resolveRunDataWithPin(updatedDatasetValues, pinnedRun);

  return (
    <React.Fragment key={datasetKey + rowIndex}>
      {rowIndex === 0 ? (
        <div className="details-dataset__row">
          <span className="details-dataset__name-header">Name</span>
          {datasetValues.map((value, index) => (
            <span
              className={classnames('details-dataset__value-header', {
                'details-dataset__value-header--comparision-view':
                  index === 0 && enableComparisonView,
              })}
              key={value.runId + index}
            >
              Value
            </span>
          ))}
        </div>
      ) : null}
      <TransitionGroup component="div" className="details-dataset__row">
        <span className={'details-dataset__label'}>{datasetKey}</span>
        {runDataWithPin.map((data, index) => {
          return (
            <CSSTransition
              key={data.runId}
              timeout={300}
              classNames="details-dataset__value-animation"
              enter={isSingleRun ? false : true}
              exit={isSingleRun ? false : true}
            >
              <span
                className={classnames('details-dataset__value', {
                  'details-dataset__value--comparision-view':
                    index === 0 && enableComparisonView,
                })}
                key={data.runId + index}
              >
                {sanitizeValue(data.value)}
                {enableShowChanges && <PinArrowIcon icon={data.pinIcon} />}
              </span>
            </CSSTransition>
          );
        })}
      </TransitionGroup>
    </React.Fragment>
  );
}

/**
 * Fill in missing run metrics if they don't match the number of runIds.
 * @param {array} datasetValues Array of objects for a metric, e.g. r2_score.
 * @param {array} selectedRunIds Array of strings of runIds.
 * @returns Array of objects, the length of which matches the length
 * of the selectedRunIds.
 */
function fillEmptyMetrics(datasetValues, selectedRunIds) {
  if (datasetValues.length === selectedRunIds.length) {
    return datasetValues;
  }

  const metrics = [];

  selectedRunIds.forEach((id) => {
    const foundIdIndex = datasetValues.findIndex((item) => {
      return item.runId === id;
    });

    // We didn't find a metric with this runId, so add a placeholder.
    if (foundIdIndex === -1) {
      metrics.push({ runId: id, value: null });
    } else {
      metrics.push(datasetValues[foundIdIndex]);
    }
  });

  return metrics;
}

export default RunDataset;<|MERGE_RESOLUTION|>--- conflicted
+++ resolved
@@ -51,19 +51,8 @@
   trackingData,
 }) => {
   return (
-<<<<<<< HEAD
     <div className="details-dataset">
-      {trackingData.map((dataset) => {
-        const { data, datasetName } = dataset;
-
-=======
-    <div
-      className={classnames('details-dataset', {
-        'details-dataset--single': isSingleRun,
-      })}
-    >
       {Object.keys(trackingData).map((group) => {
->>>>>>> 5f351847
         return (
           <Accordion
             className="details-dataset__accordion"
@@ -73,24 +62,6 @@
             layout="left"
             size="large"
           >
-<<<<<<< HEAD
-            {Object.keys(data)
-              .sort((a, b) => {
-                return a.localeCompare(b);
-              })
-              .map((key, rowIndex) => {
-                return buildDatasetDataMarkup(
-                  key,
-                  dataset.data[key],
-                  enableComparisonView,
-                  enableShowChanges,
-                  isSingleRun,
-                  pinnedRun,
-                  rowIndex,
-                  selectedRunIds
-                );
-              })}
-=======
             {trackingData[group].map((dataset) => {
               const { data, datasetName } = dataset;
 
@@ -111,17 +82,17 @@
                       return buildDatasetDataMarkup(
                         key,
                         dataset.data[key],
-                        rowIndex,
+                        enableComparisonView,
+                        enableShowChanges,
                         isSingleRun,
                         pinnedRun,
-                        enableShowChanges,
+                        rowIndex,
                         selectedRunIds
                       );
                     })}
                 </Accordion>
               );
             })}
->>>>>>> 5f351847
           </Accordion>
         );
       })}
