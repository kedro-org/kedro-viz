import React from 'react';
import RunsListCard from '.';
import Adapter from 'enzyme-adapter-react-16';
import { configure, mount, shallow } from 'enzyme';

configure({ adapter: new Adapter() });

const randomRun = {
  metadata: {
    bookmark: false,
    id: 'ef32bfd',
<<<<<<< HEAD
    timestamp: '2021-08-31T01:36:24.560Z',
=======
    timestamp: new Date('October 15, 2021 03:24:00'),
>>>>>>> aa328f03
    title: 'Sprint 4 EOW',
  },
};

// const savedRun = {
//   bookmark: true,
//   id: 'ef32bfd',
//   timestamp: '2021-08-31T01:36:24.560Z',
//   title: 'Sprint 4 EOW',
// };

describe('RunsListCard', () => {
  it('renders without crashing', () => {
    const wrapper = shallow(<RunsListCard data={randomRun} />);

    expect(wrapper.find('.runs-list-card').length).toBe(1);
    expect(wrapper.find('.runs-list-card__title').length).toBe(1);
  });

  // it('renders with a bookmark icon', () => {
  //   const wrapper = shallow(<RunsListCard data={savedRun} />);

  //   expect(wrapper.find('.runs-list-card__bookmark').length).toBe(1);
  // });

  it('calls a function on click and adds an active class', () => {
    const setActive = jest.fn();
    const wrapper = mount(
      <RunsListCard data={randomRun} onClick={setActive} />
    );
    const onClick = jest.spyOn(React, 'useState');

    onClick.mockImplementation((active) => [active, setActive]);
    wrapper.simulate('click');
    expect(setActive).toBeTruthy();
    expect(wrapper.find('.runs-list-card--active').length).toBe(1);
  });
});<|MERGE_RESOLUTION|>--- conflicted
+++ resolved
@@ -9,11 +9,7 @@
   metadata: {
     bookmark: false,
     id: 'ef32bfd',
-<<<<<<< HEAD
-    timestamp: '2021-08-31T01:36:24.560Z',
-=======
     timestamp: new Date('October 15, 2021 03:24:00'),
->>>>>>> aa328f03
     title: 'Sprint 4 EOW',
   },
 };
