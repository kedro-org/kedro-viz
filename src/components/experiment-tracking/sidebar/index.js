import React from 'react';
import { connect } from 'react-redux';
import { Route } from 'react-router-dom';
import { useQuery } from '@apollo/client';
import classnames from 'classnames';
import RunsList from '../runs-list';
import PrimaryToolbar from '../../primary-toolbar';
<<<<<<< HEAD

=======
import { GET_RUNS } from '../../../apollo/queries';
>>>>>>> aa328f03
import './sidebar.css';

/**
 * Main runslist sidebar container. Handles showing/hiding the sidebar nav, and theme classes.
 * @param {array} props.data The RunsList data
 * @param {boolean} props.visible Whether the sidebar is open/closed
 */
<<<<<<< HEAD
export const Sidebar = ({ data, visible }) => {
  return (
    <>
      <div
        className={classnames('pipeline-sidebar', {
          'pipeline-sidebar--visible': visible,
        })}
      >
        <div className="pipeline-ui">
          <Route path={['/runsList/:id', '/runsList']}>
            <RunsList runs={data} />
          </Route>
=======
export const Sidebar = ({ visible }) => {
  const { data } = useQuery(GET_RUNS);

  if (data) {
    return (
      <>
        <div
          className={classnames('pipeline-sidebar', {
            'pipeline-sidebar--visible': visible,
          })}
        >
          <div className="pipeline-ui">
            <Route path={['/runsList/:id', '/runsList']}>
              <RunsList runData={data} />
            </Route>
          </div>
          <nav className="pipeline-toolbar">
            <PrimaryToolbar />
          </nav>
>>>>>>> aa328f03
        </div>
      </>
    );
  }

  return null;
};

const mapStateToProps = (state) => ({
  visible: state.visible.sidebar,
});

export default connect(mapStateToProps)(Sidebar);<|MERGE_RESOLUTION|>--- conflicted
+++ resolved
@@ -5,11 +5,7 @@
 import classnames from 'classnames';
 import RunsList from '../runs-list';
 import PrimaryToolbar from '../../primary-toolbar';
-<<<<<<< HEAD
-
-=======
 import { GET_RUNS } from '../../../apollo/queries';
->>>>>>> aa328f03
 import './sidebar.css';
 
 /**
@@ -17,20 +13,6 @@
  * @param {array} props.data The RunsList data
  * @param {boolean} props.visible Whether the sidebar is open/closed
  */
-<<<<<<< HEAD
-export const Sidebar = ({ data, visible }) => {
-  return (
-    <>
-      <div
-        className={classnames('pipeline-sidebar', {
-          'pipeline-sidebar--visible': visible,
-        })}
-      >
-        <div className="pipeline-ui">
-          <Route path={['/runsList/:id', '/runsList']}>
-            <RunsList runs={data} />
-          </Route>
-=======
 export const Sidebar = ({ visible }) => {
   const { data } = useQuery(GET_RUNS);
 
@@ -50,7 +32,6 @@
           <nav className="pipeline-toolbar">
             <PrimaryToolbar />
           </nav>
->>>>>>> aa328f03
         </div>
       </>
     );
