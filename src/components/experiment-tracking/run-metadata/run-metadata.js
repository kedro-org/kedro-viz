--- conflicted
+++ resolved
@@ -59,8 +59,8 @@
       </div>
       <IconButton
         active={isVisible}
-        ariaLive="polite"
-        className="pipeline-menu-button--labels__kebab"
+        ariaLabel="Runs menu"
+        className="pipeline-menu-button--labels"
         icon={KebabIcon}
       />
     </div>
@@ -152,27 +152,13 @@
                           onClick={() => setPinnedRun(run.id)}
                           visible={enableShowChanges}
                         />
-<<<<<<< HEAD
                         <HiddenMenu
                           isBookmarked={run.bookmark}
                           runId={run.id}
                         />
                         <IconButton
-                          ariaLive="polite"
-                          className="pipeline-menu-button--labels__close"
-=======
-                        <HiddenMenu isBookmarked={run.bookmark} runId={run.id}>
-                          <IconButton
-                            ariaLabel="Runs menu"
-                            className="pipeline-menu-button--labels"
-                            icon={KebabIcon}
-                          />
-                        </HiddenMenu>
-                        <IconButton
                           ariaLabel="Close run"
                           className="pipeline-menu-button--labels"
-                          onClick={() => onRunSelection(run.id)}
->>>>>>> e2823fb6
                           icon={CloseIcon}
                           onClick={() => onRunSelection(run.id)}
                         />
