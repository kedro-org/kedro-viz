import React, { useCallback, useState } from 'react';
import classnames from 'classnames';
import { useOutsideClick } from '../../../utils/hooks';
import { useUpdateRunDetails } from '../../../apollo/mutations';
import { toHumanReadableTime } from '../../../utils/date-utils';
import CloseIcon from '../../icons/close';
import IconButton from '../../ui/icon-button';
import KebabIcon from '../../icons/kebab';
import SelectedPin from '../../icons/selected-pin';
import UnSelectedPin from '../../icons/un-selected-pin';

import './run-metadata.css';

// Return a '-' character if the value is empty or null
const sanitiseEmptyValue = (value) => {
  return value === '' || value === null ? '-' : value;
};

const HiddenMenu = ({ isBookmarked, runId }) => {
  const [isVisible, setIsVisible] = useState(false);
  const { updateRunDetails } = useUpdateRunDetails();

  const handleClickOutside = useCallback(() => {
    setIsVisible(false);
  }, []);

  const menuRef = useOutsideClick(handleClickOutside);

  const toggleBookmark = () => {
    updateRunDetails({
      runId,
      runInput: { bookmark: !isBookmarked },
    });

    // Close the menu when the bookmark is toggled.
    setIsVisible(false);
  };

  return (
    <div
      className="hidden-menu-wrapper"
      onClick={() => setIsVisible(!isVisible)}
      ref={menuRef}
    >
      <div
        className={classnames('hidden-menu', {
          'hidden-menu--visible': isVisible,
        })}
      >
        <div
          className="hidden-menu__item"
          onClick={(e) => {
            toggleBookmark();
            e.stopPropagation();
          }}
        >
          {isBookmarked ? 'Unbookmark' : 'Bookmark'}
        </div>
      </div>
      <IconButton
        active={isVisible}
        ariaLabel="Runs menu"
        className="pipeline-menu-button--labels"
        icon={KebabIcon}
      />
    </div>
  );
};

const RunMetadata = ({
  enableShowChanges = false,
  isSingleRun,
  onRunSelection,
  pinnedRun,
  runs = [],
  setPinnedRun,
  setRunMetadataToEdit,
  setShowRunDetailsModal,
}) => {
  let initialState = {};
  for (let i = 0; i < runs.length; i++) {
    initialState[i] = false;
  }

  const [toggleNotes, setToggleNotes] = useState(initialState);

  const onToggleNoteExpand = (index) => {
    setToggleNotes({ ...toggleNotes, [index]: !toggleNotes[index] });
  };

  const onTitleOrNoteClick = (id) => {
    const metadata = runs.find((run) => run.id === id);

    setRunMetadataToEdit(metadata);
    setShowRunDetailsModal(true);
  };

  return (
    <div
      className={classnames('details-metadata', {
        'details-metadata--single': isSingleRun,
      })}
    >
      {runs.map((run, i) => {
        const humanReadableTime = toHumanReadableTime(run.id);

        return (
          <div
            className={classnames('details-metadata__run', {
              'details-metadata__run--single': isSingleRun,
            })}
            key={run.id}
          >
            <table className="details-metadata__table">
              <tbody>
                {isSingleRun ? (
                  <tr>
                    <td className="details-metadata__title" colSpan="2">
                      <span
                        onClick={() => onTitleOrNoteClick(run.id)}
                        title={sanitiseEmptyValue(run.title)}
                      >
                        {sanitiseEmptyValue(run.title)}
                      </span>
                    </td>
                  </tr>
                ) : (
                  <tr>
                    {i === 0 ? <td></td> : null}
                    <td className="details-metadata__title">
                      <span
                        onClick={() => onTitleOrNoteClick(run.id)}
                        title={sanitiseEmptyValue(run.title)}
                      >
                        {sanitiseEmptyValue(run.title)}
                      </span>
                      <ul className="details-metadata__buttons">
                        <IconButton
                          active={run.id === pinnedRun}
                          ariaLive="polite"
                          className={classnames(
                            'pipeline-menu-button--labels',
                            'pipeline-menu-button__pin',
                            {
                              'details-metadata__buttons--selected-pin':
                                run.id === pinnedRun,
                            }
                          )}
                          icon={
                            run.id === pinnedRun ? SelectedPin : UnSelectedPin
                          }
                          onClick={() => setPinnedRun(run.id)}
                          visible={enableShowChanges}
                        />
<<<<<<< HEAD
                        <HiddenMenu isBookmarked={run.bookmark} runId={run.id}>
                          <IconButton
                            ariaLive="polite"
                            className="pipeline-menu-button--labels__kebab"
                            icon={KebabIcon}
                          />
                        </HiddenMenu>
                        <IconButton
                          ariaLive="polite"
                          className="pipeline-menu-button--labels__close"
                          onClick={() => onRunSelection(run.id)}
=======
                        <HiddenMenu
                          isBookmarked={run.bookmark}
                          runId={run.id}
                        />
                        <IconButton
                          ariaLabel="Close run"
                          className="pipeline-menu-button--labels"
>>>>>>> b36ef79a
                          icon={CloseIcon}
                          onClick={() => onRunSelection(run.id)}
                        />
                      </ul>
                    </td>
                  </tr>
                )}
                <tr>
                  {i === 0 ? <td>Created By</td> : null}
                  <td>{sanitiseEmptyValue(run.author)}</td>
                </tr>
                <tr>
                  {i === 0 ? <td>Creation Date</td> : null}
                  <td>{`${humanReadableTime} (${sanitiseEmptyValue(
                    run.id
                  )})`}</td>
                </tr>
                <tr>
                  {i === 0 ? <td>Git SHA</td> : null}
                  <td>{sanitiseEmptyValue(run.gitSha)}</td>
                </tr>
                <tr>
                  {i === 0 ? <td>Git Branch</td> : null}
                  <td>{sanitiseEmptyValue(run.gitBranch)}</td>
                </tr>
                <tr>
                  {i === 0 ? <td>Run Command</td> : null}
                  <td>{sanitiseEmptyValue(run.runCommand)}</td>
                </tr>
                <tr>
                  {i === 0 ? <td>Notes</td> : null}
                  <td>
                    <p
                      className="details-metadata__notes"
                      onClick={() => onTitleOrNoteClick(run.id)}
                      style={toggleNotes[i] ? { display: 'block' } : null}
                    >
                      {run.notes !== '' ? run.notes : '- Add notes here'}
                    </p>
                    {run.notes.length > 100 ? (
                      <button
                        className="details-metadata__show-more kedro"
                        onClick={() => onToggleNoteExpand(i)}
                      >
                        {toggleNotes[i] ? 'Show less' : 'Show more'}
                      </button>
                    ) : null}
                  </td>
                </tr>
              </tbody>
            </table>
          </div>
        );
      })}
    </div>
  );
};

export default RunMetadata;<|MERGE_RESOLUTION|>--- conflicted
+++ resolved
@@ -152,19 +152,6 @@
                           onClick={() => setPinnedRun(run.id)}
                           visible={enableShowChanges}
                         />
-<<<<<<< HEAD
-                        <HiddenMenu isBookmarked={run.bookmark} runId={run.id}>
-                          <IconButton
-                            ariaLive="polite"
-                            className="pipeline-menu-button--labels__kebab"
-                            icon={KebabIcon}
-                          />
-                        </HiddenMenu>
-                        <IconButton
-                          ariaLive="polite"
-                          className="pipeline-menu-button--labels__close"
-                          onClick={() => onRunSelection(run.id)}
-=======
                         <HiddenMenu
                           isBookmarked={run.bookmark}
                           runId={run.id}
@@ -172,7 +159,6 @@
                         <IconButton
                           ariaLabel="Close run"
                           className="pipeline-menu-button--labels"
->>>>>>> b36ef79a
                           icon={CloseIcon}
                           onClick={() => onRunSelection(run.id)}
                         />
