<<<<<<< HEAD
import React, { useState } from 'react';
import classnames from 'classnames';
import { useMutation } from '@apollo/client';
import { client } from '../../../apollo/config';
import { UPDATE_RUN_DETAILS } from '../../../apollo/mutations';
import { toHumanReadableTime } from '../../../utils/date-utils';
import CloseIcon from '../../icons/close';
import IconButton from '../../icon-button';
import KebabIcon from '../../icons/kebab';
import SelectedPin from '../../icons/selected-pin';
import UnSelectedPin from '../../icons/un-selected-pin';

import './run-metadata.css';

// Return a '-' character if the value is empty or null
const sanitiseEmptyValue = (value) => {
  return value === '' || value === null ? '-' : value;
};

const HiddenMenu = ({ children, isBookmarked, runId }) => {
  const [isVisible, setIsVisible] = useState(false);
  const [updateRunDetails] = useMutation(UPDATE_RUN_DETAILS, { client });

  const toggleBookmark = () => {
    updateRunDetails({
      variables: {
        runId: runId,
        runInput: { bookmark: !isBookmarked },
      },
    });
  };

  return (
    <div
      className="hidden-menu-wrapper"
      onClick={() => setIsVisible(!isVisible)}
    >
      <div
        className={classnames('hidden-menu', {
          'hidden-menu--visible': isVisible,
        })}
      >
        <div className="hidden-menu__item" onClick={() => toggleBookmark()}>
          {isBookmarked ? 'Unbookmark' : 'Bookmark'}
        </div>
      </div>
      {children}
    </div>
  );
};

const RunMetadata = ({
  enableShowChanges = false,
  isSingleRun,
  onRunSelection,
  pinnedRun,
  runs = [],
  setPinnedRun,
  setRunMetadataToEdit,
  setShowRunDetailsModal,
}) => {
  let initialState = {};
  for (let i = 0; i < runs.length; i++) {
    initialState[i] = false;
  }

  const [toggleNotes, setToggleNotes] = useState(initialState);

  const onToggleNoteExpand = (index) => {
    setToggleNotes({ ...toggleNotes, [index]: !toggleNotes[index] });
  };

  const onTitleOrNoteClick = (id) => {
    const metadata = runs.find((run) => run.id === id);

    setRunMetadataToEdit(metadata);
    setShowRunDetailsModal(true);
  };

  return (
    <div
      className={classnames('details-metadata', {
        'details-metadata--single': isSingleRun,
      })}
    >
      {runs.map((run, i) => {
        const humanReadableTime = toHumanReadableTime(run.timestamp);

        return (
          <div
            className={classnames('details-metadata__run', {
              'details-metadata__run--single': isSingleRun,
            })}
            key={run.id}
          >
            <table className="details-metadata__table">
              <tbody>
                {isSingleRun ? (
                  <tr>
                    <td className="details-metadata__title" colSpan="2">
                      <span onClick={() => onTitleOrNoteClick(run.id)}>
                        {sanitiseEmptyValue(run.title)}
                      </span>
                    </td>
                  </tr>
                ) : (
                  <tr>
                    {i === 0 ? <td></td> : null}
                    <td className="details-metadata__title">
                      <span onClick={() => onTitleOrNoteClick(run.id)}>
                        {sanitiseEmptyValue(run.title)}
                      </span>
                      <ul className="details-metadata__buttons">
                        <IconButton
                          ariaLive="polite"
                          className={classnames(
                            'pipeline-menu-button--labels',
                            'pipeline-menu-button__pin',
                            {
                              'details-metadata__buttons--selected-pin':
                                run.id === pinnedRun,
                            }
                          )}
                          onClick={() => setPinnedRun(run.id)}
                          icon={
                            run.id === pinnedRun ? SelectedPin : UnSelectedPin
                          }
                          visible={enableShowChanges}
                        />
                        <HiddenMenu isBookmarked={run.bookmark} runId={run.id}>
                          <IconButton
                            ariaLive="polite"
                            className="pipeline-menu-button--labels"
                            icon={KebabIcon}
                            visible={enableShowChanges}
                          />
                        </HiddenMenu>
                        <IconButton
                          ariaLive="polite"
                          className="pipeline-menu-button--labels"
                          onClick={() => onRunSelection(run.id)}
                          icon={CloseIcon}
                          visible={enableShowChanges}
                        />
                      </ul>
                    </td>
                  </tr>
                )}
                <tr>
                  {i === 0 ? <td>Created By</td> : null}
                  <td>{sanitiseEmptyValue(run.author)}</td>
                </tr>
                <tr>
                  {i === 0 ? <td>Creation Date</td> : null}
                  <td>{`${humanReadableTime} (${sanitiseEmptyValue(
                    run.timestamp
                  )})`}</td>
                </tr>
                <tr>
                  {i === 0 ? <td>Git SHA</td> : null}
                  <td>{sanitiseEmptyValue(run.gitSha)}</td>
                </tr>
                <tr>
                  {i === 0 ? <td>Git Branch</td> : null}
                  <td>{sanitiseEmptyValue(run.gitBranch)}</td>
                </tr>
                <tr>
                  {i === 0 ? <td>Run Command</td> : null}
                  <td>{sanitiseEmptyValue(run.runCommand)}</td>
                </tr>
                <tr>
                  {i === 0 ? <td>Notes</td> : null}
                  <td>
                    <p
                      className="details-metadata__notes"
                      onClick={() => onTitleOrNoteClick(run.id)}
                      style={toggleNotes[i] ? { display: 'block' } : null}
                    >
                      {run.notes !== '' ? run.notes : '- Add notes here'}
                    </p>
                    {run.notes.length > 100 ? (
                      <button
                        className="details-metadata__show-more kedro"
                        onClick={() => onToggleNoteExpand(i)}
                      >
                        {toggleNotes[i] ? 'Show less' : 'Show more'}
                      </button>
                    ) : null}
                  </td>
                </tr>
              </tbody>
            </table>
          </div>
        );
      })}
    </div>
  );
};
=======
import RunMetadata from './run-metadata';
>>>>>>> b7f04332

export default RunMetadata;<|MERGE_RESOLUTION|>--- conflicted
+++ resolved
@@ -1,204 +1,3 @@
-<<<<<<< HEAD
-import React, { useState } from 'react';
-import classnames from 'classnames';
-import { useMutation } from '@apollo/client';
-import { client } from '../../../apollo/config';
-import { UPDATE_RUN_DETAILS } from '../../../apollo/mutations';
-import { toHumanReadableTime } from '../../../utils/date-utils';
-import CloseIcon from '../../icons/close';
-import IconButton from '../../icon-button';
-import KebabIcon from '../../icons/kebab';
-import SelectedPin from '../../icons/selected-pin';
-import UnSelectedPin from '../../icons/un-selected-pin';
-
-import './run-metadata.css';
-
-// Return a '-' character if the value is empty or null
-const sanitiseEmptyValue = (value) => {
-  return value === '' || value === null ? '-' : value;
-};
-
-const HiddenMenu = ({ children, isBookmarked, runId }) => {
-  const [isVisible, setIsVisible] = useState(false);
-  const [updateRunDetails] = useMutation(UPDATE_RUN_DETAILS, { client });
-
-  const toggleBookmark = () => {
-    updateRunDetails({
-      variables: {
-        runId: runId,
-        runInput: { bookmark: !isBookmarked },
-      },
-    });
-  };
-
-  return (
-    <div
-      className="hidden-menu-wrapper"
-      onClick={() => setIsVisible(!isVisible)}
-    >
-      <div
-        className={classnames('hidden-menu', {
-          'hidden-menu--visible': isVisible,
-        })}
-      >
-        <div className="hidden-menu__item" onClick={() => toggleBookmark()}>
-          {isBookmarked ? 'Unbookmark' : 'Bookmark'}
-        </div>
-      </div>
-      {children}
-    </div>
-  );
-};
-
-const RunMetadata = ({
-  enableShowChanges = false,
-  isSingleRun,
-  onRunSelection,
-  pinnedRun,
-  runs = [],
-  setPinnedRun,
-  setRunMetadataToEdit,
-  setShowRunDetailsModal,
-}) => {
-  let initialState = {};
-  for (let i = 0; i < runs.length; i++) {
-    initialState[i] = false;
-  }
-
-  const [toggleNotes, setToggleNotes] = useState(initialState);
-
-  const onToggleNoteExpand = (index) => {
-    setToggleNotes({ ...toggleNotes, [index]: !toggleNotes[index] });
-  };
-
-  const onTitleOrNoteClick = (id) => {
-    const metadata = runs.find((run) => run.id === id);
-
-    setRunMetadataToEdit(metadata);
-    setShowRunDetailsModal(true);
-  };
-
-  return (
-    <div
-      className={classnames('details-metadata', {
-        'details-metadata--single': isSingleRun,
-      })}
-    >
-      {runs.map((run, i) => {
-        const humanReadableTime = toHumanReadableTime(run.timestamp);
-
-        return (
-          <div
-            className={classnames('details-metadata__run', {
-              'details-metadata__run--single': isSingleRun,
-            })}
-            key={run.id}
-          >
-            <table className="details-metadata__table">
-              <tbody>
-                {isSingleRun ? (
-                  <tr>
-                    <td className="details-metadata__title" colSpan="2">
-                      <span onClick={() => onTitleOrNoteClick(run.id)}>
-                        {sanitiseEmptyValue(run.title)}
-                      </span>
-                    </td>
-                  </tr>
-                ) : (
-                  <tr>
-                    {i === 0 ? <td></td> : null}
-                    <td className="details-metadata__title">
-                      <span onClick={() => onTitleOrNoteClick(run.id)}>
-                        {sanitiseEmptyValue(run.title)}
-                      </span>
-                      <ul className="details-metadata__buttons">
-                        <IconButton
-                          ariaLive="polite"
-                          className={classnames(
-                            'pipeline-menu-button--labels',
-                            'pipeline-menu-button__pin',
-                            {
-                              'details-metadata__buttons--selected-pin':
-                                run.id === pinnedRun,
-                            }
-                          )}
-                          onClick={() => setPinnedRun(run.id)}
-                          icon={
-                            run.id === pinnedRun ? SelectedPin : UnSelectedPin
-                          }
-                          visible={enableShowChanges}
-                        />
-                        <HiddenMenu isBookmarked={run.bookmark} runId={run.id}>
-                          <IconButton
-                            ariaLive="polite"
-                            className="pipeline-menu-button--labels"
-                            icon={KebabIcon}
-                            visible={enableShowChanges}
-                          />
-                        </HiddenMenu>
-                        <IconButton
-                          ariaLive="polite"
-                          className="pipeline-menu-button--labels"
-                          onClick={() => onRunSelection(run.id)}
-                          icon={CloseIcon}
-                          visible={enableShowChanges}
-                        />
-                      </ul>
-                    </td>
-                  </tr>
-                )}
-                <tr>
-                  {i === 0 ? <td>Created By</td> : null}
-                  <td>{sanitiseEmptyValue(run.author)}</td>
-                </tr>
-                <tr>
-                  {i === 0 ? <td>Creation Date</td> : null}
-                  <td>{`${humanReadableTime} (${sanitiseEmptyValue(
-                    run.timestamp
-                  )})`}</td>
-                </tr>
-                <tr>
-                  {i === 0 ? <td>Git SHA</td> : null}
-                  <td>{sanitiseEmptyValue(run.gitSha)}</td>
-                </tr>
-                <tr>
-                  {i === 0 ? <td>Git Branch</td> : null}
-                  <td>{sanitiseEmptyValue(run.gitBranch)}</td>
-                </tr>
-                <tr>
-                  {i === 0 ? <td>Run Command</td> : null}
-                  <td>{sanitiseEmptyValue(run.runCommand)}</td>
-                </tr>
-                <tr>
-                  {i === 0 ? <td>Notes</td> : null}
-                  <td>
-                    <p
-                      className="details-metadata__notes"
-                      onClick={() => onTitleOrNoteClick(run.id)}
-                      style={toggleNotes[i] ? { display: 'block' } : null}
-                    >
-                      {run.notes !== '' ? run.notes : '- Add notes here'}
-                    </p>
-                    {run.notes.length > 100 ? (
-                      <button
-                        className="details-metadata__show-more kedro"
-                        onClick={() => onToggleNoteExpand(i)}
-                      >
-                        {toggleNotes[i] ? 'Show less' : 'Show more'}
-                      </button>
-                    ) : null}
-                  </td>
-                </tr>
-              </tbody>
-            </table>
-          </div>
-        );
-      })}
-    </div>
-  );
-};
-=======
 import RunMetadata from './run-metadata';
->>>>>>> b7f04332
 
 export default RunMetadata;