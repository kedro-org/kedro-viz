--- conflicted
+++ resolved
@@ -1,67 +1,3 @@
-<<<<<<< HEAD
-import React from 'react';
-import Accordion from '../accordion';
-import RunsListCard from '../runs-list-card';
-
-import './runs-list.css';
-
-const RunsList = ({
-  disableRunSelection,
-  enableComparisonView,
-  onRunSelection,
-  runData,
-  selectedRunIds,
-}) => {
-  const bookmarkedRuns = runData.filter((run) => run.bookmark === true);
-  const unbookmarkedRuns = runData.filter((run) => run.bookmark === false);
-
-  return (
-    <>
-      {bookmarkedRuns.length > 0 ? (
-        <Accordion
-          heading="Bookmarked"
-          headingClassName="runs-list__accordion-header"
-          headingDetail={runData.filter((run) => run.bookmark === true).length}
-        >
-          <div className="runs-list__wrapper">
-            {bookmarkedRuns.map((data, i) => (
-              <RunsListCard
-                data={data}
-                disableRunSelection={disableRunSelection}
-                enableComparisonView={enableComparisonView}
-                key={i}
-                onRunSelection={onRunSelection}
-                selectedRunIds={selectedRunIds}
-              />
-            ))}
-          </div>
-        </Accordion>
-      ) : null}
-      {unbookmarkedRuns.length > 0 ? (
-        <Accordion
-          heading={`${bookmarkedRuns.length === 0 ? 'All' : 'Unbookmarked'}`}
-          headingClassName="runs-list__accordion-header"
-          headingDetail={runData.filter((run) => run.bookmark === false).length}
-        >
-          <div className="runs-list__wrapper">
-            {unbookmarkedRuns.map((data, i) => (
-              <RunsListCard
-                data={data}
-                disableRunSelection={disableRunSelection}
-                enableComparisonView={enableComparisonView}
-                key={i}
-                onRunSelection={onRunSelection}
-                selectedRunIds={selectedRunIds}
-              />
-            ))}
-          </div>
-        </Accordion>
-      ) : null}
-    </>
-  );
-};
-=======
 import RunsList from './runs-list';
->>>>>>> b7f04332
 
 export default RunsList;