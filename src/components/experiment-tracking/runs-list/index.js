--- conflicted
+++ resolved
@@ -8,34 +8,13 @@
 /**
  * Main runs-list container.
  */
-<<<<<<< HEAD
-const RunsList = ({ runs }) => {
-=======
 const RunsList = ({ runData }) => {
->>>>>>> aa328f03
   const { run, compare } = useRunIdsFromUrl();
 
   const { runsList } = runData;
 
   return (
     <>
-<<<<<<< HEAD
-      <h1>
-        {run !== null
-          ? 'Single view'
-          : compare !== null
-          ? 'Compare view'
-          : 'No runs'}
-      </h1>
-      <Accordion
-        heading="All"
-        headingClassName="runs-list__accordion-header"
-        headingDetail={runs.length}
-      >
-        <div className="runs-list__wrapper">
-          {runs.map((data, i) => (
-            <RunsListCard data={data} key={i} />
-=======
       <Accordion heading="All" headingDetail={runsList.length}>
         <div className="runs-list__wrapper">
           {runsList.map((data, i) => (
@@ -45,7 +24,6 @@
               selectedRun={run}
               selectedRunsToCompare={compare}
             />
->>>>>>> aa328f03
           ))}
         </div>
       </Accordion>
