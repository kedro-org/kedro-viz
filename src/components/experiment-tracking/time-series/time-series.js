import React, { useContext, useState } from 'react';
import classnames from 'classnames';
import { formatTimestamp } from '../../../utils/date-utils';
import { HoverStateContext } from '../utils/hover-state-context';
import * as d3 from 'd3';

import './time-series.css';

// TODO: move them to a config file or something

const margin = { top: 50, right: 0, bottom: 50, left: 30 };
const width = 786,
  height = 150;

const selectedMarkerRotate = [45, 0, 0];

const selectedMarkerShape = [
  d3.symbolSquare,
  d3.symbolTriangle,
  d3.symbolCircle,
];

// const yAxis = {};

export const TimeSeries = ({ metricsData, selectedRuns }) => {
  const { hoveredElementId, setHoveredElementId } =
    useContext(HoverStateContext);

  const [hoveredMouseELementId, setHoveredMouseELementId] = useState(null);

  const hoveredElementDate =
    (hoveredElementId && new Date(formatTimestamp(hoveredElementId))) ||
    (hoveredMouseELementId && new Date(formatTimestamp(hoveredMouseELementId)));

  const hoveredValues =
    (hoveredElementId && metricsData.runs[hoveredElementId]) ||
    (hoveredMouseELementId && metricsData.runs[hoveredMouseELementId]);

  const metricKeys = Object.keys(metricsData.metrics);
  const runData = Object.entries(metricsData.runs);
  const runKeys = Object.keys(metricsData.runs);
  const metricData = Object.entries(metricsData.metrics);

  const parsedData = runData.map(([key, value]) => [
    new Date(formatTimestamp(key)),
    value,
  ]);
  const parsedDates = parsedData.map(([key, _]) => key);

  const diffDays = parseInt(
    (d3.max(parsedDates) - d3.min(parsedDates)) / (1000 * 60 * 60 * 24),
    10
  );
  const minDate = new Date(d3.min(parsedDates));
  minDate.setDate(minDate.getDate() - diffDays * 0.02);
  const maxDate = new Date(d3.max(parsedDates));
  maxDate.setDate(maxDate.getDate() + diffDays * 0.02);

  const selectedData = runData
    .filter(([key, value]) => selectedRuns.includes(key))
    .map(([key, value], i) => [new Date(formatTimestamp(key)), value]);

  // Each vertical scale

  const yScales = {};

  metricData.map(
    ([_, value], i) =>
      (yScales[i] = d3
        .scaleLinear()
        .domain([
          Math.floor(Math.min(...value) - Math.min(...value) * 0.02),
          Math.ceil(Math.max(...value) + Math.max(...value) * 0.02),
        ])
        .range([height, 0]))
  );

  const xScale = d3.scaleTime().domain([minDate, maxDate]).range([0, width]);

  return (
    <div className="time-series">
      {metricKeys.map((metricName, metricIndex) => {
        const metricValues = Object.values(metricsData.metrics)[metricIndex];

        const getXAxis = (ref) => {
          d3.select(ref).call(d3.axisBottom(xScale).tickSizeOuter(0));
        };

        const getYAxis = (ref) => {
          d3.select(ref).call(
            d3.axisLeft(yScales[metricIndex]).tickSizeOuter(0)
          );
        };

        const linePath = function (data, scale) {
          let points = data.map((x, i) => {
            if (x !== null) {
              return [scale(parsedDates[i]), yScales[metricIndex](x)];
            } else {
              return null;
            }
          });
          return d3.line()(points);
        };

<<<<<<< HEAD
        const dottedLinePath = function (data, scale) {
=======
        const referenceLinePath = function (key, scale) {
          return d3.line()([
            [scale(key), 0],
            [scale(key), height],
          ]);
        };

        const dottedLinePath = function (data) {
>>>>>>> 601f69dd
          let points = data.map(([key, value]) => {
            if (value !== null) {
              return [scale(key), yScales[metricIndex](value[metricIndex])];
            } else {
              return null;
            }
          });
          return d3.line()(points);
        };

        const handleZoom = (e) => {
          // update xAxis
          let updatedXScale = e.transform.rescaleX(xScale);
          d3.selectAll('.x-axis').call(d3.axisBottom(updatedXScale));
          d3.selectAll('.run-line')
            .select('path')
            .attr('d', linePath(metricValues, updatedXScale));
<<<<<<< HEAD
          d3.selectAll('.dotted-line')
            .select('path')
            .attr('d', dottedLinePath(selectedData, updatedXScale));
=======

          parsedData.map(([key, _], index) =>
            d3
              .selectAll(`path[id="${key}"]`)
              .attr('d', referenceLinePath(key, updatedXScale))
          );
>>>>>>> 601f69dd
        };

        const zoom = d3
          .zoom()
          .scaleExtent([0.5, 20])
          .extent([
            [0, 0],
            [width, height],
          ])
          .on('zoom', handleZoom);

        const zoomRef = (ref) => d3.select(ref).call(zoom);

        return (
          <>
            <div className="metric-name">{metricName}</div>
            <svg
              preserveAspectRatio="xMinYMin meet"
              width={width + margin.left + margin.right}
              height={height + margin.top + margin.bottom}
              ref={zoomRef}
            >
              <g
                id={metricName}
                transform={`translate(${margin.left},${margin.top})`}
              >
                <g
                  className="x-axis"
                  ref={getXAxis}
                  transform={`translate(0,${height})`}
                />

                <g className="y-axis" ref={getYAxis} />

                <g
                  className="y-axis-right"
                  ref={getYAxis}
                  transform={`translate(${width},0)`}
                />

                <text
                  className="axis-label"
                  y={10 - margin.left}
                  x={-10 - height / 2}
                >
                  value
                </text>

                <g
                  className={classnames('run-line', {
                    'run-line--blend':
                      hoveredElementId || selectedRuns.length > 1,
                  })}
                >
                  <path d={linePath(metricValues, xScale)} />
                </g>

                <g className="reference-group">
                  {parsedData.map(([key, _], index) => (
                    <path
                      className={classnames('reference-line', {
                        'reference-line--hovered':
                          hoveredMouseELementId === runKeys[index],
                      })}
                      d={referenceLinePath(key, xScale)}
                      onMouseOver={(e) =>
                        setHoveredMouseELementId(runKeys[index])
                      }
                      onMouseLeave={() => setHoveredMouseELementId(null)}
                      id={key}
                    />
                  ))}
                </g>

                {hoveredValues && (
                  <g>
                    {hoveredValues.map((value, index) => {
                      if (metricIndex === index) {
                        return (
                          <>
                            <line
                              className="hovered-line"
                              x1={0}
                              y1={yScales[index](value)}
                              x2={width}
                              y2={yScales[index](value)}
                            />
                            <line
                              className="reference-line--hovered"
                              x1={xScale(hoveredElementDate)}
                              y1={0}
                              x2={xScale(hoveredElementDate)}
                              y2={height}
                              onMouseOver={(e) => {
                                setHoveredElementId(runKeys[index]);
                              }}
                              onMouseOut={() => setHoveredElementId(null)}
                            />
                            <g className="ticks">
                              <line
                                className="tick-line"
                                x1={xScale(hoveredElementDate)}
                                y1={yScales[index](value)}
                                x2={xScale(hoveredElementDate) - 5}
                                y2={yScales[index](value)}
                              />
                              <text
                                className="tick-text"
                                x={xScale(hoveredElementDate)}
                                y={yScales[index](value)}
                              >
                                {value.toFixed(3)}
                              </text>
                            </g>
                          </>
                        );
                      } else {
                        return null;
                      }
                    })}
                    ;
                  </g>
                )}

                <g className="selected">
                  {selectedData.map(([key, value], index) => (
                    <>
                      <line
                        className={`selected-line--${index}`}
                        x1={xScale(key)}
                        y1={0}
                        x2={xScale(key)}
                        y2={height}
                      />
                      <text
                        className="tick-text"
                        x={xScale(key)}
                        y={yScales[metricIndex](value[metricIndex])}
                      >
                        {value[metricIndex].toFixed(3)}
                      </text>
                      <path
                        className={`selected-marker--${index}`}
                        d={`${d3.symbol(selectedMarkerShape[index], 20)()}`}
                        transform={`translate(${xScale(key)},${yScales[
                          metricIndex
                        ](value[metricIndex])}) 
                  rotate(${selectedMarkerRotate[index]})`}
                      />
                    </>
                  ))}
                </g>

                <g className="dotted-line">
                  <path d={dottedLinePath(selectedData, xScale)} />
                </g>
              </g>
            </svg>
          </>
        );
      })}
    </div>
  );
};<|MERGE_RESOLUTION|>--- conflicted
+++ resolved
@@ -103,9 +103,6 @@
           return d3.line()(points);
         };
 
-<<<<<<< HEAD
-        const dottedLinePath = function (data, scale) {
-=======
         const referenceLinePath = function (key, scale) {
           return d3.line()([
             [scale(key), 0],
@@ -113,8 +110,7 @@
           ]);
         };
 
-        const dottedLinePath = function (data) {
->>>>>>> 601f69dd
+        const dottedLinePath = function (data, scale) {
           let points = data.map(([key, value]) => {
             if (value !== null) {
               return [scale(key), yScales[metricIndex](value[metricIndex])];
@@ -132,18 +128,14 @@
           d3.selectAll('.run-line')
             .select('path')
             .attr('d', linePath(metricValues, updatedXScale));
-<<<<<<< HEAD
           d3.selectAll('.dotted-line')
             .select('path')
             .attr('d', dottedLinePath(selectedData, updatedXScale));
-=======
-
           parsedData.map(([key, _], index) =>
             d3
               .selectAll(`path[id="${key}"]`)
               .attr('d', referenceLinePath(key, updatedXScale))
           );
->>>>>>> 601f69dd
         };
 
         const zoom = d3
