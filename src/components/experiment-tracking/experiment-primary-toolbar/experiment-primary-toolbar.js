import React from 'react';
import { useUpdateRunDetails } from '../../../apollo/mutations';
import IconButton from '../../ui/icon-button';
import PencilIcon from '../../icons/pencil';
import BookmarkIcon from '../../icons/bookmark';
import ExportIcon from '../../icons/export';
import BookmarkStrokeIcon from '../../icons/bookmark-stroke';
import PrimaryToolbar from '../../primary-toolbar';
import ShowChangesIcon from '../../icons/show-changes';

export const ExperimentPrimaryToolbar = ({
  displaySidebar,
  enableComparisonView,
  enableShowChanges,
  selectedRunData,
  setEnableShowChanges,
  setSidebarVisible,
  showChangesIconDisabled,
  showRunDetailsModal,
  sidebarVisible,
  setShowRunExportModal,
}) => {
  const { updateRunDetails } = useUpdateRunDetails();

  const toggleBookmark = () => {
    updateRunDetails({
      runId: selectedRunData.id,
      runInput: { bookmark: !selectedRunData?.bookmark },
    });
  };

  return (
    <PrimaryToolbar
      displaySidebar={displaySidebar}
      onToggleSidebar={setSidebarVisible}
      visible={{ sidebar: sidebarVisible }}
    >
      <IconButton
<<<<<<< HEAD
        active={selectedRunData?.bookmark}
        ariaLive="Toggle run bookmark"
=======
        ariaLabel="Toggle run bookmark"
>>>>>>> e2823fb6
        className={'pipeline-menu-button--labels'}
        icon={selectedRunData?.bookmark ? BookmarkIcon : BookmarkStrokeIcon}
        labelText={`${selectedRunData?.bookmark ? 'Unbookmark' : 'Bookmark'}`}
        onClick={() => toggleBookmark()}
        visible={!enableComparisonView}
      />
      <IconButton
        ariaLabel="Edit run details"
        className={'pipeline-menu-button--labels'}
        icon={PencilIcon}
        labelText={`Edit details`}
        onClick={() => showRunDetailsModal(true)}
        visible={!enableComparisonView}
      />
      <IconButton
<<<<<<< HEAD
        active={enableShowChanges}
        ariaLive="polite"
=======
        ariaLabel="Toggle show changes"
>>>>>>> e2823fb6
        className={'pipeline-menu-button--labels'}
        disabled={showChangesIconDisabled}
        icon={ShowChangesIcon}
        labelText={
          !showChangesIconDisabled
            ? `${enableShowChanges ? 'Disable' : 'Enable'} show changes`
            : null
        }
        onClick={() => setEnableShowChanges(!enableShowChanges)}
        visible={enableComparisonView}
      />
      <IconButton
        ariaLabel="Export Run Data"
        className={'pipeline-menu-button--export-runs'}
        icon={ExportIcon}
        labelText="Export run data"
        onClick={() => setShowRunExportModal(true)}
      />
    </PrimaryToolbar>
  );
};

export default ExperimentPrimaryToolbar;<|MERGE_RESOLUTION|>--- conflicted
+++ resolved
@@ -36,12 +36,8 @@
       visible={{ sidebar: sidebarVisible }}
     >
       <IconButton
-<<<<<<< HEAD
         active={selectedRunData?.bookmark}
-        ariaLive="Toggle run bookmark"
-=======
         ariaLabel="Toggle run bookmark"
->>>>>>> e2823fb6
         className={'pipeline-menu-button--labels'}
         icon={selectedRunData?.bookmark ? BookmarkIcon : BookmarkStrokeIcon}
         labelText={`${selectedRunData?.bookmark ? 'Unbookmark' : 'Bookmark'}`}
@@ -57,12 +53,8 @@
         visible={!enableComparisonView}
       />
       <IconButton
-<<<<<<< HEAD
         active={enableShowChanges}
-        ariaLive="polite"
-=======
         ariaLabel="Toggle show changes"
->>>>>>> e2823fb6
         className={'pipeline-menu-button--labels'}
         disabled={showChangesIconDisabled}
         icon={ShowChangesIcon}
