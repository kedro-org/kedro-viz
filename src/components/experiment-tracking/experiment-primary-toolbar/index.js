--- conflicted
+++ resolved
@@ -1,74 +1,3 @@
-<<<<<<< HEAD
-import React from 'react';
-import { useMutation } from '@apollo/client';
-import { UPDATE_RUN_DETAILS } from '../../../apollo/mutations';
-import IconButton from '../../icon-button';
-import PencilIcon from '../../icons/pencil';
-import BookmarkIcon from '../../icons/bookmark';
-import BookmarkStrokeIcon from '../../icons/bookmark-stroke';
-import PrimaryToolbar from '../../primary-toolbar';
-import ShowChangesIcon from '../../icons/show-changes';
-
-export const ExperimentPrimaryToolbar = ({
-  enableComparisonView,
-  enableShowChanges,
-  selectedRunData,
-  setEnableShowChanges,
-  setSidebarVisible,
-  showChangesIconDisabled,
-  showRunDetailsModal,
-  sidebarVisible,
-}) => {
-  const [updateRunDetails] = useMutation(UPDATE_RUN_DETAILS);
-
-  const toggleBookmark = () => {
-    updateRunDetails({
-      variables: {
-        runId: selectedRunData.id,
-        runInput: { bookmark: !selectedRunData?.bookmark },
-      },
-    });
-  };
-
-  return (
-    <PrimaryToolbar
-      visible={{ sidebar: sidebarVisible }}
-      onToggleSidebar={setSidebarVisible}
-    >
-      <IconButton
-        ariaLive="Toggle run bookmark"
-        className={'pipeline-menu-button--labels'}
-        icon={selectedRunData?.bookmark ? BookmarkIcon : BookmarkStrokeIcon}
-        labelText={`${selectedRunData?.bookmark ? 'Unbookmark' : 'Bookmark'}`}
-        onClick={() => toggleBookmark()}
-        visible={!enableComparisonView}
-      />
-      <IconButton
-        ariaLive="Edit run details"
-        className={'pipeline-menu-button--labels'}
-        icon={PencilIcon}
-        labelText={`Edit details`}
-        onClick={() => showRunDetailsModal(true)}
-        visible={!enableComparisonView}
-      />
-      <IconButton
-        ariaLive="polite"
-        className={'pipeline-menu-button--labels'}
-        onClick={() => setEnableShowChanges(!enableShowChanges)}
-        icon={ShowChangesIcon}
-        labelText={
-          !showChangesIconDisabled
-            ? `${enableShowChanges ? 'Disable' : 'Enable'} show changes`
-            : null
-        }
-        visible={enableComparisonView}
-        disabled={showChangesIconDisabled}
-      />
-    </PrimaryToolbar>
-  );
-};
-=======
 import ExperimentPrimaryToolbar from './experiment-primary-toolbar';
->>>>>>> b7f04332
 
 export default ExperimentPrimaryToolbar;