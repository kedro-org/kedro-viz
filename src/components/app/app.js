--- conflicted
+++ resolved
@@ -89,7 +89,6 @@
       tags: PropTypes.array,
     }),
   ]),
-<<<<<<< HEAD
   options: PropTypes.shape({
     /**
      * Specify the theme: Either 'light' or 'dark'.
@@ -97,7 +96,7 @@
      */
     theme: PropTypes.oneOf(['dark', 'light']),
     /**
-     * Determines if certain elements are displayed, e.g global tool bar, sidebar
+     * Determines if certain elements are displayed, e.g globalNavigation, sidebar
      */
     display: PropTypes.shape({
       globalNavigation: PropTypes.bool,
@@ -126,24 +125,6 @@
         data: PropTypes.bool,
       }),
     }),
-=======
-  /**
-   * Specify the theme: Either 'light' or 'dark'.
-   * If set, this will override the localStorage value.
-   */
-  theme: PropTypes.oneOf(['dark', 'light']),
-  /**
-   * Determines if certain elements are displayed, e.g globalNavigation, sidebar
-   */
-  display: PropTypes.shape({
-    globalNavigation: PropTypes.bool,
-    sidebar: PropTypes.bool,
-    miniMap: PropTypes.bool,
-    expandPipelinesBtn: PropTypes.bool,
-    exportBtn: PropTypes.bool,
-    labelBtn: PropTypes.bool,
-    layerBtn: PropTypes.bool,
->>>>>>> 34ec742c
   }),
   expandAllPipelines: PropTypes.bool,
 };
