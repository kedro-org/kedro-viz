import React from 'react';
import PropTypes from 'prop-types';
import { Provider } from 'react-redux';
import 'what-input';
import configureStore from '../../store';
import { isEqual } from 'lodash/fp';
import { resetData, updateStateFromOptions } from '../../actions';
<<<<<<< HEAD
import {
  loadInitialPipelineData,
  loadPipelineData,
} from '../../actions/pipelines';
=======
import { loadInitialPipelineData, loadPipelineData } from '../../actions/pipelines';
>>>>>>> 6099d968
import Wrapper from '../wrapper';
import getInitialState, {
  preparePipelineState,
} from '../../store/initial-state';
import { getFlagsMessage } from '../../utils/flags';
import './app.scss';

/**
 * Entry-point component for the use-case where Kedro-Viz is imported as a
 * library/package into a larger application, rather than run as a standalone
 * app. If run as a standalone then 'Container' is the top-level component.
 *
 * This component intialises anything that might be needed in both use-cases,
 * e.g. the Redux store, webfont loading, announcing flags, etc.
 */
class App extends React.Component {
  constructor(props) {
    super(props);
    const initialState = getInitialState(props);
    this.store = configureStore(
      initialState,
      this.props.data,
      this.props.onActionCallback
    );
  }

  componentDidMount() {
    if (this.props.data === 'json') {
      this.store.dispatch(loadInitialPipelineData());
    }
    this.announceFlags(this.store.getState().flags);
  }

  componentDidUpdate(prevProps) {
    if (prevProps.data !== this.props.data) {
      this.updatePipelineData();
    }
    if (!isEqual(prevProps.options, this.props.options)) {
      this.store.dispatch(updateStateFromOptions(this.props.options));
    }
<<<<<<< HEAD
    // If the selected pipeline has changed, load the new pipeline data
    if (
      this.props.data &&
      this.props.data.selected_pipeline !== prevProps.data.selected_pipeline
    ) {
=======
    
    console.log("prevProps.data", prevProps.data);
    if (this.props.data && this.props.data.selected_pipeline !== prevProps.data.selected_pipeline) {
>>>>>>> 6099d968
      this.store.dispatch(loadPipelineData(this.props.data.selected_pipeline));
    }
  }

  /**
   * Shows a console message regarding the given flags
   */
  announceFlags(flags) {
    const message = getFlagsMessage(flags);

    if (message && typeof jest === 'undefined') {
      console.info(message);
    }
  }

  /**
   * Dispatch an action to update the store with new pipeline data
   */
  updatePipelineData() {
    const newState = preparePipelineState(this.props.data, true);
    this.store.dispatch(resetData(newState));
  }

  render() {
    return this.props.data ? (
      <Provider store={this.store}>
        <Wrapper />
      </Provider>
    ) : null;
  }
}

App.propTypes = {
  /**
   * Determines what pipeline data will be displayed on the chart.
   * You can supply an object containing lists of edges, nodes, tags -
   * See /src/utils/data for examples of the expected data format.
   * Alternatively, the string 'json' indicates that data is being
   * loaded asynchronously from /public/api/nodes.json
   */
  data: PropTypes.oneOfType([
    PropTypes.oneOf(['json']),
    PropTypes.shape({
      edges: PropTypes.array.isRequired,
      layers: PropTypes.array,
      nodes: PropTypes.array.isRequired,
      tags: PropTypes.array,
    }),
  ]),
  options: PropTypes.shape({
    /**
     * Specify the theme: Either 'light' or 'dark'.
     * If set, this will override the localStorage value.
     */
    theme: PropTypes.oneOf(['dark', 'light']),
    /**
     * Determines if certain elements are displayed, e.g globalNavigation, sidebar
     */
    display: PropTypes.shape({
      globalNavigation: PropTypes.bool,
      sidebar: PropTypes.bool,
      miniMap: PropTypes.bool,
      expandPipelinesBtn: PropTypes.bool,
      exportBtn: PropTypes.bool,
      labelBtn: PropTypes.bool,
      layerBtn: PropTypes.bool,
      zoomToolBar: PropTypes.bool,
      metadataPanel: PropTypes.bool,
      filterBtn: PropTypes.bool,
    }),
    /**
     * Override the default enabled/disabled tags
     */
    tag: PropTypes.shape({
      enabled: PropTypes.objectOf(PropTypes.bool),
    }),
    /**
     * Whether to re-focus the graph when a node is clicked
     */
    behaviour: PropTypes.shape({
      reFocus: PropTypes.bool,
    }),
    /**
     * Override the default enabled/disabled node types
     */
    nodeType: PropTypes.shape({
      disabled: PropTypes.shape({
        parameters: PropTypes.bool,
        task: PropTypes.bool,
        data: PropTypes.bool,
      }),
    }),
  }),
  expandAllPipelines: PropTypes.bool,
};

export default App;<|MERGE_RESOLUTION|>--- conflicted
+++ resolved
@@ -5,14 +5,10 @@
 import configureStore from '../../store';
 import { isEqual } from 'lodash/fp';
 import { resetData, updateStateFromOptions } from '../../actions';
-<<<<<<< HEAD
 import {
   loadInitialPipelineData,
   loadPipelineData,
 } from '../../actions/pipelines';
-=======
-import { loadInitialPipelineData, loadPipelineData } from '../../actions/pipelines';
->>>>>>> 6099d968
 import Wrapper from '../wrapper';
 import getInitialState, {
   preparePipelineState,
@@ -53,17 +49,12 @@
     if (!isEqual(prevProps.options, this.props.options)) {
       this.store.dispatch(updateStateFromOptions(this.props.options));
     }
-<<<<<<< HEAD
+
     // If the selected pipeline has changed, load the new pipeline data
     if (
       this.props.data &&
       this.props.data.selected_pipeline !== prevProps.data.selected_pipeline
     ) {
-=======
-    
-    console.log("prevProps.data", prevProps.data);
-    if (this.props.data && this.props.data.selected_pipeline !== prevProps.data.selected_pipeline) {
->>>>>>> 6099d968
       this.store.dispatch(loadPipelineData(this.props.data.selected_pipeline));
     }
   }
