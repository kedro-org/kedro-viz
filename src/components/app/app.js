import React from 'react';
import PropTypes from 'prop-types';
import { Provider } from 'react-redux';
import 'what-input';
import configureStore from '../../store';
import { isEqual } from 'lodash/fp';
import { resetData, updateStateFromOptions } from '../../actions';
import { loadInitialPipelineData } from '../../actions/pipelines';
import Wrapper from '../wrapper';
import getInitialState, {
  preparePipelineState,
} from '../../store/initial-state';
import { getFlagsMessage } from '../../utils/flags';
import './app.scss';

/**
 * Entry-point component for the use-case where Kedro-Viz is imported as a
 * library/package into a larger application, rather than run as a standalone
 * app. If run as a standalone then 'Container' is the top-level component.
 *
 * This component intialises anything that might be needed in both use-cases,
 * e.g. the Redux store, webfont loading, announcing flags, etc.
 */
class App extends React.Component {
  constructor(props) {
    super(props);
    const initialState = getInitialState(props);
    this.store = configureStore(initialState, this.props.data);
  }

  componentDidMount() {
    if (this.props.data === 'json') {
      this.store.dispatch(loadInitialPipelineData());
    }
    this.announceFlags(this.store.getState().flags);
  }

  componentDidUpdate(prevProps) {
    if (prevProps.data !== this.props.data) {
      this.updatePipelineData();
    }
    if (!isEqual(prevProps.options, this.props.options)) {
      this.store.dispatch(updateStateFromOptions(this.props.options));
    }
  }

  /**
   * Shows a console message regarding the given flags
   */
  announceFlags(flags) {
    const message = getFlagsMessage(flags);

    if (message && typeof jest === 'undefined') {
      console.info(message);
    }
  }

  /**
   * Dispatch an action to update the store with new pipeline data
   */
  updatePipelineData() {
    const newState = preparePipelineState(this.props.data, true);
    this.store.dispatch(resetData(newState));
  }

  render() {
    return this.props.data ? (
      <Provider store={this.store}>
        <Wrapper />
      </Provider>
    ) : null;
  }
}

App.propTypes = {
  /**
   * Determines what pipeline data will be displayed on the chart.
   * You can supply an object containing lists of edges, nodes, tags -
   * See /src/utils/data for examples of the expected data format.
   * Alternatively, the string 'json' indicates that data is being
   * loaded asynchronously from /public/api/nodes.json
   */
  data: PropTypes.oneOfType([
    PropTypes.oneOf(['json']),
    PropTypes.shape({
      edges: PropTypes.array.isRequired,
      layers: PropTypes.array,
      nodes: PropTypes.array.isRequired,
      tags: PropTypes.array,
    }),
  ]),
<<<<<<< HEAD
  options: PropTypes.shape({
    /**
     * Specify the theme: Either 'light' or 'dark'.
     * If set, this will override the localStorage value.
     */
    theme: PropTypes.oneOf(['dark', 'light']),
    /**
     * Determines if certain elements are displayed, e.g global tool bar, sidebar
     */
    display: PropTypes.shape({
      globalNavigation: PropTypes.bool,
      sidebar: PropTypes.bool,
      miniMap: PropTypes.bool,
      expandPipelinesBtn: PropTypes.bool,
      exportBtn: PropTypes.bool,
      labelBtn: PropTypes.bool,
      layerBtn: PropTypes.bool,
    }),
    /**
     * Override the default enabled/disabled tags
     */
    tag: PropTypes.shape({
      enabled: PropTypes.objectOf(PropTypes.bool),
    }),
    /**
     * Override the default enabled/disabled node types
     */
    nodeType: PropTypes.shape({
      disabled: PropTypes.shape({
        parameters: PropTypes.bool,
        task: PropTypes.bool,
        data: PropTypes.bool,
      }),
    }),
=======
  /**
   * Specify the theme: Either 'light' or 'dark'.
   * If set, this will override the localStorage value.
   */
  theme: PropTypes.oneOf(['dark', 'light']),
  /**
   * Override visibility of various features, e.g. icon buttons
   */
  visible: PropTypes.shape({
    labelBtn: PropTypes.bool,
    layerBtn: PropTypes.bool,
    exportBtn: PropTypes.bool,
    pipelineBtn: PropTypes.bool,
    sidebar: PropTypes.bool,
    miniMapBtn: PropTypes.bool,
  }),
  /**
   * Determines if certain elements are displayed, e.g global tool bar, sidebar
   */
  display: PropTypes.shape({
    globalToolbar: PropTypes.bool,
    sidebar: PropTypes.bool,
    miniMap: PropTypes.bool,
    expandAllPipelines: PropTypes.bool,
    zoomToolBar: PropTypes.bool,
>>>>>>> c41d1d84
  }),
  expandAllPipelines: PropTypes.bool,
};

export default App;<|MERGE_RESOLUTION|>--- conflicted
+++ resolved
@@ -89,7 +89,6 @@
       tags: PropTypes.array,
     }),
   ]),
-<<<<<<< HEAD
   options: PropTypes.shape({
     /**
      * Specify the theme: Either 'light' or 'dark'.
@@ -107,6 +106,7 @@
       exportBtn: PropTypes.bool,
       labelBtn: PropTypes.bool,
       layerBtn: PropTypes.bool,
+      zoomToolBar: PropTypes.bool,
     }),
     /**
      * Override the default enabled/disabled tags
@@ -124,33 +124,6 @@
         data: PropTypes.bool,
       }),
     }),
-=======
-  /**
-   * Specify the theme: Either 'light' or 'dark'.
-   * If set, this will override the localStorage value.
-   */
-  theme: PropTypes.oneOf(['dark', 'light']),
-  /**
-   * Override visibility of various features, e.g. icon buttons
-   */
-  visible: PropTypes.shape({
-    labelBtn: PropTypes.bool,
-    layerBtn: PropTypes.bool,
-    exportBtn: PropTypes.bool,
-    pipelineBtn: PropTypes.bool,
-    sidebar: PropTypes.bool,
-    miniMapBtn: PropTypes.bool,
-  }),
-  /**
-   * Determines if certain elements are displayed, e.g global tool bar, sidebar
-   */
-  display: PropTypes.shape({
-    globalToolbar: PropTypes.bool,
-    sidebar: PropTypes.bool,
-    miniMap: PropTypes.bool,
-    expandAllPipelines: PropTypes.bool,
-    zoomToolBar: PropTypes.bool,
->>>>>>> c41d1d84
   }),
   expandAllPipelines: PropTypes.bool,
 };
