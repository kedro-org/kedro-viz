import React, { useState, useEffect } from 'react';
import { connect } from 'react-redux';
import modifiers from '../../utils/modifiers';
import NodeIcon from '../../components/icons/node-icon';
import IconButton from '../../components/icon-button';
import PlotlyChart from '../plotly-chart';
import CopyIcon from '../icons/copy';
import CloseIcon from '../icons/close';
import ExpandIcon from '../icons/expand';
import MetaDataRow from './metadata-row';
import MetaDataValue from './metadata-value';
import MetaDataCode from './metadata-code';
import MetaCodeToggle from './metadata-code-toggle';
import {
  getVisibleMetaSidebar,
  getClickedNodeMetaData,
} from '../../selectors/metadata';
import { toggleNodeClicked } from '../../actions/nodes';
<<<<<<< HEAD
import { toggleCode, togglePlotModal } from '../../actions';
=======
import { toggleCode } from '../../actions';
import { datasetMapping } from '../../config';
>>>>>>> 2346d77a
import './styles/metadata.css';

/**
 * Shows node meta data
 */
const MetaData = ({
  visible = true,
  metadata,
  visibleCode,
  onToggleCode,
  onToggleNodeSelected,
  onTogglePlotModal,
}) => {
  const [showCopied, setShowCopied] = useState(false);
  // Hide code panel when selected metadata changes
  useEffect(() => onToggleCode(false), [metadata, onToggleCode]);
  const isTaskNode = metadata?.node.type === 'task';
  const isDataNode = metadata?.node.type === 'data';
  const isParametersNode = metadata?.node.type === 'parameters';
  const nodeTypeIcon =
    datasetMapping[metadata?.datasetType] || metadata?.node.type;
  const hasPlot = Boolean(metadata?.plot);
  const hasCode = Boolean(metadata?.code);
  const showCodePanel = visible && visibleCode && hasCode;
  const showCodeSwitch = hasCode;

  const onCopyClick = () => {
    window.navigator.clipboard.writeText(metadata.runCommand);
    setShowCopied(true);
    setTimeout(() => setShowCopied(false), 1500);
  };

  const onCloseClick = () => {
    // Deselecting a node automatically hides MetaData panel
    onToggleNodeSelected(null);
  };

  const onExpandPlotClick = () => {
    onTogglePlotModal(true);
  };

  return (
    <>
      <MetaDataCode visible={showCodePanel} value={metadata?.code} />
      <div className={modifiers('pipeline-metadata', { visible }, 'kedro')}>
        {metadata && (
          <>
            <div className="pipeline-metadata__header-toolbox">
              <div className="pipeline-metadata__header">
                <NodeIcon
                  className="pipeline-metadata__icon"
                  icon={nodeTypeIcon}
                />
                <h2 className="pipeline-metadata__title">
                  {metadata.node.name}
                </h2>
              </div>
              <IconButton
                container={React.Fragment}
                ariaLabel="Close Metadata Panel"
                className={modifiers('pipeline-metadata__close-button', {
                  hasCode,
                })}
                icon={CloseIcon}
                onClick={onCloseClick}
              />
              {showCodeSwitch && (
                <MetaCodeToggle
                  showCode={visibleCode}
                  hasCode={hasCode}
                  onChange={(event) => onToggleCode(event.target.checked)}
                />
              )}
            </div>
            <div className="pipeline-metadata__list">
              <dl className="pipeline-metadata__properties">
                <MetaDataRow label="Type:" value={metadata.node.type} />
                <MetaDataRow
                  label="Dataset Type:"
                  visible={isDataNode}
                  kind="type"
                  value={metadata.datasetType}
                />
                <MetaDataRow
                  label="File Path:"
                  kind="path"
                  value={metadata.filepath}
                />
                <MetaDataRow
                  label={`Parameters (${metadata.parameters?.length || '-'}):`}
                  visible={isParametersNode || isTaskNode}
                  commas={false}
                  inline={false}
                  value={metadata.parameters}
                  limit={10}
                />
                <MetaDataRow
                  label="Inputs:"
                  property="name"
                  visible={isTaskNode}
                  value={metadata.inputs}
                />
                <MetaDataRow
                  label="Outputs:"
                  property="name"
                  visible={isTaskNode}
                  value={metadata.outputs}
                />
                <MetaDataRow
                  label="Tags:"
                  kind="token"
                  commas={false}
                  value={metadata.tags}
                />
                <MetaDataRow
                  label="Pipeline:"
                  visible={Boolean(metadata.pipeline)}
                  value={metadata.pipeline}
                />
                <MetaDataRow
                  label="Run Command:"
                  visible={Boolean(metadata.runCommand)}>
                  <div className="pipeline-metadata__toolbox-container">
                    <MetaDataValue
                      container={'code'}
                      className={modifiers(
                        'pipeline-metadata__run-command-value',
                        {
                          visible: !showCopied,
                        }
                      )}
                      value={metadata.runCommand}
                    />
                    {window.navigator.clipboard && (
                      <>
                        <span
                          className={modifiers(
                            'pipeline-metadata__copy-message',
                            {
                              visible: showCopied,
                            }
                          )}>
                          Copied to clipboard.
                        </span>
                        <ul className="pipeline-metadata__toolbox">
                          <IconButton
                            ariaLabel="Copy run command to clipboard."
                            className="pipeline-metadata__copy-button"
                            icon={CopyIcon}
                            onClick={onCopyClick}
                          />
                        </ul>
                      </>
                    )}
                  </div>
                </MetaDataRow>
              </dl>
              {hasPlot && (
                <>
                  <div
                    className="pipeline-metadata__plot"
                    onClick={onExpandPlotClick}>
                    <PlotlyChart
                      data={metadata.plot.data}
                      layout={metadata.plot.layout}
                      view="preview"
                    />
                  </div>
                  <div
                    className="pipeline-metadata__expand-plot"
                    onClick={onExpandPlotClick}>
                    <ExpandIcon className="pipeline-metadata-icon__expand-plot"></ExpandIcon>
                    <span className="pipeline-metadata-text__expand-plot">
                      Expand Plotly Visualization
                    </span>
                  </div>
                </>
              )}
            </div>
          </>
        )}
      </div>
    </>
  );
};

export const mapStateToProps = (state, ownProps) => ({
  visible: getVisibleMetaSidebar(state),
  metadata: getClickedNodeMetaData(state),
  visibleCode: state.visible.code,
  ...ownProps,
});

export const mapDispatchToProps = (dispatch) => ({
  onToggleNodeSelected: (nodeID) => {
    dispatch(toggleNodeClicked(nodeID));
  },
  onToggleCode: (visible) => {
    dispatch(toggleCode(visible));
  },
  onTogglePlotModal: (visible) => {
    dispatch(togglePlotModal(visible));
  },
});

export default connect(mapStateToProps, mapDispatchToProps)(MetaData);<|MERGE_RESOLUTION|>--- conflicted
+++ resolved
@@ -16,12 +16,8 @@
   getClickedNodeMetaData,
 } from '../../selectors/metadata';
 import { toggleNodeClicked } from '../../actions/nodes';
-<<<<<<< HEAD
 import { toggleCode, togglePlotModal } from '../../actions';
-=======
-import { toggleCode } from '../../actions';
 import { datasetMapping } from '../../config';
->>>>>>> 2346d77a
 import './styles/metadata.css';
 
 /**
