--- conflicted
+++ resolved
@@ -1,240 +1,3 @@
 import MetaData from './metadata';
 
-<<<<<<< HEAD
-/**
- * Shows node meta data
- */
-const MetaData = ({
-  visible = true,
-  metadata,
-  theme,
-  visibleCode,
-  onToggleCode,
-  onToggleNodeSelected,
-  onTogglePlotModal,
-}) => {
-  const [showCopied, setShowCopied] = useState(false);
-  // Hide code panel when selected metadata changes
-  useEffect(() => onToggleCode(false), [metadata, onToggleCode]);
-  const isTaskNode = metadata?.node.type === 'task';
-  const isDataNode = metadata?.node.type === 'data';
-  const isParametersNode = metadata?.node.type === 'parameters';
-  const nodeTypeIcon = getShortType(metadata?.datasetType, metadata?.node.type);
-  const hasPlot = Boolean(metadata?.plot);
-  const hasCode = Boolean(metadata?.code);
-  const isTranscoded = Boolean(metadata?.originalType);
-  const showCodePanel = visible && visibleCode && hasCode;
-  const showCodeSwitch = hasCode;
-  let runCommand = metadata?.runCommand;
-  if (!runCommand) {
-    // provide a help text for user to know why the run command is not available for the task node
-    runCommand = isTaskNode
-      ? 'Please provide a name argument for this node in order to see a run command.'
-      : null;
-  }
-
-  const onCopyClick = () => {
-    window.navigator.clipboard.writeText(runCommand);
-    setShowCopied(true);
-    setTimeout(() => setShowCopied(false), 1500);
-  };
-
-  const onCloseClick = () => {
-    // Deselecting a node automatically hides MetaData panel
-    onToggleNodeSelected(null);
-  };
-
-  const onExpandPlotClick = () => {
-    onTogglePlotModal(true);
-  };
-
-  return (
-    <>
-      <MetaDataCode visible={showCodePanel} value={metadata?.code} />
-      <div className={modifiers('pipeline-metadata', { visible }, 'kedro')}>
-        {metadata && (
-          <>
-            <div className="pipeline-metadata__header-toolbox">
-              <div className="pipeline-metadata__header">
-                <NodeIcon
-                  className="pipeline-metadata__icon"
-                  icon={nodeTypeIcon}
-                />
-                <h2 className="pipeline-metadata__title">
-                  {metadata.node.name}
-                </h2>
-              </div>
-              <IconButton
-                container={React.Fragment}
-                ariaLabel="Close Metadata Panel"
-                className={modifiers('pipeline-metadata__close-button', {
-                  hasCode,
-                })}
-                icon={CloseIcon}
-                onClick={onCloseClick}
-              />
-              {showCodeSwitch && (
-                <Toggle
-                  id="code"
-                  checked={visibleCode}
-                  enabled={hasCode}
-                  title="Show Code"
-                  onChange={(event) => {
-                    onToggleCode(event.target.checked);
-                  }}
-                />
-              )}
-            </div>
-            <div className="pipeline-metadata__list">
-              <dl className="pipeline-metadata__properties">
-                <MetaDataRow label="Type:" value={metadata.node.type} />
-                {!isTranscoded && (
-                  <MetaDataRow
-                    label="Dataset Type:"
-                    visible={isDataNode}
-                    kind="type"
-                    value={metadata.datasetType}
-                  />
-                )}
-                {isTranscoded && (
-                  <>
-                    <MetaDataRow
-                      label="Original Type:"
-                      visible={isDataNode}
-                      kind="type"
-                      value={metadata.originalType}
-                    />
-                    <MetaDataRow
-                      label="Transcoded Types:"
-                      visible={isDataNode}
-                      kind="type"
-                      value={metadata.transcodedTypes}
-                    />
-                  </>
-                )}
-                <MetaDataRow
-                  label="File Path:"
-                  kind="path"
-                  value={metadata.filepath}
-                />
-                <MetaDataRow
-                  label="Parameters:"
-                  theme={theme}
-                  visible={isParametersNode || isTaskNode}
-                  kind="parameters"
-                  commas={false}
-                  inline={false}
-                  value={metadata.parameters}
-                  limit={10}
-                />
-                <MetaDataRow
-                  label="Inputs:"
-                  visible={isTaskNode}
-                  value={metadata.inputs}
-                />
-                <MetaDataRow
-                  label="Outputs:"
-                  visible={isTaskNode}
-                  value={metadata.outputs}
-                />
-                <MetaDataRow
-                  label="Tags:"
-                  kind="token"
-                  commas={false}
-                  value={metadata.tags}
-                />
-                <MetaDataRow
-                  label="Pipeline:"
-                  visible={Boolean(metadata.pipeline)}
-                  value={metadata.pipeline}
-                />
-                <MetaDataRow label="Run Command:" visible={Boolean(runCommand)}>
-                  <div className="pipeline-metadata__toolbox-container">
-                    <MetaDataValue
-                      container={'code'}
-                      className={modifiers(
-                        'pipeline-metadata__run-command-value',
-                        {
-                          visible: !showCopied,
-                        }
-                      )}
-                      value={runCommand}
-                    />
-                    {window.navigator.clipboard && metadata.runCommand && (
-                      <>
-                        <span
-                          className={modifiers(
-                            'pipeline-metadata__copy-message',
-                            {
-                              visible: showCopied,
-                            }
-                          )}>
-                          Copied to clipboard.
-                        </span>
-                        <ul className="pipeline-metadata__toolbox">
-                          <IconButton
-                            ariaLabel="Copy run command to clipboard."
-                            className="pipeline-metadata__copy-button"
-                            dataHeapEvent={`clicked.run_command`}
-                            icon={CopyIcon}
-                            onClick={onCopyClick}
-                          />
-                        </ul>
-                      </>
-                    )}
-                  </div>
-                </MetaDataRow>
-              </dl>
-              {hasPlot && (
-                <>
-                  <div
-                    className="pipeline-metadata__plot"
-                    onClick={onExpandPlotClick}>
-                    <PlotlyChart
-                      data={metadata.plot.data}
-                      layout={metadata.plot.layout}
-                      view="preview"
-                    />
-                  </div>
-                  <button
-                    className="pipeline-metadata__expand-plot"
-                    onClick={onExpandPlotClick}>
-                    <ExpandIcon className="pipeline-metadata__expand-plot-icon"></ExpandIcon>
-                    <span className="pipeline-metadata__expand-plot-text">
-                      Expand Plotly Visualization
-                    </span>
-                  </button>
-                </>
-              )}
-            </div>
-          </>
-        )}
-      </div>
-    </>
-  );
-};
-
-export const mapStateToProps = (state, ownProps) => ({
-  visible: getVisibleMetaSidebar(state),
-  metadata: getClickedNodeMetaData(state),
-  theme: state.theme,
-  visibleCode: state.visible.code,
-  ...ownProps,
-});
-
-export const mapDispatchToProps = (dispatch) => ({
-  onToggleNodeSelected: (nodeID) => {
-    dispatch(toggleNodeClicked(nodeID));
-  },
-  onToggleCode: (visible) => {
-    dispatch(toggleCode(visible));
-  },
-  onTogglePlotModal: (visible) => {
-    dispatch(togglePlotModal(visible));
-  },
-});
-
-export default connect(mapStateToProps, mapDispatchToProps)(MetaData);
-=======
-export default MetaData;
->>>>>>> f7db856c
+export default MetaData;