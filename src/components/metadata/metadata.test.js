--- conflicted
+++ resolved
@@ -228,48 +228,6 @@
   });
 
   describe('Parameter nodes', () => {
-<<<<<<< HEAD
-    it('shows the node type as an icon', () => {
-      const wrapper = mount({ nodeId: rabbitParamsNodeId });
-      expect(
-        rowIcon(wrapper).hasClass('pipeline-node-icon--icon-parameters')
-      ).toBe(true);
-    });
-
-    it('shows the node name as the title', () => {
-      const wrapper = mount({ nodeId: rabbitParamsNodeId });
-      expect(textOf(title(wrapper))).toEqual(['Params:rabbit']);
-    });
-
-    it('shows the node type as text', () => {
-      const wrapper = mount({ nodeId: rabbitParamsNodeId });
-      const row = rowByLabel(wrapper, 'Type:');
-      expect(textOf(rowValue(row))).toEqual(['parameters']);
-    });
-
-    it('shows the node filepath', () => {
-      const wrapper = mount({ nodeId: rabbitParamsNodeId });
-      const row = rowByLabel(wrapper, 'File Path:');
-      expect(textOf(rowValue(row))).toEqual(['-']);
-    });
-
-    it('shows the node parameters', () => {
-      const wrapper = mount({ nodeId: rabbitParamsNodeId });
-      const row = rowByLabel(wrapper, 'Parameters (-):');
-      expect(textOf(rowValue(row))).toEqual(['-']);
-    });
-
-    it('shows the node tags', () => {
-      const wrapper = mount({ nodeId: rabbitParamsNodeId });
-      const row = rowByLabel(wrapper, 'Tags:');
-      expect(textOf(rowValue(row))).toEqual(['Small']);
-    });
-
-    it('shows the node pipeline', () => {
-      const wrapper = mount({ nodeId: rabbitParamsNodeId });
-      const row = rowByLabel(wrapper, 'Pipeline:');
-      expect(textOf(rowValue(row))).toEqual(['Default']);
-=======
     describe('when parameters are enabled', () => {
       const mount = (props) => {
         return setup.mount(<MetaData visible={true} />, {
@@ -285,7 +243,7 @@
       it('shows the node type as an icon', () => {
         const wrapper = mount({ nodeId: rabbitParamsNodeId });
         expect(
-          rowIcon(wrapper).hasClass('pipeline-node-icon--type-parameters')
+          rowIcon(wrapper).hasClass('pipeline-node-icon--icon-parameters')
         ).toBe(true);
       });
 
@@ -323,7 +281,6 @@
         const row = rowByLabel(wrapper, 'Pipeline:');
         expect(textOf(rowValue(row))).toEqual(['Default']);
       });
->>>>>>> 96728946
     });
   });
 
