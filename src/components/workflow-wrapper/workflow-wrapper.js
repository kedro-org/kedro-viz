import React, { useEffect } from 'react';
import { connect } from 'react-redux';
<<<<<<< HEAD

import { setView } from '../../actions';
import { VIEW } from '../../config';
import { isRunStatusAvailable } from '../../selectors/run-status';
import Workflow from '../workflow/workflow';
import RunNotFoundWarning from '../run-not-found-warning/run-not-found-warning';
=======
import { setView, resetStateForWorkflowView } from '../../actions';
import Workflow from '../workflow/workflow';
import { loadPipelineData } from '../../actions/pipelines';
import { VIEW, PIPELINE } from '../../config';
>>>>>>> 582dae84

/**
 * Main workflow container.
 * Sets the current view to 'workflow' and resets relevant state on mount.
 */
<<<<<<< HEAD
export const WorkflowWrapper = ({ onSetView, isRunStatusAvailable }) => {
=======
const WorkflowWrapper = ({ onSetView, onResetState }) => {
>>>>>>> 582dae84
  useEffect(() => {
    onSetView(VIEW.WORKFLOW);
    onResetState();
  }, [onSetView, onResetState]);

<<<<<<< HEAD
  return <>{isRunStatusAvailable ? <Workflow /> : <RunNotFoundWarning />}</>;
};

export const mapStateToProps = (state) => ({
  isRunStatusAvailable: isRunStatusAvailable(state),
});

export const mapDispatchToProps = (dispatch) => ({
=======
  return <Workflow />;

  // To enable run status fallback later:
  // import { isRunStatusAvailable } from '../../selectors/run-status';
  // import NoRunStatus from '../no-run-status/no-run-status';
  // return <>{isRunStatusAvailable ? <Workflow /> : <NoRunStatus />}</>;
};

const mapDispatchToProps = (dispatch) => ({
>>>>>>> 582dae84
  onSetView: (view) => dispatch(setView(view)),
  onResetState: () => {
    dispatch(resetStateForWorkflowView());
    dispatch(loadPipelineData(PIPELINE.DEFAULT));
  },
});

export default connect(mapStateToProps, mapDispatchToProps)(WorkflowWrapper);<|MERGE_RESOLUTION|>--- conflicted
+++ resolved
@@ -1,53 +1,30 @@
 import React, { useEffect } from 'react';
 import { connect } from 'react-redux';
-<<<<<<< HEAD
-
-import { setView } from '../../actions';
-import { VIEW } from '../../config';
-import { isRunStatusAvailable } from '../../selectors/run-status';
-import Workflow from '../workflow/workflow';
-import RunNotFoundWarning from '../run-not-found-warning/run-not-found-warning';
-=======
 import { setView, resetStateForWorkflowView } from '../../actions';
 import Workflow from '../workflow/workflow';
 import { loadPipelineData } from '../../actions/pipelines';
+import { isRunStatusAvailable } from '../../selectors/run-status';
+import RunNotFoundWarning from '../run-not-found-warning/run-not-found-warning';
 import { VIEW, PIPELINE } from '../../config';
->>>>>>> 582dae84
 
 /**
  * Main workflow container.
  * Sets the current view to 'workflow' and resets relevant state on mount.
  */
-<<<<<<< HEAD
-export const WorkflowWrapper = ({ onSetView, isRunStatusAvailable }) => {
-=======
-const WorkflowWrapper = ({ onSetView, onResetState }) => {
->>>>>>> 582dae84
+const WorkflowWrapper = ({ onSetView, onResetState, isRunStatusAvailable }) => {
   useEffect(() => {
     onSetView(VIEW.WORKFLOW);
     onResetState();
   }, [onSetView, onResetState]);
 
-<<<<<<< HEAD
-  return <>{isRunStatusAvailable ? <Workflow /> : <RunNotFoundWarning />}</>;
+   return <>{isRunStatusAvailable ? <Workflow /> : <RunNotFoundWarning />}</>;
 };
 
 export const mapStateToProps = (state) => ({
   isRunStatusAvailable: isRunStatusAvailable(state),
 });
 
-export const mapDispatchToProps = (dispatch) => ({
-=======
-  return <Workflow />;
-
-  // To enable run status fallback later:
-  // import { isRunStatusAvailable } from '../../selectors/run-status';
-  // import NoRunStatus from '../no-run-status/no-run-status';
-  // return <>{isRunStatusAvailable ? <Workflow /> : <NoRunStatus />}</>;
-};
-
 const mapDispatchToProps = (dispatch) => ({
->>>>>>> 582dae84
   onSetView: (view) => dispatch(setView(view)),
   onResetState: () => {
     dispatch(resetStateForWorkflowView());
