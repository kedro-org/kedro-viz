--- conflicted
+++ resolved
@@ -19,20 +19,17 @@
 export const Sidebar = ({
   disableRunSelection,
   enableComparisonView,
+  enableShowChanges,
   isExperimentView = false,
   onRunSelection,
   onToggleComparisonView,
   runsListData,
   selectedRuns,
+  setEnableShowChanges,
   setSidebarVisible,
-<<<<<<< HEAD
   showRunDetailsModal,
   sidebarVisible,
   visible,
-=======
-  enableShowChanges,
-  setEnableShowChanges,
->>>>>>> e87e9da4
 }) => {
   const [pipelineIsOpen, togglePipeline] = useState(false);
 
@@ -62,16 +59,12 @@
           <nav className="pipeline-toolbar">
             <ExperimentPrimaryToolbar
               enableComparisonView={enableComparisonView}
+              enableShowChanges={enableShowChanges}
+              setEnableShowChanges={setEnableShowChanges}
               setSidebarVisible={setSidebarVisible}
-<<<<<<< HEAD
+              showChangesIconDisabled={!(selectedRuns.length > 1)}
               showRunDetailsModal={showRunDetailsModal}
               sidebarVisible={sidebarVisible}
-=======
-              enableShowChanges={enableShowChanges}
-              setEnableShowChanges={setEnableShowChanges}
-              enableComparisonView={enableComparisonView}
-              showChangesIconDisabled={!(selectedRuns.length > 1)}
->>>>>>> e87e9da4
             />
           </nav>
         </div>
