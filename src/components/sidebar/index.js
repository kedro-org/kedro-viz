import React from 'react';
import { connect } from 'react-redux';
import classnames from 'classnames';
import { toggleSidebar } from '../../actions';
import TagList from '../tag-list';
import NodeList from '../node-list';
<<<<<<< HEAD
import MenuIcon from '../icons/menu';
import RankerToggle from './ranker-toggle'; // TODO delete this component
=======
import { ShowMenuButton, HideMenuButton } from './menu-buttons';
>>>>>>> 4d6f05c1
import './sidebar.css';

/**
 * Main app container. Handles showing/hiding the sidebar nav, and theme classes.
 * @param {Object} props onToggle, theme, and visible
 */
export const Sidebar = props => (
  <>
    <ShowMenuButton {...props} />
    <nav
      className={classnames('pipeline-sidebar', {
        'pipeline-sidebar--visible': props.visible
      })}>
      <HideMenuButton {...props} />
      <div className="pipeline-ui">
        <RankerToggle />
        <TagList />
        <NodeList />
      </div>
    </nav>
  </>
);

const mapStateToProps = state => ({
  theme: state.theme,
  visible: state.visible.sidebar
});

const mapDispatchToProps = dispatch => ({
  onToggle: visible => {
    dispatch(toggleSidebar(visible));
  }
});

export default connect(
  mapStateToProps,
  mapDispatchToProps
)(Sidebar);<|MERGE_RESOLUTION|>--- conflicted
+++ resolved
@@ -4,12 +4,8 @@
 import { toggleSidebar } from '../../actions';
 import TagList from '../tag-list';
 import NodeList from '../node-list';
-<<<<<<< HEAD
-import MenuIcon from '../icons/menu';
+import { ShowMenuButton, HideMenuButton } from './menu-buttons';
 import RankerToggle from './ranker-toggle'; // TODO delete this component
-=======
-import { ShowMenuButton, HideMenuButton } from './menu-buttons';
->>>>>>> 4d6f05c1
 import './sidebar.css';
 
 /**
