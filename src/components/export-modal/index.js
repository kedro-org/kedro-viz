<<<<<<< HEAD
import React from 'react';
import { connect } from 'react-redux';
import Modal from '../modal';
import Button from '@quantumblack/kedro-ui/lib/components/button';
import { toggleExportModal } from '../../actions';
import exportGraph from './export-graph';
import './export-modal.css';

/**
 * Kedro-UI modal to allow users to choose between SVG/PNG export formats
 */
const ExportModal = ({ graphSize, theme, onToggle, visible }) => {
  if (!visible.exportBtn) {
    return null;
  }
  return (
    <Modal
      title="Export pipeline visualisation"
      onClose={() => onToggle(false)}
      visible={visible.exportModal}
    >
      <div className="pipeline-export-modal">
        <Button
          theme={theme}
          onClick={() => {
            exportGraph({ format: 'png', theme, graphSize });
            onToggle(false);
          }}
        >
          Download PNG
        </Button>
        <Button
          theme={theme}
          onClick={() => {
            exportGraph({ format: 'svg', theme, graphSize });
            onToggle(false);
          }}
        >
          Download SVG
        </Button>
      </div>
    </Modal>
  );
};

export const mapStateToProps = (state) => ({
  graphSize: state.graph.size || {},
  visible: state.visible,
  theme: state.theme,
});

export const mapDispatchToProps = (dispatch) => ({
  onToggle: (value) => {
    dispatch(toggleExportModal(value));
  },
});

export default connect(mapStateToProps, mapDispatchToProps)(ExportModal);
=======
import ExportModal from './export-modal';

export default ExportModal;
>>>>>>> b7f04332
<|MERGE_RESOLUTION|>--- conflicted
+++ resolved
@@ -1,64 +1,3 @@
-<<<<<<< HEAD
-import React from 'react';
-import { connect } from 'react-redux';
-import Modal from '../modal';
-import Button from '@quantumblack/kedro-ui/lib/components/button';
-import { toggleExportModal } from '../../actions';
-import exportGraph from './export-graph';
-import './export-modal.css';
-
-/**
- * Kedro-UI modal to allow users to choose between SVG/PNG export formats
- */
-const ExportModal = ({ graphSize, theme, onToggle, visible }) => {
-  if (!visible.exportBtn) {
-    return null;
-  }
-  return (
-    <Modal
-      title="Export pipeline visualisation"
-      onClose={() => onToggle(false)}
-      visible={visible.exportModal}
-    >
-      <div className="pipeline-export-modal">
-        <Button
-          theme={theme}
-          onClick={() => {
-            exportGraph({ format: 'png', theme, graphSize });
-            onToggle(false);
-          }}
-        >
-          Download PNG
-        </Button>
-        <Button
-          theme={theme}
-          onClick={() => {
-            exportGraph({ format: 'svg', theme, graphSize });
-            onToggle(false);
-          }}
-        >
-          Download SVG
-        </Button>
-      </div>
-    </Modal>
-  );
-};
-
-export const mapStateToProps = (state) => ({
-  graphSize: state.graph.size || {},
-  visible: state.visible,
-  theme: state.theme,
-});
-
-export const mapDispatchToProps = (dispatch) => ({
-  onToggle: (value) => {
-    dispatch(toggleExportModal(value));
-  },
-});
-
-export default connect(mapStateToProps, mapDispatchToProps)(ExportModal);
-=======
 import ExportModal from './export-modal';
 
-export default ExportModal;
->>>>>>> b7f04332
+export default ExportModal;