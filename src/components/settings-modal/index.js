<<<<<<< HEAD
import React from 'react';
import { connect } from 'react-redux';
import Modal from '../modal';
import {
  changeFlag,
  toggleSettingsModal,
  togglePrettyName,
} from '../../actions';
import { getFlagsState } from '../../utils/flags';
import SettingsModalRow from './settings-modal-row';
import { settings as settingsConfig } from '../../config';
import './settings-modal.css';

/**
 * Kedro-UI modal to allow users to change the flag settings
 */

const SettingsModal = ({
  theme,
  prettyName,
  onClose,
  onToggleFlag,
  onTogglePrettyName,
  visible,
  flags,
}) => {
  const flagData = getFlagsState();

  return (
    <div className="pipeline-settings-modal">
      <Modal
        title="Settings"
        onClose={() => onClose(false)}
        visible={visible.settingsModal}
      >
        <div className="pipeline-settings-modal__content">
          <div className="pipeline-settings-modal__subtitle">General</div>
          <div className="pipeline-settings-modal__header">
            <div className="pipeline-settings-modal__name">Name</div>
            <div className="pipeline-settings-modal__state">State</div>
            <div className="pipeline-settings-modal__description">
              Description
            </div>
          </div>
          <SettingsModalRow
            id="prettyName"
            name={settingsConfig['prettyName'].name}
            toggleValue={prettyName}
            description={settingsConfig['prettyName'].description}
            onToggleChange={(event) => onTogglePrettyName(event.target.checked)}
          />
          <div className="pipeline-settings-modal__subtitle">Experiments</div>
          {flagData.map(({ name, value, description }, index) => (
            <SettingsModalRow
              key={value}
              id={value}
              name={name}
              toggleValue={flags[value]}
              description={description}
              onToggleChange={(event) =>
                onToggleFlag(value, event.target.checked)
              }
            />
          ))}
        </div>
      </Modal>
    </div>
  );
};

export const mapStateToProps = (state) => ({
  visible: state.visible,
  theme: state.theme,
  prettyName: state.prettyName,
  flags: state.flags,
});

export const mapDispatchToProps = (dispatch) => ({
  onClose: (value) => {
    dispatch(toggleSettingsModal(value));
  },
  onToggleFlag: (name, value) => {
    dispatch(changeFlag(name, value));
  },
  onTogglePrettyName: (value) => {
    dispatch(togglePrettyName(value));
  },
});

export default connect(mapStateToProps, mapDispatchToProps)(SettingsModal);
=======
import SettingsModal from './settings-modal';

export default SettingsModal;
>>>>>>> b7f04332
<|MERGE_RESOLUTION|>--- conflicted
+++ resolved
@@ -1,96 +1,3 @@
-<<<<<<< HEAD
-import React from 'react';
-import { connect } from 'react-redux';
-import Modal from '../modal';
-import {
-  changeFlag,
-  toggleSettingsModal,
-  togglePrettyName,
-} from '../../actions';
-import { getFlagsState } from '../../utils/flags';
-import SettingsModalRow from './settings-modal-row';
-import { settings as settingsConfig } from '../../config';
-import './settings-modal.css';
-
-/**
- * Kedro-UI modal to allow users to change the flag settings
- */
-
-const SettingsModal = ({
-  theme,
-  prettyName,
-  onClose,
-  onToggleFlag,
-  onTogglePrettyName,
-  visible,
-  flags,
-}) => {
-  const flagData = getFlagsState();
-
-  return (
-    <div className="pipeline-settings-modal">
-      <Modal
-        title="Settings"
-        onClose={() => onClose(false)}
-        visible={visible.settingsModal}
-      >
-        <div className="pipeline-settings-modal__content">
-          <div className="pipeline-settings-modal__subtitle">General</div>
-          <div className="pipeline-settings-modal__header">
-            <div className="pipeline-settings-modal__name">Name</div>
-            <div className="pipeline-settings-modal__state">State</div>
-            <div className="pipeline-settings-modal__description">
-              Description
-            </div>
-          </div>
-          <SettingsModalRow
-            id="prettyName"
-            name={settingsConfig['prettyName'].name}
-            toggleValue={prettyName}
-            description={settingsConfig['prettyName'].description}
-            onToggleChange={(event) => onTogglePrettyName(event.target.checked)}
-          />
-          <div className="pipeline-settings-modal__subtitle">Experiments</div>
-          {flagData.map(({ name, value, description }, index) => (
-            <SettingsModalRow
-              key={value}
-              id={value}
-              name={name}
-              toggleValue={flags[value]}
-              description={description}
-              onToggleChange={(event) =>
-                onToggleFlag(value, event.target.checked)
-              }
-            />
-          ))}
-        </div>
-      </Modal>
-    </div>
-  );
-};
-
-export const mapStateToProps = (state) => ({
-  visible: state.visible,
-  theme: state.theme,
-  prettyName: state.prettyName,
-  flags: state.flags,
-});
-
-export const mapDispatchToProps = (dispatch) => ({
-  onClose: (value) => {
-    dispatch(toggleSettingsModal(value));
-  },
-  onToggleFlag: (name, value) => {
-    dispatch(changeFlag(name, value));
-  },
-  onTogglePrettyName: (value) => {
-    dispatch(togglePrettyName(value));
-  },
-});
-
-export default connect(mapStateToProps, mapDispatchToProps)(SettingsModal);
-=======
 import SettingsModal from './settings-modal';
 
-export default SettingsModal;
->>>>>>> b7f04332
+export default SettingsModal;