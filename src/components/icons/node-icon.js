--- conflicted
+++ resolved
@@ -17,23 +17,13 @@
   ]
 };
 
-<<<<<<< HEAD
-export default ({ className, type }) => (
-  <svg
-    className={modifiers('pipeline-node-icon', { type }, className)}
-    viewBox="0 0 24 24">
-    {paths[type].map(d => (
-      <path key={d} d={d} />
-    ))}
-  </svg>
-);
-=======
 export default ({ className, type }) =>
   paths[type] ? (
-    <svg className={className} viewBox="0 0 24 24">
+    <svg
+      className={modifiers('pipeline-node-icon', { type }, className)}
+      viewBox="0 0 24 24">
       {paths[type].map(d => (
         <path key={d} d={d} />
       ))}
     </svg>
-  ) : null;
->>>>>>> 57ccda63
+  ) : null;