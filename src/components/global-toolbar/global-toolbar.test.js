--- conflicted
+++ resolved
@@ -14,14 +14,10 @@
         <ConnectedGlobalToolbar />
       </MemoryRouter>
     );
-<<<<<<< HEAD
-    expect(wrapper.find('.pipeline-icon-toolbar__button').length).toBe(6);
-=======
     const buttons = container.querySelectorAll(
       '.pipeline-icon-toolbar__button'
     );
     expect(buttons.length).toBe(6);
->>>>>>> 1f3baed9
   });
 
   const functionCalls = [
