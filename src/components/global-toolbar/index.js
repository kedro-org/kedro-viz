--- conflicted
+++ resolved
@@ -1,94 +1,3 @@
 import GlobalToolbar from './global-toolbar';
 
-<<<<<<< HEAD
-import './global-toolbar.css';
-
-/**
- * Main controls for filtering the chart data
- * @param {Function} onToggleTheme Handle toggling theme between light/dark
- * @param {string} theme Kedro UI light/dark theme
- */
-export const GlobalToolbar = ({
-  onToggleSettingsModal,
-  onToggleTheme,
-  theme,
-  visible,
-}) => {
-  return (
-    <>
-      <div className="pipeline-global-toolbar">
-        <ul className="pipeline-global-routes-toolbar kedro">
-          <IconButton
-            ariaLabel={'Kedro Viz logo and link'}
-            className={'pipeline-menu-button--logo pipeline-menu-button--large'}
-            disabled={false}
-            icon={LogoIcon}
-          />
-          <Link to={{ pathname: '/' }}>
-            <IconButton
-              ariaLabel={'View your pipeline'}
-              className={
-                'pipeline-menu-button--large pipeline-menu-button--link'
-              }
-              disabled={false}
-              icon={TreeIcon}
-            />
-          </Link>
-          <Link to={{ pathname: '/runsList' }}>
-            <IconButton
-              ariaLabel={'View your experiments'}
-              className={
-                'pipeline-menu-button--large pipeline-menu-button--link'
-              }
-              disabled={false}
-              icon={ExperimentsIcon}
-            />
-          </Link>
-        </ul>
-        <ul className="pipeline-global-control-toolbar kedro">
-          <IconButton
-            ariaLive="polite"
-            ariaLabel={`Change to ${
-              theme === 'light' ? 'dark' : 'light'
-            } theme`}
-            className={
-              'pipeline-menu-button--theme pipeline-menu-button--large'
-            }
-            onClick={() => onToggleTheme(theme === 'light' ? 'dark' : 'light')}
-            icon={ThemeIcon}
-            labelText="Toggle theme"
-          />
-          <IconButton
-            ariaLabel={'Change the settings flags'}
-            className={
-              'pipeline-menu-button--settings pipeline-menu-button--large'
-            }
-            onClick={() => onToggleSettingsModal(true)}
-            icon={SettingsIcon}
-            disabled={false}
-            labelText={'Settings'}
-          />
-        </ul>
-      </div>
-    </>
-  );
-};
-
-export const mapStateToProps = (state) => ({
-  theme: state.theme,
-  visible: state.visible,
-});
-
-export const mapDispatchToProps = (dispatch) => ({
-  onToggleSettingsModal: (value) => {
-    dispatch(toggleSettingsModal(value));
-  },
-  onToggleTheme: (value) => {
-    dispatch(toggleTheme(value));
-  },
-});
-
-export default connect(mapStateToProps, mapDispatchToProps)(GlobalToolbar);
-=======
-export default GlobalToolbar;
->>>>>>> b7f04332
+export default GlobalToolbar;