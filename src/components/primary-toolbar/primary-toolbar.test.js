--- conflicted
+++ resolved
@@ -42,14 +42,8 @@
     (selector, callback) => {
       const mockFn = jest.fn();
       const props = {
-<<<<<<< HEAD
-        textLabels: mockState.animals.textLabels,
-        visible: mockState.animals.visible,
-=======
         textLabels: mockState.spaceflights.textLabels,
-        theme: mockState.spaceflights.theme,
         visible: mockState.spaceflights.visible,
->>>>>>> 842f5af6
         [callback]: mockFn,
       };
       const wrapper = setup.mount(<PrimaryToolbar {...props} />);
