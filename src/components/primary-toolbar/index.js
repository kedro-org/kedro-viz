import PrimaryToolbar from './primary-toolbar';

<<<<<<< HEAD
/**
 * Main contols for filtering the chart data
 * @param {Function} onToggleTheme Handle toggling theme between light/dark
 * @param {Function} onToggleTextLabels Handle toggling text labels on/off
 * @param {Boolean} textLabels Whether text labels are displayed
 * @param {string} theme Kedro UI light/dark theme
 */
export const PrimaryToolbar = ({
  disableLayerBtn,
  onToggleExportModal,
  onToggleSettingsModal,
  onToggleLayers,
  onToggleSidebar,
  onToggleTextLabels,
  onToggleTheme,
  textLabels,
  theme,
  visible,
  visibleLayers,
}) => (
  <>
    <ul className="pipeline-primary-toolbar kedro">
      <IconButton
        ariaLabel={`${visible.sidebar ? 'Hide' : 'Show'} menu`}
        dataHeapEvent={`visible.sidebar.${visible.sidebar}`}
        className={classnames(
          'pipeline-menu-button',
          'pipeline-menu-button--menu',
          {
            'pipeline-menu-button--inverse': !visible.sidebar,
          }
        )}
        onClick={() => onToggleSidebar(!visible.sidebar)}
        icon={MenuIcon}
        labelText={`${visible.sidebar ? 'Hide' : 'Show'} menu`}
      />
      <IconButton
        ariaLive="polite"
        ariaLabel={`Change to ${theme === 'light' ? 'dark' : 'light'} theme`}
        className={'pipeline-menu-button--theme'}
        onClick={() => onToggleTheme(theme === 'light' ? 'dark' : 'light')}
        icon={ThemeIcon}
        labelText="Toggle theme"
        dataHeapEvent={`theme.${theme}`}
        visible={visible.themeBtn}
      />
      <IconButton
        ariaLive="polite"
        className={'pipeline-menu-button--labels'}
        onClick={() => onToggleTextLabels(!textLabels)}
        icon={LabelIcon}
        labelText={`${textLabels ? 'Hide' : 'Show'} text labels`}
        visible={visible.labelBtn}
      />
      <IconButton
        ariaLabel="Export graph as SVG or PNG"
        className={'pipeline-menu-button--export'}
        onClick={() => onToggleExportModal(true)}
        icon={ExportIcon}
        labelText="Export visualisation"
        visible={visible.exportBtn}
      />
      <IconButton
        ariaLabel={`Turn data layers ${visibleLayers ? 'off' : 'on'}`}
        className={'pipeline-menu-button--layers'}
        onClick={() => onToggleLayers(!visibleLayers)}
        icon={LayersIcon}
        labelText={`${visibleLayers ? 'Hide' : 'Show'} layers`}
        dataHeapEvent={`visible.layers.${visibleLayers}`}
        disabled={disableLayerBtn}
        visible={visible.layerBtn}
      />
      <IconButton
        ariaLabel={'Change the settings flags'}
        className={'pipeline-menu-button--settings'}
        onClick={() => onToggleSettingsModal(true)}
        icon={SettingsIcon}
        disabled={false}
        labelText={'Settings'}
        visible={visible.settingsBtn}
      />
    </ul>
  </>
);

export const mapStateToProps = (state) => ({
  disableLayerBtn: !state.layer.ids.length,
  textLabels: state.textLabels,
  theme: state.theme,
  visible: state.visible,
  visibleLayers: Boolean(getVisibleLayerIDs(state).length),
});

export const mapDispatchToProps = (dispatch) => ({
  onToggleExportModal: (value) => {
    dispatch(toggleExportModal(value));
  },
  onToggleSettingsModal: (value) => {
    dispatch(toggleSettingsModal(value));
  },
  onToggleLayers: (value) => {
    dispatch(toggleLayers(Boolean(value)));
  },
  onToggleSidebar: (visible) => {
    dispatch(toggleSidebar(visible));
  },
  onToggleTextLabels: (value) => {
    dispatch(toggleTextLabels(Boolean(value)));
  },
  onToggleTheme: (value) => {
    dispatch(toggleTheme(value));
  },
});

export default connect(mapStateToProps, mapDispatchToProps)(PrimaryToolbar);
=======
export default PrimaryToolbar;
>>>>>>> f7db856c
<|MERGE_RESOLUTION|>--- conflicted
+++ resolved
@@ -1,121 +1,3 @@
 import PrimaryToolbar from './primary-toolbar';
 
-<<<<<<< HEAD
-/**
- * Main contols for filtering the chart data
- * @param {Function} onToggleTheme Handle toggling theme between light/dark
- * @param {Function} onToggleTextLabels Handle toggling text labels on/off
- * @param {Boolean} textLabels Whether text labels are displayed
- * @param {string} theme Kedro UI light/dark theme
- */
-export const PrimaryToolbar = ({
-  disableLayerBtn,
-  onToggleExportModal,
-  onToggleSettingsModal,
-  onToggleLayers,
-  onToggleSidebar,
-  onToggleTextLabels,
-  onToggleTheme,
-  textLabels,
-  theme,
-  visible,
-  visibleLayers,
-}) => (
-  <>
-    <ul className="pipeline-primary-toolbar kedro">
-      <IconButton
-        ariaLabel={`${visible.sidebar ? 'Hide' : 'Show'} menu`}
-        dataHeapEvent={`visible.sidebar.${visible.sidebar}`}
-        className={classnames(
-          'pipeline-menu-button',
-          'pipeline-menu-button--menu',
-          {
-            'pipeline-menu-button--inverse': !visible.sidebar,
-          }
-        )}
-        onClick={() => onToggleSidebar(!visible.sidebar)}
-        icon={MenuIcon}
-        labelText={`${visible.sidebar ? 'Hide' : 'Show'} menu`}
-      />
-      <IconButton
-        ariaLive="polite"
-        ariaLabel={`Change to ${theme === 'light' ? 'dark' : 'light'} theme`}
-        className={'pipeline-menu-button--theme'}
-        onClick={() => onToggleTheme(theme === 'light' ? 'dark' : 'light')}
-        icon={ThemeIcon}
-        labelText="Toggle theme"
-        dataHeapEvent={`theme.${theme}`}
-        visible={visible.themeBtn}
-      />
-      <IconButton
-        ariaLive="polite"
-        className={'pipeline-menu-button--labels'}
-        onClick={() => onToggleTextLabels(!textLabels)}
-        icon={LabelIcon}
-        labelText={`${textLabels ? 'Hide' : 'Show'} text labels`}
-        visible={visible.labelBtn}
-      />
-      <IconButton
-        ariaLabel="Export graph as SVG or PNG"
-        className={'pipeline-menu-button--export'}
-        onClick={() => onToggleExportModal(true)}
-        icon={ExportIcon}
-        labelText="Export visualisation"
-        visible={visible.exportBtn}
-      />
-      <IconButton
-        ariaLabel={`Turn data layers ${visibleLayers ? 'off' : 'on'}`}
-        className={'pipeline-menu-button--layers'}
-        onClick={() => onToggleLayers(!visibleLayers)}
-        icon={LayersIcon}
-        labelText={`${visibleLayers ? 'Hide' : 'Show'} layers`}
-        dataHeapEvent={`visible.layers.${visibleLayers}`}
-        disabled={disableLayerBtn}
-        visible={visible.layerBtn}
-      />
-      <IconButton
-        ariaLabel={'Change the settings flags'}
-        className={'pipeline-menu-button--settings'}
-        onClick={() => onToggleSettingsModal(true)}
-        icon={SettingsIcon}
-        disabled={false}
-        labelText={'Settings'}
-        visible={visible.settingsBtn}
-      />
-    </ul>
-  </>
-);
-
-export const mapStateToProps = (state) => ({
-  disableLayerBtn: !state.layer.ids.length,
-  textLabels: state.textLabels,
-  theme: state.theme,
-  visible: state.visible,
-  visibleLayers: Boolean(getVisibleLayerIDs(state).length),
-});
-
-export const mapDispatchToProps = (dispatch) => ({
-  onToggleExportModal: (value) => {
-    dispatch(toggleExportModal(value));
-  },
-  onToggleSettingsModal: (value) => {
-    dispatch(toggleSettingsModal(value));
-  },
-  onToggleLayers: (value) => {
-    dispatch(toggleLayers(Boolean(value)));
-  },
-  onToggleSidebar: (visible) => {
-    dispatch(toggleSidebar(visible));
-  },
-  onToggleTextLabels: (value) => {
-    dispatch(toggleTextLabels(Boolean(value)));
-  },
-  onToggleTheme: (value) => {
-    dispatch(toggleTheme(value));
-  },
-});
-
-export default connect(mapStateToProps, mapDispatchToProps)(PrimaryToolbar);
-=======
-export default PrimaryToolbar;
->>>>>>> f7db856c
+export default PrimaryToolbar;