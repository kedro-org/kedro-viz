import React from 'react';
import classnames from 'classnames';
import IconButton from '../icon-button';
import MenuIcon from '../icons/menu';
<<<<<<< HEAD
import LabelIcon from '../icons/label';
import ExportIcon from '../icons/export';
import LayersIcon from '../icons/layers';
import PencilIcon from '../icons/pencil';
import { getVisibleLayerIDs } from '../../selectors/disabled';
=======
>>>>>>> c6b2d2fc
import './primary-toolbar.css';

/**
 * Toolbar to house buttons that controls display options for the main panel (flowchart, experiment details, etc)
 * @param {Function} onToggleSidebar Handle toggling of sidebar collapsable view
 * @param {Boolean} visible Handle display of tooltip text in relation to collapsable view
 * @param {JSX} children The content to be rendered within the toolbar
 */
export const PrimaryToolbar = ({
  onToggleSidebar,
<<<<<<< HEAD
  onToggleTextLabels,
  showRunDetailsModal,
  textLabels,
  visible,
  visibleLayers,
=======
  visible = { sidebar: true },
  children,
>>>>>>> c6b2d2fc
}) => (
  <>
    <ul className="pipeline-primary-toolbar kedro">
      <IconButton
        ariaLabel={`${visible.sidebar ? 'Hide' : 'Show'} menu`}
        className={classnames(
          'pipeline-menu-button',
          'pipeline-menu-button--menu',
          {
            'pipeline-menu-button--inverse': !visible.sidebar,
          }
        )}
        onClick={() => onToggleSidebar(!visible.sidebar)}
        icon={MenuIcon}
        labelText={`${visible.sidebar ? 'Hide' : 'Show'} menu`}
      />
<<<<<<< HEAD
      {isExperimentView ? (
        <IconButton
          ariaLive="Edit run details"
          className={'pipeline-menu-button--labels'}
          onClick={() => showRunDetailsModal(true)}
          icon={PencilIcon}
          labelText={`Edit details`}
        />
      ) : (
        <>
          <IconButton
            ariaLive="polite"
            className={'pipeline-menu-button--labels'}
            onClick={() => onToggleTextLabels(!textLabels)}
            icon={LabelIcon}
            labelText={`${textLabels ? 'Hide' : 'Show'} text labels`}
            visible={visible.labelBtn}
          />
          <IconButton
            ariaLabel={`Turn data layers ${visibleLayers ? 'off' : 'on'}`}
            className={'pipeline-menu-button--layers'}
            onClick={() => onToggleLayers(!visibleLayers)}
            icon={LayersIcon}
            labelText={`${visibleLayers ? 'Hide' : 'Show'} layers`}
            disabled={disableLayerBtn}
            visible={visible.layerBtn}
          />
          <IconButton
            ariaLabel="Export graph as SVG or PNG"
            className={'pipeline-menu-button--export'}
            onClick={() => onToggleExportModal(true)}
            icon={ExportIcon}
            labelText="Export visualisation"
            visible={visible.exportBtn}
          />
        </>
      )}
=======
      {children}
>>>>>>> c6b2d2fc
    </ul>
  </>
);

export default PrimaryToolbar;<|MERGE_RESOLUTION|>--- conflicted
+++ resolved
@@ -2,34 +2,19 @@
 import classnames from 'classnames';
 import IconButton from '../icon-button';
 import MenuIcon from '../icons/menu';
-<<<<<<< HEAD
-import LabelIcon from '../icons/label';
-import ExportIcon from '../icons/export';
-import LayersIcon from '../icons/layers';
-import PencilIcon from '../icons/pencil';
-import { getVisibleLayerIDs } from '../../selectors/disabled';
-=======
->>>>>>> c6b2d2fc
+
 import './primary-toolbar.css';
 
 /**
  * Toolbar to house buttons that controls display options for the main panel (flowchart, experiment details, etc)
+ * @param {JSX} children The content to be rendered within the toolbar
  * @param {Function} onToggleSidebar Handle toggling of sidebar collapsable view
  * @param {Boolean} visible Handle display of tooltip text in relation to collapsable view
- * @param {JSX} children The content to be rendered within the toolbar
  */
 export const PrimaryToolbar = ({
+  children,
   onToggleSidebar,
-<<<<<<< HEAD
-  onToggleTextLabels,
-  showRunDetailsModal,
-  textLabels,
-  visible,
-  visibleLayers,
-=======
   visible = { sidebar: true },
-  children,
->>>>>>> c6b2d2fc
 }) => (
   <>
     <ul className="pipeline-primary-toolbar kedro">
@@ -46,47 +31,7 @@
         icon={MenuIcon}
         labelText={`${visible.sidebar ? 'Hide' : 'Show'} menu`}
       />
-<<<<<<< HEAD
-      {isExperimentView ? (
-        <IconButton
-          ariaLive="Edit run details"
-          className={'pipeline-menu-button--labels'}
-          onClick={() => showRunDetailsModal(true)}
-          icon={PencilIcon}
-          labelText={`Edit details`}
-        />
-      ) : (
-        <>
-          <IconButton
-            ariaLive="polite"
-            className={'pipeline-menu-button--labels'}
-            onClick={() => onToggleTextLabels(!textLabels)}
-            icon={LabelIcon}
-            labelText={`${textLabels ? 'Hide' : 'Show'} text labels`}
-            visible={visible.labelBtn}
-          />
-          <IconButton
-            ariaLabel={`Turn data layers ${visibleLayers ? 'off' : 'on'}`}
-            className={'pipeline-menu-button--layers'}
-            onClick={() => onToggleLayers(!visibleLayers)}
-            icon={LayersIcon}
-            labelText={`${visibleLayers ? 'Hide' : 'Show'} layers`}
-            disabled={disableLayerBtn}
-            visible={visible.layerBtn}
-          />
-          <IconButton
-            ariaLabel="Export graph as SVG or PNG"
-            className={'pipeline-menu-button--export'}
-            onClick={() => onToggleExportModal(true)}
-            icon={ExportIcon}
-            labelText="Export visualisation"
-            visible={visible.exportBtn}
-          />
-        </>
-      )}
-=======
       {children}
->>>>>>> c6b2d2fc
     </ul>
   </>
 );
