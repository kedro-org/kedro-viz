import React from 'react';
import ConnectedFlowchartPrimaryToolbar, {
  FlowchartPrimaryToolbar,
  mapStateToProps,
  mapDispatchToProps,
} from './flowchart-primary-toolbar';
import { mockState, setup } from '../../utils/state.mock';

jest.mock('../../utils/hooks/use-generate-pathname', () => ({
  useGeneratePathname: () => ({
    toSetQueryParam: jest.fn(),
  }),
}));

describe('PrimaryToolbar', () => {
  it('renders without crashing', () => {
    const wrapper = setup.mount(<ConnectedFlowchartPrimaryToolbar />);
    expect(wrapper.find('.pipeline-icon-toolbar__button').length).toBe(5);
  });

  it('hides all buttons (except menu button) when display prop is false for each of them', () => {
    const display = {
      labelBtn: false,
      layerBtn: false,
      exportBtn: false,
      expandPipelinesBtn: false,
    };
    const wrapper = setup.mount(<ConnectedFlowchartPrimaryToolbar />, {
<<<<<<< HEAD
      options: { visible },
=======
      display,
>>>>>>> ef5309de
    });
    expect(wrapper.find('.pipeline-icon-toolbar__button').length).toBe(1);
  });

  it('hides one button when display prop is false for one of them', () => {
    const display = {
      labelBtn: false,
    };
    const wrapper = setup.mount(<ConnectedFlowchartPrimaryToolbar />, {
<<<<<<< HEAD
      options: { visible },
=======
      display,
>>>>>>> ef5309de
    });
    expect(wrapper.find('.pipeline-icon-toolbar__button').length).toBe(4);
  });

  const functionCalls = [
    ['.pipeline-menu-button--menu', 'onToggleSidebar'],
    ['.pipeline-menu-button--labels', 'onToggleTextLabels'],
    ['.pipeline-menu-button--export', 'onToggleExportModal'],
    ['.pipeline-menu-button--layers', 'onToggleLayers'],
    ['.pipeline-menu-button--pipeline', 'onToggleExpandAllPipelines'],
  ];

  test.each(functionCalls)(
    'calls %s function on %s button click',
    (selector, callback) => {
      const mockFn = jest.fn();
      const props = {
        displaySidebar: true,
        textLabels: mockState.spaceflights.textLabels,
        visible: mockState.spaceflights.visible,
        display: mockState.spaceflights.display,
        [callback]: mockFn,
      };
      const wrapper = setup.mount(<FlowchartPrimaryToolbar {...props} />);
      expect(mockFn.mock.calls.length).toBe(0);
      wrapper.find(selector).find('button').simulate('click');
      expect(mockFn.mock.calls.length).toBe(1);
    }
  );

  it('maps state to props', () => {
    const expectedResult = {
      disableLayerBtn: expect.any(Boolean),
      textLabels: expect.any(Boolean),
      expandedPipelines: expect.any(Boolean),
      visible: expect.objectContaining({
        exportModal: expect.any(Boolean),
        metadataModal: expect.any(Boolean),
        settingsModal: expect.any(Boolean),
        sidebar: expect.any(Boolean),
      }),
      display: expect.objectContaining({
        exportBtn: expect.any(Boolean),
        labelBtn: expect.any(Boolean),
        layerBtn: expect.any(Boolean),
        expandPipelinesBtn: expect.any(Boolean),
      }),
      visibleLayers: expect.any(Boolean),
    };
    expect(mapStateToProps(mockState.spaceflights)).toEqual(expectedResult);
  });

  describe('mapDispatchToProps', () => {
    it('onToggleExportModal', () => {
      const dispatch = jest.fn();
      mapDispatchToProps(dispatch).onToggleExportModal(true);
      expect(dispatch.mock.calls[0][0]).toEqual({
        visible: true,
        type: 'TOGGLE_EXPORT_MODAL',
      });
    });

    it('onToggleLayers', () => {
      const dispatch = jest.fn();
      mapDispatchToProps(dispatch).onToggleLayers(true);
      expect(dispatch.mock.calls[0][0]).toEqual({
        visible: true,
        type: 'TOGGLE_LAYERS',
      });
    });

    it('onToggleSidebar', () => {
      const dispatch = jest.fn();
      mapDispatchToProps(dispatch).onToggleSidebar(true);
      expect(dispatch.mock.calls[0][0]).toEqual({
        visible: true,
        type: 'TOGGLE_SIDEBAR',
      });
    });

    it('onToggleTextLabels', () => {
      const dispatch = jest.fn();
      mapDispatchToProps(dispatch).onToggleTextLabels(true);
      expect(dispatch.mock.calls[0][0]).toEqual({
        textLabels: true,
        type: 'TOGGLE_TEXT_LABELS',
      });
    });

    it('onToggleExpandAllPipelines', () => {
      const dispatch = jest.fn();
      mapDispatchToProps(dispatch).onToggleExpandAllPipelines(true);
      expect(dispatch.mock.calls[0][0]).toEqual({
        type: 'TOGGLE_EXPAND_ALL_PIPELINES',
        shouldExpandAllPipelines: true,
      });
    });
  });
});<|MERGE_RESOLUTION|>--- conflicted
+++ resolved
@@ -26,11 +26,7 @@
       expandPipelinesBtn: false,
     };
     const wrapper = setup.mount(<ConnectedFlowchartPrimaryToolbar />, {
-<<<<<<< HEAD
-      options: { visible },
-=======
-      display,
->>>>>>> ef5309de
+      options: { display },
     });
     expect(wrapper.find('.pipeline-icon-toolbar__button').length).toBe(1);
   });
@@ -40,11 +36,7 @@
       labelBtn: false,
     };
     const wrapper = setup.mount(<ConnectedFlowchartPrimaryToolbar />, {
-<<<<<<< HEAD
-      options: { visible },
-=======
-      display,
->>>>>>> ef5309de
+      options: { display },
     });
     expect(wrapper.find('.pipeline-icon-toolbar__button').length).toBe(4);
   });
