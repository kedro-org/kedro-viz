import React from 'react';
import { connect } from 'react-redux';
import {
  toggleExportModal,
  toggleLayers,
  toggleSidebar,
  toggleTextLabels,
  toggleExpandAllPipelines,
} from '../../actions';
import { loadInitialPipelineData } from '../../actions/pipelines';
import IconButton from '../ui/icon-button';
import LabelIcon from '../icons/label';
import ExportIcon from '../icons/export';
import LayersIcon from '../icons/layers';
import PrimaryToolbar from '../primary-toolbar';
import { getVisibleLayerIDs } from '../../selectors/disabled';
import ExpandPipelinesIcon from '../icons/expand-pipelines';
import CollapsePipelinesIcon from '../icons/collapse-pipelines';
import { useGeneratePathname } from '../../utils/hooks/use-generate-pathname';

/**
 * Main controls for filtering the chart data
 * @param {Function} onToggleTextLabels Handle toggling text labels on/off
 * @param {Boolean} textLabels Whether text labels are displayed
 */
export const FlowchartPrimaryToolbar = ({
  disableLayerBtn,
  onToggleExportModal,
  onToggleLayers,
  onToggleSidebar,
  onToggleTextLabels,
  textLabels,
  visible,
  display,
  visibleLayers,
  expandedPipelines,
  onToggleExpandAllPipelines,
}) => {
  const { toSetQueryParam } = useGeneratePathname();

  const handleToggleExpandAllPipelines = () => {
    const isExpanded = !expandedPipelines;
    onToggleExpandAllPipelines(isExpanded);
    toSetQueryParam('expandAllPipelines', isExpanded.toString());
  };

  return (
    <>
<<<<<<< HEAD
      <PrimaryToolbar
        displaySidebar={displaySidebar}
        onToggleSidebar={onToggleSidebar}
        visible={visible}
        dataTest={`sidebar-flowchart-visible-btn-${visible.sidebar}`}
      >
=======
      <PrimaryToolbar onToggleSidebar={onToggleSidebar} visible={visible}>
>>>>>>> 65342976
        <IconButton
          active={textLabels}
          ariaLabel={`${textLabels ? 'Hide' : 'Show'} text labels`}
          className={'pipeline-menu-button--labels'}
          dataTest={`sidebar-flowchart-labels-btn-${textLabels}`}
          icon={LabelIcon}
          labelText={`${textLabels ? 'Hide' : 'Show'} text labels`}
          onClick={() => onToggleTextLabels(!textLabels)}
          visible={display.labelBtn}
        />
        <IconButton
          active={visibleLayers}
          ariaLabel={`Turn data layers ${visibleLayers ? 'off' : 'on'}`}
          className={'pipeline-menu-button--layers'}
          dataTest={`sidebar-flowchart-layers-btn-${visibleLayers}`}
          disabled={disableLayerBtn}
          icon={LayersIcon}
          labelText={`${visibleLayers ? 'Hide' : 'Show'} layers`}
          onClick={() => onToggleLayers(!visibleLayers)}
          visible={display.layerBtn}
        />
        <IconButton
          active={expandedPipelines}
          ariaLabel={
            expandedPipelines
              ? 'Collapse all modular pipelines'
              : 'Expand all modular pipelines'
          }
          className={'pipeline-menu-button--pipeline'}
          dataTest={`sidebar-flowchart-expand-pipeline-btn-${expandedPipelines}`}
          icon={expandedPipelines ? CollapsePipelinesIcon : ExpandPipelinesIcon}
          labelText={
            expandedPipelines ? 'Collapse pipelines' : 'Expand pipelines'
          }
          onClick={handleToggleExpandAllPipelines}
          visible={display.expandPipelinesBtn}
        />
        <IconButton
          ariaLabel="Export graph as SVG or PNG"
          className={'pipeline-menu-button--export'}
          dataTest={'sidebar-flowchart-export-btn'}
          icon={ExportIcon}
          labelText="Export visualisation"
          onClick={() => onToggleExportModal(true)}
          visible={display.exportBtn}
        />
      </PrimaryToolbar>
    </>
  );
};

export const mapStateToProps = (state) => ({
  disableLayerBtn: !state.layer.ids.length,
  textLabels: state.textLabels,
  visible: state.visible,
  display: state.display,
  visibleLayers: Boolean(getVisibleLayerIDs(state).length),
  expandedPipelines: state.expandAllPipelines,
});

export const mapDispatchToProps = (dispatch) => ({
  onToggleExportModal: (value) => {
    dispatch(toggleExportModal(value));
  },
  onToggleLayers: (value) => {
    dispatch(toggleLayers(Boolean(value)));
  },
  onToggleSidebar: (visible) => {
    dispatch(toggleSidebar(visible));
  },
  onToggleTextLabels: (value) => {
    dispatch(toggleTextLabels(Boolean(value)));
  },
  onToggleExpandAllPipelines: (isExpanded) => {
    dispatch(toggleExpandAllPipelines(isExpanded));
    dispatch(loadInitialPipelineData());
  },
});

export default connect(
  mapStateToProps,
  mapDispatchToProps
)(FlowchartPrimaryToolbar);<|MERGE_RESOLUTION|>--- conflicted
+++ resolved
@@ -46,16 +46,11 @@
 
   return (
     <>
-<<<<<<< HEAD
       <PrimaryToolbar
-        displaySidebar={displaySidebar}
         onToggleSidebar={onToggleSidebar}
         visible={visible}
         dataTest={`sidebar-flowchart-visible-btn-${visible.sidebar}`}
       >
-=======
-      <PrimaryToolbar onToggleSidebar={onToggleSidebar} visible={visible}>
->>>>>>> 65342976
         <IconButton
           active={textLabels}
           ariaLabel={`${textLabels ? 'Hide' : 'Show'} text labels`}
