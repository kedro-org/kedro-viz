--- conflicted
+++ resolved
@@ -7,7 +7,6 @@
 import { toggleFocusMode } from '../../actions';
 import { useGeneratePathname } from '../../utils/hooks/use-generate-pathname';
 import './pipeline-list.scss';
-import { VIEW } from '../../config';
 
 /**
  * A Dropdown displaying a list of selectable pipelines
@@ -21,14 +20,9 @@
   pipeline,
   isPrettyName,
   onToggleOpen,
-<<<<<<< HEAD
-  view,
-=======
   isWorkflowView,
->>>>>>> 802d0cf5
 }) => {
   const { toSelectedPipeline } = useGeneratePathname();
-  const isWorkflowView = view === VIEW.WORKFLOW;
 
   if (!pipeline.ids.length && !asyncDataSource) {
     return null;
@@ -71,7 +65,6 @@
   asyncDataSource: state.dataSource === 'json',
   pipeline: state.pipeline,
   isPrettyName: state.isPrettyName,
-  view: state.view,
 });
 
 export const mapDispatchToProps = (dispatch) => ({
