--- conflicted
+++ resolved
@@ -11,60 +11,6 @@
     const levels = item.id.match(/\./g) ? item.id.match(/\./g).length : 0;
     const layer = levels ? '・' : '';
     const whiteSpace = '&nbsp;&nbsp;&nbsp;&nbsp;';
-<<<<<<< HEAD
-
-    return whiteSpace.repeat(levels) + layer + item.highlightedLabel;
-  }
-  return item.highlightedLabel;
-};
-
-const NodeRowList = ({
-  items = [],
-  group,
-  collapsed,
-  onItemClick,
-  onItemChange,
-  onItemMouseEnter,
-  onItemMouseLeave,
-  onToggleContracted,
-}) => (
-  <ul
-    className={modifiers(
-      'pipeline-nodelist__children',
-      { closed: collapsed },
-      'pipeline-nodelist__list pipeline-nodelist__list--nested'
-    )}>
-    {items.map((item) => (
-      <NodeListRow
-        container="li"
-        key={item.id}
-        id={item.id}
-        kind={group.kind}
-        label={getItemLabel(item)}
-        name={item.name}
-        type={item.type}
-        active={item.active}
-        checked={item.checked}
-        contracted={item.contracted}
-        disabled={item.disabled}
-        faded={item.faded}
-        visible={item.visible}
-        selected={item.selected}
-        unset={item.unset}
-        allUnset={group.allUnset}
-        visibleIcon={item.visibleIcon}
-        invisibleIcon={item.invisibleIcon}
-        onClick={() => onItemClick(item)}
-        onMouseEnter={() => onItemMouseEnter(item)}
-        onMouseLeave={() => onItemMouseLeave(item)}
-        onChange={(e) => onItemChange(item, !e.target.checked)}
-        onToggleContracted={() => onToggleContracted(item.id, !item.contracted)}
-      />
-    ))}
-  </ul>
-);
-=======
->>>>>>> b286d9ee
 
     return whiteSpace.repeat(levels) + layer + item.highlightedLabel;
   }
