@import '../../../styles/extends';
@import '../../../styles/mixins';
@import '../../../styles/variables';
@import './variables';

.pipeline-nodelist__row__text {
  display: flex;
  align-items: center;

  // Fixed with required for overflow elipsis
  width: calc(100% - 5.5em);
  margin-right: auto;
<<<<<<< HEAD
  padding: $row-padding-y 0 $row-padding-y 0;
=======
>>>>>>> 6d8d62ef
  color: inherit;
  font-size: inherit;
  font-family: inherit;
  line-height: 1.6;
  letter-spacing: inherit;
  text-align: inherit;
  background: none;
  border: none;
  border-radius: 0;
  box-shadow: none;
  cursor: default;
  user-select: none;

  &--kind-filter {
    width: calc(100% - 6.5em);
  }

<<<<<<< HEAD
=======
  &--filter {
    padding: $row-padding-y $row-offset-right $row-padding-y $row-offset-left;
  }

  &--tree {
    padding: $row-padding-y 1em $row-padding-y 1em;
  }

>>>>>>> 6d8d62ef
  &:focus {
    outline: none;
    box-shadow: 0 0 0 4px $color-link inset;

    [data-whatintent='mouse'] & {
      box-shadow: none;
    }
  }
}

.pipeline-nodelist__row__label {
  overflow: hidden;
  font-size: 1.48em;
  white-space: nowrap;
  text-overflow: ellipsis;

  &--faded {
    opacity: 0.65;
  }

  &--disabled {
    opacity: 0.3;
  }

  b {
    color: var(--color-nodelist-highlight);
    font-weight: normal;
  }
}

.pipeline-nodelist__row__count {
  display: inline-block;
  flex-shrink: 0;
  width: 2.2em;
  margin: 0 0.7em 0.1em auto;
  overflow: hidden;
  font-size: 1.16em;
  text-align: right;
  text-overflow: ellipsis;
  opacity: 0.75;
  user-select: none;

  .pipeline-nodelist__row--unchecked & {
    opacity: 0.55;
  }
}

.pipeline-nodelist__row--unchecked {
  // Fade row text when unchecked
  .pipeline-nodelist__row__label--kind-filter {
    opacity: 0.55;
  }

  // Brighter row text when unchecked and hovered
  &:hover {
    .pipeline-nodelist__row__label--kind-filter {
      opacity: 0.8;
    }
  }

  // Bright row text when all unset
  .pipeline-nodelist__group--all-unchecked & {
    .pipeline-nodelist__row__label--kind-filter {
      opacity: 1;
    }
  }
}<|MERGE_RESOLUTION|>--- conflicted
+++ resolved
@@ -10,10 +10,7 @@
   // Fixed with required for overflow elipsis
   width: calc(100% - 5.5em);
   margin-right: auto;
-<<<<<<< HEAD
   padding: $row-padding-y 0 $row-padding-y 0;
-=======
->>>>>>> 6d8d62ef
   color: inherit;
   font-size: inherit;
   font-family: inherit;
@@ -31,8 +28,6 @@
     width: calc(100% - 6.5em);
   }
 
-<<<<<<< HEAD
-=======
   &--filter {
     padding: $row-padding-y $row-offset-right $row-padding-y $row-offset-left;
   }
@@ -41,7 +36,6 @@
     padding: $row-padding-y 1em $row-padding-y 1em;
   }
 
->>>>>>> 6d8d62ef
   &:focus {
     outline: none;
     box-shadow: 0 0 0 4px $color-link inset;
