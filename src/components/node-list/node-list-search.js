import React, { useEffect, useRef } from 'react';
import SearchBar from '@quantumblack/kedro-ui/lib/components/search-bar';
import { connect } from 'react-redux';

/**
 * Handle Node List Search
 * @param {function} onUpdateSearchValue Event handler
 * @param {string} searchValue Search text
 * @param {string} theme Light/dark theme for Kedro-UI component
 */
export const NodeListSearch = ({ onUpdateSearchValue, searchValue, theme }) => {
  const container = useRef(null);

  /**
   * Focus search on CMD+F/CTRL+F, but only if not already focused, so that if
   * you hit the shortcut again you will receive the default browser behaviour
   * @param {object} event Keydown event
   */
  const handleWindowKeyDown = event => {
    const isKeyF = event.key === 'f' || event.keyCode === 70;
    const isKeyCtrlOrCmd = event.ctrlKey || event.metaKey;
    if (isKeyF && isKeyCtrlOrCmd) {
      const input = container.current.querySelector('input');
      if (document.activeElement !== input) {
        input.focus();
        event.preventDefault();
      } else {
        input.blur();
      }
    }
  };

  /**
   * Add window keydown event listener on mount, and remove on unmount
   */
  useEffect(() => {
    window.addEventListener('keydown', handleWindowKeyDown);
    return () => window.removeEventListener('keydown', handleWindowKeyDown);
  });

  /**
   * Listen for keyboard events, and trigger relevant actions
   * @param {number} keyCode The key event keycode
   */
  const handleKeyDown = event => {
    const isKeyEscape = event.key === 'Escape' || event.keyCode === 27;
    if (isKeyEscape) {
      onUpdateSearchValue('');
      container.current.querySelector('input').blur();
    }
  };

  return (
<<<<<<< HEAD
    <div className="pipeline-nodelist-search" onKeyDown={handleKeyDown}>
      <div className="pipeline-nodelist-search-inner">
        <SearchBar
          onChange={onUpdateSearchValue}
          value={searchValue}
          theme={theme}
          placeholder={'Search'}
        />
      </div>
=======
    <div
      ref={container}
      className="pipeline-nodelist-search"
      onKeyDown={handleKeyDown}>
      <SearchBar
        onChange={onUpdateSearchValue}
        value={searchValue}
        theme={theme}
      />
>>>>>>> 7929fbfc
    </div>
  );
};

export const mapStateToProps = state => ({
  theme: state.theme
});

export default connect(mapStateToProps)(NodeListSearch);<|MERGE_RESOLUTION|>--- conflicted
+++ resolved
@@ -51,8 +51,10 @@
   };
 
   return (
-<<<<<<< HEAD
-    <div className="pipeline-nodelist-search" onKeyDown={handleKeyDown}>
+    <div
+      ref={container}
+      className="pipeline-nodelist-search"
+      onKeyDown={handleKeyDown}>
       <div className="pipeline-nodelist-search-inner">
         <SearchBar
           onChange={onUpdateSearchValue}
@@ -61,17 +63,6 @@
           placeholder={'Search'}
         />
       </div>
-=======
-    <div
-      ref={container}
-      className="pipeline-nodelist-search"
-      onKeyDown={handleKeyDown}>
-      <SearchBar
-        onChange={onUpdateSearchValue}
-        value={searchValue}
-        theme={theme}
-      />
->>>>>>> 7929fbfc
     </div>
   );
 };
