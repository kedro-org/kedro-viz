--- conflicted
+++ resolved
@@ -86,11 +86,7 @@
     });
 
     describe('focus mode', () => {
-<<<<<<< HEAD
-      it('sets the visibility toggle to the checked mode when the row is selected for focusmode', () => {
-=======
       it('sets the visibility toggle to the checked mode when the row is selected for focus mode', () => {
->>>>>>> 82d03f82
         const { props } = setupProps();
         const wrapper = setup.mount(
           <NodeListRow {...props} focusMode={node} type="modularPipeline" />
@@ -101,19 +97,13 @@
         ).toBe(true);
       });
 
-<<<<<<< HEAD
-      it('sets the label to match the selected parent when the row belongs to a modular pipeline selected by focus mode', () => {
-=======
       it('sets a disabled label to appear activated when the row belongs to a modular pipeline selected by focus mode', () => {
->>>>>>> 82d03f82
         const selectedItem = { id: 'abc' };
         const { props } = setupProps();
         const wrapper = setup.mount(
           <NodeListRow
             {...props}
             focusMode={selectedItem}
-<<<<<<< HEAD
-=======
             parentDisabled={false}
             parentPipeline={'abc'}
             disabled={true}
@@ -150,7 +140,6 @@
           <NodeListRow
             {...props}
             focusMode={selectedItem}
->>>>>>> 82d03f82
             parentDisabled={true}
             parentPipeline={'abc'}
             disabled={true}
@@ -161,8 +150,6 @@
           wrapper.find('.pipeline-nodelist__row__label--disabled').exists()
         ).toBe(true);
       });
-<<<<<<< HEAD
-=======
 
       it('sets the row label to remain as deactived if it is a node that does not belong to a selected modular pipeline', () => {
         const selectedItem = { id: '123' };
@@ -199,7 +186,6 @@
           wrapper.find('.pipeline-nodelist__row__label--disabled').exists()
         ).toBe(false);
       });
->>>>>>> 82d03f82
     });
   });
 
