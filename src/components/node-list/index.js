--- conflicted
+++ resolved
@@ -7,18 +7,13 @@
   utils,
 } from '@quantumblack/carbon-ui-components';
 import { Scrollbars } from 'react-custom-scrollbars';
-<<<<<<< HEAD
 import { getNodes } from '../../selectors';
 import {
   toggleNodeActive,
   toggleNodeDisabled,
   toggleNodesDisabled
 } from '../../actions';
-import './node-list.scss';
-=======
-import { updateNodeProperties } from '../../actions';
 import './node-list.css';
->>>>>>> 1c24af4b
 
 const {
   escapeRegExp,
