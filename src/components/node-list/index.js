import React, { useEffect, useState } from 'react';
import { connect } from 'react-redux';
import utils from '@quantumblack/kedro-ui/lib/utils';
import NodeList from './node-list';
import { getFilteredItems, getGroups, getSections } from './node-list-items';
import { toggleTagActive, toggleTagFilter } from '../../actions/tags';
import {
  toggleModularPipelineActive,
  toggleModularPipelineFilter,
} from '../../actions/modular-pipelines';
import { toggleTypeDisabled } from '../../actions/node-type';
import { getNodeTypes } from '../../selectors/node-types';
import { getTagData } from '../../selectors/tags';
import { getModularPipelineData } from '../../selectors/modular-pipelines';
import { getGroupedNodes, getNodeSelected } from '../../selectors/nodes';
import {
  loadNodeData,
  toggleNodeHovered,
  toggleNodesDisabled,
} from '../../actions/nodes';
import { toggleParametersHovered } from '../../actions';
import './styles/node-list.css';

const isTagType = (type) => type === 'tag';
<<<<<<< HEAD
const isParameterType = (type) => type === 'parameters';
=======
const isModularPipelineType = (type) => type === 'modularPipeline';
>>>>>>> b286d9ee

/**
 * Provides data from the store to populate a NodeList component.
 * Also handles user interaction and dispatches updates back to the store.
 *
 * The data are hierarchical but provided through flat lists in the form of:
 *
 * Sections (first level) e.g. Categories, Elements
 * Groups (second level) e.g. Tags, Nodes, Datasets, Parameters
 * Items (third level) e.g. 'Data Engineering', 'Content Optimisation'
 */
const NodeListProvider = ({
  faded,
  nodes,
  nodeSelected,
  tags,
  tagsEnabled,
  types,
  onToggleNodesDisabled,
  onToggleNodeSelected,
  onToggleNodeActive,
  onToggleParametersActive,
  onToggleTagActive,
  onToggleTagFilter,
  onToggleModularPipelineActive,
  onToggleModularPipelineFilter,
  onToggleTypeDisabled,
  modularPipelines,
  modularPipelinesEnabled,
  modularPipelineFlag,
  sections,
}) => {
  const [searchValue, updateSearchValue] = useState('');
  const items = getFilteredItems({
    nodes,
    tags,
    tagsEnabled,
    modularPipelines,
    modularPipelinesEnabled,
    nodeSelected,
    searchValue,
  });

  const groups = getGroups({ types, items });

  const onItemClick = (item) => {
    if (isTagType(item.type) || isModularPipelineType(item.type)) {
      onCategoryItemChange(item, item.checked);
    } else {
      if (item.faded || item.selected) {
        onToggleNodeSelected(null);
      } else {
        onToggleNodeSelected(item.id);
      }
    }
  };

  const onItemChange = (item, checked) => {
    if (isTagType(item.type) || isModularPipelineType(item.type)) {
      onCategoryItemChange(item, checked);
    } else {
      if (checked) {
        onToggleNodeActive(null);
      }
      onToggleNodesDisabled([item.id], checked);
    }
  };

  const onItemMouseEnter = (item) => {
    if (isTagType(item.type)) {
      onToggleTagActive(item.id, true);
    } else if (isModularPipelineType(item.type)) {
      onToggleModularPipelineActive(item.id, true);
    } else if (item.visible) {
      onToggleNodeActive(item.id);
    }
  };

  const onItemMouseLeave = (item) => {
    if (isTagType(item.type)) {
      onToggleTagActive(item.id, false);
    } else if (isModularPipelineType(item.type)) {
      onToggleModularPipelineActive(item.id, false);
    } else if (item.visible) {
      onToggleNodeActive(null);
    }
  };

  const onSectionMouseEnter = (item) => {
    if (isParameterType(item)) {
      onToggleParametersActive(true);
    }
  };

  const onSectionMouseLeave = (item) => {
    if (isParameterType(item)) {
      onToggleParametersActive(false);
    }
  };
  const onToggleGroupChecked = (type, checked) => {
    if (isTagType(type) || isModularPipelineType(type)) {
      // Filter all category items if at least one item set, otherwise enable all items
      const categoryItems = items[type] || [];
      const someCategoryItemSet = categoryItems.some(
        (categoryItem) => !categoryItem.unset
      );
      const allCategoryItemsValue = someCategoryItemSet ? undefined : true;

      if (isTagType(type)) {
        onToggleTagFilter(
          categoryItems.map((tag) => tag.id),
          allCategoryItemsValue
        );
      } else {
        onToggleModularPipelineFilter(
          categoryItems.map((item) => item.id),
          allCategoryItemsValue
        );
      }
    } else {
      onToggleTypeDisabled(type, checked);
    }
  };

  const onCategoryItemChange = (item, wasChecked) => {
    const categoryType = item.type;
    const categoryTypeItems = items[categoryType] || [];
    const oneCategoryItemChecked =
      categoryTypeItems.filter((categoryItem) => categoryItem.checked)
        .length === 1;
    const shouldResetCategoryItems = wasChecked && oneCategoryItemChecked;

    if (shouldResetCategoryItems) {
      // Unset all category item
      if (categoryType === 'tag') {
        onToggleTagFilter(
          tags.map((tag) => tag.id),
          undefined
        );
      } else {
        onToggleModularPipelineFilter(
          modularPipelines.map((modularPipeline) => modularPipeline.id),
          undefined
        );
      }
    } else {
      // Toggle the category item
      categoryType === 'tag'
        ? onToggleTagFilter([item.id], !wasChecked)
        : onToggleModularPipelineFilter([item.id], !wasChecked);
    }

    // Reset node selection
    onToggleNodeSelected(null);
    onToggleNodeActive(null);
  };

  // Deselect node on Escape key
  const handleKeyDown = (event) => {
    utils.handleKeyEvent(event.keyCode, {
      escape: () => onToggleNodeSelected(null),
    });
  };
  useEffect(() => {
    window.addEventListener('keydown', handleKeyDown);
    return () => window.removeEventListener('keydown', handleKeyDown);
  });

  return (
    <NodeList
      faded={faded}
      items={items}
      sections={sections}
      groups={groups}
      searchValue={searchValue}
      onUpdateSearchValue={updateSearchValue}
      onToggleGroupChecked={onToggleGroupChecked}
      onItemClick={onItemClick}
      onItemMouseEnter={onItemMouseEnter}
      onItemMouseLeave={onItemMouseLeave}
      onSectionMouseEnter={onSectionMouseEnter}
      onSectionMouseLeave={onSectionMouseLeave}
      onItemChange={onItemChange}
    />
  );
};

export const mapStateToProps = (state) => ({
  tags: getTagData(state),
  tagsEnabled: state.tag.enabled,
  nodes: getGroupedNodes(state),
  nodeSelected: getNodeSelected(state),
  types: getNodeTypes(state),
  modularPipelines: getModularPipelineData(state),
  modularPipelinesEnabled: state.modularPipeline.enabled,
  modularPipelineFlag: state.flags.modularpipeline,
  sections: getSections(state),
});

export const mapDispatchToProps = (dispatch) => ({
  onToggleTagActive: (tagIDs, active) => {
    dispatch(toggleTagActive(tagIDs, active));
  },
  onToggleTagFilter: (tagIDs, enabled) => {
    dispatch(toggleTagFilter(tagIDs, enabled));
  },
  onToggleModularPipelineActive: (modularPipelineIDs, active) => {
    dispatch(toggleModularPipelineActive(modularPipelineIDs, active));
  },
  onToggleModularPipelineFilter: (modularPipelineIDs, enabled) => {
    dispatch(toggleModularPipelineFilter(modularPipelineIDs, enabled));
  },
  onToggleTypeDisabled: (typeID, disabled) => {
    dispatch(toggleTypeDisabled(typeID, disabled));
  },
  onToggleNodeSelected: (nodeID) => {
    dispatch(loadNodeData(nodeID));
  },
  onToggleNodeActive: (nodeID) => {
    dispatch(toggleNodeHovered(nodeID));
  },
  onToggleParametersActive: (active) => {
    dispatch(toggleParametersHovered(active));
  },
  onToggleNodesDisabled: (nodeIDs, disabled) => {
    dispatch(toggleNodesDisabled(nodeIDs, disabled));
  },
});

export default connect(mapStateToProps, mapDispatchToProps)(NodeListProvider);<|MERGE_RESOLUTION|>--- conflicted
+++ resolved
@@ -22,11 +22,8 @@
 import './styles/node-list.css';
 
 const isTagType = (type) => type === 'tag';
-<<<<<<< HEAD
 const isParameterType = (type) => type === 'parameters';
-=======
 const isModularPipelineType = (type) => type === 'modularPipeline';
->>>>>>> b286d9ee
 
 /**
  * Provides data from the store to populate a NodeList component.
