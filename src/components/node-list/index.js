import React, { useEffect, useState } from 'react';
import { connect } from 'react-redux';
import debounce from 'lodash/debounce';
import NodeList from './node-list';
import {
  getFilteredItems,
  getGroups,
  isTagType,
  isElementType,
  isGroupType,
} from './node-list-items';
import {
  getNodeTypes,
  isModularPipelineType,
} from '../../selectors/node-types';
import { getTagData, getTagNodeCounts } from '../../selectors/tags';
import {
  getFocusedModularPipeline,
  getModularPipelinesSearchResult,
} from '../../selectors/modular-pipelines';
import {
  getGroupedNodes,
  getNodeSelected,
  getInputOutputNodesForFocusedModularPipeline,
  getModularPipelinesTree,
} from '../../selectors/nodes';
import { toggleTagActive, toggleTagFilter } from '../../actions/tags';
import { toggleTypeDisabled } from '../../actions/node-type';
import { toggleParametersHovered, toggleFocusMode } from '../../actions';
import {
  toggleModularPipelineActive,
  toggleModularPipelineDisabled,
  toggleModularPipelinesExpanded,
} from '../../actions/modular-pipelines';
import { resetSlicePipeline } from '../../actions/slice';
import {
  loadNodeData,
  toggleNodeHovered,
  toggleNodesDisabled,
} from '../../actions/nodes';
import { useGeneratePathname } from '../../utils/hooks/use-generate-pathname';
import './styles/node-list.scss';
import { params, NODE_TYPES } from '../../config';

/**
 * Provides data from the store to populate a NodeList component.
 * Also handles user interaction and dispatches updates back to the store.
 */
const NodeListProvider = ({
  faded,
  nodes,
  nodeSelected,
  tags,
  tagNodeCounts,
  nodeTypes,
  onToggleNodesDisabled,
  onToggleNodeSelected,
  onToggleNodeActive,
  onToggleParametersActive,
  onToggleTagActive,
  onToggleTagFilter,
  onToggleModularPipelineActive,
  onToggleModularPipelineDisabled,
  onToggleModularPipelineExpanded,
  onToggleTypeDisabled,
  onToggleFocusMode,
  modularPipelinesTree,
  focusMode,
  disabledModularPipeline,
  inputOutputDataNodes,
<<<<<<< HEAD
  onResetslicePipeline,
  isSlicingPipelineApplied,
=======
  onResetSlicePipeline,
>>>>>>> 9b3b8be9
}) => {
  const [searchValue, updateSearchValue] = useState('');
  const [isResetFilterActive, setIsResetFilterActive] = useState(false);

  const {
    toSelectedPipeline,
    toSelectedNode,
    toFocusedModularPipeline,
    toUpdateUrlParamsOnResetFilter,
    toUpdateUrlParamsOnFilter,
    toSetQueryParam,
  } = useGeneratePathname();

  const items = getFilteredItems({
    nodes,
    tags,
    nodeTypes,
    tagNodeCounts,
    nodeSelected,
    searchValue,
    focusMode,
    inputOutputDataNodes,
  });

  const modularPipelinesSearchResult = searchValue
    ? getModularPipelinesSearchResult(modularPipelinesTree, searchValue)
    : null;

  const groups = getGroups({ items });

  const onItemClick = (item) => {
    if (isGroupType(item.type)) {
      onGroupItemChange(item, item.checked);
    } else if (isModularPipelineType(item.type)) {
      onToggleNodeSelected(null);
    } else {
      if (item.faded || item.selected) {
        onToggleNodeSelected(null);
        toSelectedPipeline();
      } else {
        onToggleNodeSelected(item.id);
        toSelectedNode(item);
<<<<<<< HEAD

        // Reset node filters only if filters are currently applied.
        if (!isSlicingPipelineApplied) {
          onResetslicePipeline();
        }
=======
        onResetSlicePipeline();
>>>>>>> 9b3b8be9
      }
    }
  };

  // To get existing values from URL query parameters
  const getExistingValuesFromUrlQueryParams = (paramName, searchParams) => {
    const paramValues = searchParams.get(paramName);
    return new Set(paramValues ? paramValues.split(',') : []);
  };

  const handleUrlParamsUpdateOnFilter = (item) => {
    const searchParams = new URLSearchParams(window.location.search);
    const paramName = isElementType(item.type) ? params.types : params.tags;
    const existingValues = getExistingValuesFromUrlQueryParams(
      paramName,
      searchParams
    );

    toUpdateUrlParamsOnFilter(item, paramName, existingValues);
  };

  // To update URL query parameters when a filter group is clicked
  const handleUrlParamsUpdateOnGroupFilter = (
    groupType,
    groupItems,
    groupItemsDisabled
  ) => {
    if (groupItemsDisabled) {
      // If all items in group are disabled
      groupItems.forEach((item) => {
        handleUrlParamsUpdateOnFilter(item);
      });
    } else {
      // If some items in group are enabled
      const paramName = isElementType(groupType) ? params.types : params.tags;
      toSetQueryParam(paramName, []);
    }
  };

  const onItemChange = (item, checked, clickedIconType) => {
    if (isGroupType(item.type) || isModularPipelineType(item.type)) {
      onGroupItemChange(item, checked);

      // Update URL query parameters when a filter item is clicked
      if (!clickedIconType) {
        handleUrlParamsUpdateOnFilter(item);
      }

      if (isModularPipelineType(item.type)) {
        if (clickedIconType === 'focus') {
          if (focusMode === null) {
            onToggleFocusMode(item);
            toFocusedModularPipeline(item);

            if (disabledModularPipeline[item.id]) {
              onToggleModularPipelineDisabled([item.id], checked);
            }
          } else {
            onToggleFocusMode(null);
            toSelectedPipeline();
          }
        } else {
          onToggleModularPipelineDisabled([item.id], checked);
          onToggleModularPipelineActive([item.id], false);
        }
      }
    } else {
      if (checked) {
        onToggleNodeActive(null);
      }

      onToggleNodesDisabled([item.id], checked);
    }
  };

  const onItemMouseEnter = (item) => {
    if (isTagType(item.type)) {
      onToggleTagActive(item.id, true);
    } else if (isModularPipelineType(item.type)) {
      onToggleModularPipelineActive(item.id, true);
    } else if (isElementType(item.type) && item.id === 'parameters') {
      // Show parameters highlight when mouse enter parameters filter item
      onToggleParametersActive(true);
    } else if (item.visible) {
      onToggleNodeActive(item.id);
    }
  };

  const onItemMouseLeave = (item) => {
    if (isTagType(item.type)) {
      onToggleTagActive(item.id, false);
    } else if (isModularPipelineType(item.type)) {
      onToggleModularPipelineActive(item.id, false);
    } else if (isElementType(item.type) && item.id === 'parameters') {
      // Hide parameters highlight when mouse leave parameters filter item
      onToggleParametersActive(false);
    } else if (item.visible) {
      onToggleNodeActive(null);
    }
  };

  const onGroupToggleChanged = (groupType) => {
    // Enable all items in group if none enabled, otherwise disable all of them
    const groupItems = items[groupType] || [];
    const groupItemsDisabled = groupItems.every(
      (groupItem) => !groupItem.checked
    );

    // Update URL query parameters when a filter group is clicked
    handleUrlParamsUpdateOnGroupFilter(
      groupType,
      groupItems,
      groupItemsDisabled
    );

    if (isTagType(groupType)) {
      onToggleTagFilter(
        groupItems.map((item) => item.id),
        groupItemsDisabled
      );
    } else if (isElementType(groupType)) {
      onToggleTypeDisabled(
        groupItems.reduce(
          (state, item) => ({ ...state, [item.id]: !groupItemsDisabled }),
          {}
        )
      );
    }
  };

  const handleToggleModularPipelineExpanded = (expanded) => {
    onToggleModularPipelineExpanded(expanded);
  };

  const onGroupItemChange = (item, wasChecked) => {
    // Toggle the group
    if (isTagType(item.type)) {
      onToggleTagFilter(item.id, !wasChecked);
    } else if (isElementType(item.type)) {
      onToggleTypeDisabled({ [item.id]: wasChecked });
    }

    // Reset node selection
    onToggleNodeSelected(null);
    onToggleNodeActive(null);
  };

  // Deselect node on Escape key
  const handleKeyDown = (event) => {
    if (event.keyCode === 27) {
      onToggleNodeSelected(null);
    }
  };

  // Reset applied filters to default
  const onResetFilter = () => {
    onToggleTypeDisabled({ task: false, data: false, parameters: true });
    onToggleTagFilter(
      tags.map((item) => item.id),
      false
    );

    toUpdateUrlParamsOnResetFilter();
  };

  // Helper function to check if NodeTypes is modified
  const hasModifiedNodeTypes = (nodeTypes) => {
    return nodeTypes.some(
      (item) => NODE_TYPES[item.id]?.defaultState !== item.disabled
    );
  };

  // Updates the reset filter button status based on the node types and tags.
  useEffect(() => {
    const isNodeTypeModified = hasModifiedNodeTypes(nodeTypes);
    const isNodeTagModified = tags.some((tag) => tag.enabled);
    setIsResetFilterActive(isNodeTypeModified || isNodeTagModified);
  }, [tags, nodeTypes]);

  useEffect(() => {
    window.addEventListener('keydown', handleKeyDown);
    return () => window.removeEventListener('keydown', handleKeyDown);
  });

  return (
    <NodeList
      faded={faded}
      items={items}
      modularPipelinesTree={modularPipelinesTree}
      modularPipelinesSearchResult={modularPipelinesSearchResult}
      groups={groups}
      searchValue={searchValue}
      onUpdateSearchValue={debounce(updateSearchValue, 250)}
      onModularPipelineToggleExpanded={handleToggleModularPipelineExpanded}
      onGroupToggleChanged={onGroupToggleChanged}
      onToggleFocusMode={onToggleFocusMode}
      onItemClick={onItemClick}
      onItemMouseEnter={onItemMouseEnter}
      onItemMouseLeave={onItemMouseLeave}
      onItemChange={onItemChange}
      focusMode={focusMode}
      disabledModularPipeline={disabledModularPipeline}
      onResetFilter={onResetFilter}
      isResetFilterActive={isResetFilterActive}
    />
  );
};

export const mapStateToProps = (state) => ({
  tags: getTagData(state),
  tagNodeCounts: getTagNodeCounts(state),
  nodes: getGroupedNodes(state),
  nodeSelected: getNodeSelected(state),
  nodeTypes: getNodeTypes(state),
  focusMode: getFocusedModularPipeline(state),
  disabledModularPipeline: state.modularPipeline.disabled,
  inputOutputDataNodes: getInputOutputNodesForFocusedModularPipeline(state),
  modularPipelinesTree: getModularPipelinesTree(state),
  isSlicingPipelineApplied: state.slice.apply,
});

export const mapDispatchToProps = (dispatch) => ({
  onToggleTagActive: (tagIDs, active) => {
    dispatch(toggleTagActive(tagIDs, active));
  },
  onToggleTagFilter: (tagIDs, enabled) => {
    dispatch(toggleTagFilter(tagIDs, enabled));
  },
  onToggleModularPipelineActive: (modularPipelineIDs, active) => {
    dispatch(toggleModularPipelineActive(modularPipelineIDs, active));
  },
  onToggleModularPipelineDisabled: (modularPipelineIDs, disabled) => {
    dispatch(toggleModularPipelineDisabled(modularPipelineIDs, disabled));
  },
  onToggleTypeDisabled: (typeID, disabled) => {
    dispatch(toggleTypeDisabled(typeID, disabled));
  },
  onToggleNodeSelected: (nodeID) => {
    dispatch(loadNodeData(nodeID));
  },
  onToggleModularPipelineExpanded: (expanded) => {
    dispatch(toggleModularPipelinesExpanded(expanded));
  },
  onToggleNodeActive: (nodeID) => {
    dispatch(toggleNodeHovered(nodeID));
  },
  onToggleParametersActive: (active) => {
    dispatch(toggleParametersHovered(active));
  },
  onToggleNodesDisabled: (nodeIDs, disabled) => {
    dispatch(toggleNodesDisabled(nodeIDs, disabled));
  },
  onToggleFocusMode: (modularPipeline) => {
    dispatch(toggleFocusMode(modularPipeline));
  },
  onResetSlicePipeline: () => {
    dispatch(resetSlicePipeline());
  },
});

export default connect(mapStateToProps, mapDispatchToProps)(NodeListProvider);<|MERGE_RESOLUTION|>--- conflicted
+++ resolved
@@ -68,12 +68,8 @@
   focusMode,
   disabledModularPipeline,
   inputOutputDataNodes,
-<<<<<<< HEAD
-  onResetslicePipeline,
+  onResetSlicePipeline,
   isSlicingPipelineApplied,
-=======
-  onResetSlicePipeline,
->>>>>>> 9b3b8be9
 }) => {
   const [searchValue, updateSearchValue] = useState('');
   const [isResetFilterActive, setIsResetFilterActive] = useState(false);
@@ -116,15 +112,11 @@
       } else {
         onToggleNodeSelected(item.id);
         toSelectedNode(item);
-<<<<<<< HEAD
 
         // Reset node filters only if filters are currently applied.
         if (!isSlicingPipelineApplied) {
-          onResetslicePipeline();
+          onResetSlicePipeline();
         }
-=======
-        onResetSlicePipeline();
->>>>>>> 9b3b8be9
       }
     }
   };
