import React, { useEffect, useState } from 'react';
import { connect } from 'react-redux';
import debounce from 'lodash/debounce';
import NodeList from './node-list';
import {
  getFilteredItems,
  getGroups,
  isTagType,
  isElementType,
  isGroupType,
} from './node-list-items';
import {
  getNodeTypes,
  isModularPipelineType,
} from '../../selectors/node-types';
import { getTagData, getTagNodeCounts } from '../../selectors/tags';
import {
  getFocusedModularPipeline,
  getModularPipelinesSearchResult,
} from '../../selectors/modular-pipelines';
import {
  getGroupedNodes,
  getNodeSelected,
  getInputOutputNodesForFocusedModularPipeline,
  getModularPipelinesTree,
} from '../../selectors/nodes';
import { toggleTagActive, toggleTagFilter } from '../../actions/tags';
import { toggleTypeDisabled } from '../../actions/node-type';
import { toggleParametersHovered, toggleFocusMode } from '../../actions';
import {
  toggleModularPipelineActive,
  toggleModularPipelineDisabled,
  toggleModularPipelinesExpanded,
} from '../../actions/modular-pipelines';
import { resetSlicePipeline } from '../../actions/slice';
import {
  loadNodeData,
  toggleNodeHovered,
  toggleNodesDisabled,
} from '../../actions/nodes';
import { useGeneratePathname } from '../../utils/hooks/use-generate-pathname';
import './styles/node-list.scss';
import { params, NODE_TYPES } from '../../config';

/**
 * Provides data from the store to populate a NodeList component.
 * Also handles user interaction and dispatches updates back to the store.
 */
const NodeListProvider = ({
  faded,
  nodes,
  nodeSelected,
  tags,
  tagNodeCounts,
  nodeTypes,
  onToggleNodesDisabled,
  onToggleNodeSelected,
  onToggleNodeActive,
  onToggleParametersActive,
  onToggleTagActive,
  onToggleTagFilter,
  onToggleModularPipelineActive,
  onToggleModularPipelineDisabled,
  onToggleModularPipelineExpanded,
  onToggleTypeDisabled,
  onToggleFocusMode,
  modularPipelinesTree,
  focusMode,
  disabledModularPipeline,
  inputOutputDataNodes,
<<<<<<< HEAD
  onResetFilterNodes,
  isFiltersApplied,
=======
  onResetslicePipeline,
>>>>>>> 0a335b8d
}) => {
  const [searchValue, updateSearchValue] = useState('');
  const [isResetFilterActive, setIsResetFilterActive] = useState(false);

  const {
    toSelectedPipeline,
    toSelectedNode,
    toFocusedModularPipeline,
    toUpdateUrlParamsOnResetFilter,
    toUpdateUrlParamsOnFilter,
    toSetQueryParam,
  } = useGeneratePathname();

  const items = getFilteredItems({
    nodes,
    tags,
    nodeTypes,
    tagNodeCounts,
    nodeSelected,
    searchValue,
    focusMode,
    inputOutputDataNodes,
  });

  const modularPipelinesSearchResult = searchValue
    ? getModularPipelinesSearchResult(modularPipelinesTree, searchValue)
    : null;

  const groups = getGroups({ items });

  const onItemClick = (item) => {
    if (isGroupType(item.type)) {
      onGroupItemChange(item, item.checked);
    } else if (isModularPipelineType(item.type)) {
      onToggleNodeSelected(null);
    } else {
      if (item.faded || item.selected) {
        onToggleNodeSelected(null);
        toSelectedPipeline();
      } else {
        onToggleNodeSelected(item.id);
        toSelectedNode(item);
<<<<<<< HEAD

        // Reset node filters only if filters are currently applied.
        if (!isFiltersApplied) {
          onResetFilterNodes();
        }
=======
        onResetslicePipeline();
>>>>>>> 0a335b8d
      }
    }
  };

  // To get existing values from URL query parameters
  const getExistingValuesFromUrlQueryParams = (paramName, searchParams) => {
    const paramValues = searchParams.get(paramName);
    return new Set(paramValues ? paramValues.split(',') : []);
  };

  const handleUrlParamsUpdateOnFilter = (item) => {
    const searchParams = new URLSearchParams(window.location.search);
    const paramName = isElementType(item.type) ? params.types : params.tags;
    const existingValues = getExistingValuesFromUrlQueryParams(
      paramName,
      searchParams
    );

    toUpdateUrlParamsOnFilter(item, paramName, existingValues);
  };

  // To update URL query parameters when a filter group is clicked
  const handleUrlParamsUpdateOnGroupFilter = (
    groupType,
    groupItems,
    groupItemsDisabled
  ) => {
    if (groupItemsDisabled) {
      // If all items in group are disabled
      groupItems.forEach((item) => {
        handleUrlParamsUpdateOnFilter(item);
      });
    } else {
      // If some items in group are enabled
      const paramName = isElementType(groupType) ? params.types : params.tags;
      toSetQueryParam(paramName, []);
    }
  };

  const onItemChange = (item, checked, clickedIconType) => {
    if (isGroupType(item.type) || isModularPipelineType(item.type)) {
      onGroupItemChange(item, checked);

      // Update URL query parameters when a filter item is clicked
      if (!clickedIconType) {
        handleUrlParamsUpdateOnFilter(item);
      }

      if (isModularPipelineType(item.type)) {
        if (clickedIconType === 'focus') {
          if (focusMode === null) {
            onToggleFocusMode(item);
            toFocusedModularPipeline(item);

            if (disabledModularPipeline[item.id]) {
              onToggleModularPipelineDisabled([item.id], checked);
            }
          } else {
            onToggleFocusMode(null);
            toSelectedPipeline();
          }
        } else {
          onToggleModularPipelineDisabled([item.id], checked);
          onToggleModularPipelineActive([item.id], false);
        }
      }
    } else {
      if (checked) {
        onToggleNodeActive(null);
      }

      onToggleNodesDisabled([item.id], checked);
    }
  };

  const onItemMouseEnter = (item) => {
    if (isTagType(item.type)) {
      onToggleTagActive(item.id, true);
    } else if (isModularPipelineType(item.type)) {
      onToggleModularPipelineActive(item.id, true);
    } else if (isElementType(item.type) && item.id === 'parameters') {
      // Show parameters highlight when mouse enter parameters filter item
      onToggleParametersActive(true);
    } else if (item.visible) {
      onToggleNodeActive(item.id);
    }
  };

  const onItemMouseLeave = (item) => {
    if (isTagType(item.type)) {
      onToggleTagActive(item.id, false);
    } else if (isModularPipelineType(item.type)) {
      onToggleModularPipelineActive(item.id, false);
    } else if (isElementType(item.type) && item.id === 'parameters') {
      // Hide parameters highlight when mouse leave parameters filter item
      onToggleParametersActive(false);
    } else if (item.visible) {
      onToggleNodeActive(null);
    }
  };

  const onGroupToggleChanged = (groupType) => {
    // Enable all items in group if none enabled, otherwise disable all of them
    const groupItems = items[groupType] || [];
    const groupItemsDisabled = groupItems.every(
      (groupItem) => !groupItem.checked
    );

    // Update URL query parameters when a filter group is clicked
    handleUrlParamsUpdateOnGroupFilter(
      groupType,
      groupItems,
      groupItemsDisabled
    );

    if (isTagType(groupType)) {
      onToggleTagFilter(
        groupItems.map((item) => item.id),
        groupItemsDisabled
      );
    } else if (isElementType(groupType)) {
      onToggleTypeDisabled(
        groupItems.reduce(
          (state, item) => ({ ...state, [item.id]: !groupItemsDisabled }),
          {}
        )
      );
    }
  };

  const handleToggleModularPipelineExpanded = (expanded) => {
    onToggleModularPipelineExpanded(expanded);
  };

  const onGroupItemChange = (item, wasChecked) => {
    // Toggle the group
    if (isTagType(item.type)) {
      onToggleTagFilter(item.id, !wasChecked);
    } else if (isElementType(item.type)) {
      onToggleTypeDisabled({ [item.id]: wasChecked });
    }

    // Reset node selection
    onToggleNodeSelected(null);
    onToggleNodeActive(null);
  };

  // Deselect node on Escape key
  const handleKeyDown = (event) => {
    if (event.keyCode === 27) {
      onToggleNodeSelected(null);
    }
  };

  // Reset applied filters to default
  const onResetFilter = () => {
    onToggleTypeDisabled({ task: false, data: false, parameters: true });
    onToggleTagFilter(
      tags.map((item) => item.id),
      false
    );

    toUpdateUrlParamsOnResetFilter();
  };

  // Helper function to check if NodeTypes is modified
  const hasModifiedNodeTypes = (nodeTypes) => {
    return nodeTypes.some(
      (item) => NODE_TYPES[item.id]?.defaultState !== item.disabled
    );
  };

  // Updates the reset filter button status based on the node types and tags.
  useEffect(() => {
    const isNodeTypeModified = hasModifiedNodeTypes(nodeTypes);
    const isNodeTagModified = tags.some((tag) => tag.enabled);
    setIsResetFilterActive(isNodeTypeModified || isNodeTagModified);
  }, [tags, nodeTypes]);

  useEffect(() => {
    window.addEventListener('keydown', handleKeyDown);
    return () => window.removeEventListener('keydown', handleKeyDown);
  });

  return (
    <NodeList
      faded={faded}
      items={items}
      modularPipelinesTree={modularPipelinesTree}
      modularPipelinesSearchResult={modularPipelinesSearchResult}
      groups={groups}
      searchValue={searchValue}
      onUpdateSearchValue={debounce(updateSearchValue, 250)}
      onModularPipelineToggleExpanded={handleToggleModularPipelineExpanded}
      onGroupToggleChanged={onGroupToggleChanged}
      onToggleFocusMode={onToggleFocusMode}
      onItemClick={onItemClick}
      onItemMouseEnter={onItemMouseEnter}
      onItemMouseLeave={onItemMouseLeave}
      onItemChange={onItemChange}
      focusMode={focusMode}
      disabledModularPipeline={disabledModularPipeline}
      onResetFilter={onResetFilter}
      isResetFilterActive={isResetFilterActive}
    />
  );
};

export const mapStateToProps = (state) => ({
  tags: getTagData(state),
  tagNodeCounts: getTagNodeCounts(state),
  nodes: getGroupedNodes(state),
  nodeSelected: getNodeSelected(state),
  nodeTypes: getNodeTypes(state),
  focusMode: getFocusedModularPipeline(state),
  disabledModularPipeline: state.modularPipeline.disabled,
  inputOutputDataNodes: getInputOutputNodesForFocusedModularPipeline(state),
  modularPipelinesTree: getModularPipelinesTree(state),
  isFiltersApplied: state.filters.apply,
});

export const mapDispatchToProps = (dispatch) => ({
  onToggleTagActive: (tagIDs, active) => {
    dispatch(toggleTagActive(tagIDs, active));
  },
  onToggleTagFilter: (tagIDs, enabled) => {
    dispatch(toggleTagFilter(tagIDs, enabled));
  },
  onToggleModularPipelineActive: (modularPipelineIDs, active) => {
    dispatch(toggleModularPipelineActive(modularPipelineIDs, active));
  },
  onToggleModularPipelineDisabled: (modularPipelineIDs, disabled) => {
    dispatch(toggleModularPipelineDisabled(modularPipelineIDs, disabled));
  },
  onToggleTypeDisabled: (typeID, disabled) => {
    dispatch(toggleTypeDisabled(typeID, disabled));
  },
  onToggleNodeSelected: (nodeID) => {
    dispatch(loadNodeData(nodeID));
  },
  onToggleModularPipelineExpanded: (expanded) => {
    dispatch(toggleModularPipelinesExpanded(expanded));
  },
  onToggleNodeActive: (nodeID) => {
    dispatch(toggleNodeHovered(nodeID));
  },
  onToggleParametersActive: (active) => {
    dispatch(toggleParametersHovered(active));
  },
  onToggleNodesDisabled: (nodeIDs, disabled) => {
    dispatch(toggleNodesDisabled(nodeIDs, disabled));
  },
  onToggleFocusMode: (modularPipeline) => {
    dispatch(toggleFocusMode(modularPipeline));
  },
  onResetslicePipeline: () => {
    dispatch(resetSlicePipeline());
  },
});

export default connect(mapStateToProps, mapDispatchToProps)(NodeListProvider);<|MERGE_RESOLUTION|>--- conflicted
+++ resolved
@@ -68,12 +68,8 @@
   focusMode,
   disabledModularPipeline,
   inputOutputDataNodes,
-<<<<<<< HEAD
-  onResetFilterNodes,
-  isFiltersApplied,
-=======
   onResetslicePipeline,
->>>>>>> 0a335b8d
+  isSlicingPipelineApplied,
 }) => {
   const [searchValue, updateSearchValue] = useState('');
   const [isResetFilterActive, setIsResetFilterActive] = useState(false);
@@ -116,15 +112,11 @@
       } else {
         onToggleNodeSelected(item.id);
         toSelectedNode(item);
-<<<<<<< HEAD
 
         // Reset node filters only if filters are currently applied.
-        if (!isFiltersApplied) {
-          onResetFilterNodes();
+        if (!isSlicingPipelineApplied) {
+          onResetslicePipeline();
         }
-=======
-        onResetslicePipeline();
->>>>>>> 0a335b8d
       }
     }
   };
@@ -343,7 +335,7 @@
   disabledModularPipeline: state.modularPipeline.disabled,
   inputOutputDataNodes: getInputOutputNodesForFocusedModularPipeline(state),
   modularPipelinesTree: getModularPipelinesTree(state),
-  isFiltersApplied: state.filters.apply,
+  isSlicingPipelineApplied: state.slice.aply,
 });
 
 export const mapDispatchToProps = (dispatch) => ({
