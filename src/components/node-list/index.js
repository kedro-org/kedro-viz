--- conflicted
+++ resolved
@@ -3,13 +3,6 @@
 import utils from '@quantumblack/kedro-ui/lib/utils';
 import NodeList from './node-list';
 import {
-<<<<<<< HEAD
-  toggleModularPipelineActive,
-  toggleModularPipelineFilter,
-  toggleModularPipelineContracted,
-} from '../../actions/modular-pipelines';
-import { toggleTypeDisabled } from '../../actions/node-type';
-=======
   getFilteredItems,
   getGroups,
   isTagType,
@@ -17,7 +10,6 @@
   isElementType,
   isGroupType,
 } from './node-list-items';
->>>>>>> 6be89f4e
 import { getNodeTypes } from '../../selectors/node-types';
 import { getTagData, getTagNodeCounts } from '../../selectors/tags';
 import { getModularPipelineData } from '../../selectors/modular-pipelines';
@@ -27,7 +19,8 @@
 import { toggleParametersHovered } from '../../actions';
 import {
   toggleModularPipelineActive,
-  toggleModularPipelineFilter
+  toggleModularPipelineFilter,
+  toggleModularPipelineContracted,
 } from '../../actions/modular-pipelines';
 import {
   loadNodeData,
@@ -54,11 +47,8 @@
   onToggleTagActive,
   onToggleTagFilter,
   onToggleModularPipelineActive,
-<<<<<<< HEAD
   onToggleModularPipelineFilter,
   onToggleModularPipelineContracted,
-=======
->>>>>>> 6be89f4e
   onToggleTypeDisabled,
   modularPipelines,
 }) => {
@@ -178,12 +168,8 @@
       groups={groups}
       searchValue={searchValue}
       onUpdateSearchValue={updateSearchValue}
-<<<<<<< HEAD
-      onToggleGroupChecked={onToggleGroupChecked}
       onToggleContracted={onToggleModularPipelineContracted}
-=======
       onGroupToggleChanged={onGroupToggleChanged}
->>>>>>> 6be89f4e
       onItemClick={onItemClick}
       onItemMouseEnter={onItemMouseEnter}
       onItemMouseLeave={onItemMouseLeave}
