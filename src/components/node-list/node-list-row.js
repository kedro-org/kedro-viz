<<<<<<< HEAD
import React, { useEffect, useState, memo } from 'react';
=======
import React, { memo, useCallback } from 'react';
>>>>>>> 82d03f82
import { connect } from 'react-redux';
import classnames from 'classnames';
import { changed } from '../../utils';
import NodeIcon from '../icons/node-icon';
import VisibleIcon from '../icons/visible';
import InvisibleIcon from '../icons/invisible';
import FocusModeIcon from '../icons/focus-mode';
import { getNodeActive } from '../../selectors/nodes';

// The exact fixed height of a row as measured by getBoundingClientRect()
export const nodeListRowHeight = 37;

/**
 * Returns `true` if there are no props changes, therefore the last render can be reused.
 * Performance: Checks only the minimal set of props known to change after first render.
 */
const shouldMemo = (prevProps, nextProps) =>
  !changed(
    [
      'active',
      'checked',
      'allUnchecked',
      'disabled',
      'faded',
      'visible',
      'selected',
      'label',
      'children',
      'count',
    ],
    prevProps,
    nextProps
  );

const NodeListRow = memo(
  ({
    container: Container = 'div',
    active,
    checked,
    allUnchecked,
    children,
    disabled,
    faded,
    visible,
    id,
    label,
    count,
    name,
    kind,
    onMouseEnter,
    onMouseLeave,
    onChange,
    onClick,
    selected,
    type,
    icon,
    visibleIcon = VisibleIcon,
    invisibleIcon = InvisibleIcon,
    rowType,
    focusMode,
    parentDisabled,
    parentPipeline,
  }) => {
    const VisibilityIcon =
      type === 'modularPipeline'
        ? FocusModeIcon
        : checked
        ? visibleIcon
        : invisibleIcon;
    const isButton = onClick && kind !== 'filter';
    const TextButton = isButton ? 'button' : 'div';

<<<<<<< HEAD
    const determineFocusMode = (focusMode, type, id) =>
      focusMode !== null && type === 'modularPipeline' && id === focusMode?.id;

    const determineDisabledLabel = (
      parentPipeline,
      parentDisabled,
      applyFocusMode,
      disabled
    ) => {
=======
    const determineFocusMode = useCallback(
      () =>
        focusMode !== null &&
        type === 'modularPipeline' &&
        id === focusMode?.id,
      [focusMode, type, id]
    );
    const isInFocusMode = determineFocusMode();

    const determineDisabledLabel = useCallback(() => {
>>>>>>> 82d03f82
      if (parentPipeline === 'main') {
        return disabled;
      }
      return (
<<<<<<< HEAD
        parentDisabled !== false &&
        disabled === true &&
        applyFocusMode === false
      );
    };

    const [applyFocusMode, setApplyFocusMode] = useState(
      determineFocusMode(focusMode, type, id)
    );

    const [applyDisabledLabel, setApplyDisabledLabel] = useState(
      determineDisabledLabel(
        parentPipeline,
        parentDisabled,
        applyFocusMode,
        disabled
      )
    );

    useEffect(() => {
      setApplyFocusMode(determineFocusMode(focusMode, type, id));

      setApplyDisabledLabel(
        determineDisabledLabel(
          parentPipeline,
          parentDisabled,
          applyFocusMode,
          disabled
        )
      );
    }, [
      focusMode,
      parentDisabled,
      disabled,
      type,
      id,
      parentPipeline,
      applyFocusMode,
    ]);
=======
        parentDisabled !== false && disabled === true && isInFocusMode === false
      );
    }, [parentDisabled, disabled, isInFocusMode, parentPipeline]);

    const isDisabledLabel = determineDisabledLabel();
>>>>>>> 82d03f82

    return (
      <Container
        className={classnames(
          'pipeline-nodelist__row kedro',
          `pipeline-nodelist__row--kind-${kind}`,
          {
            'pipeline-nodelist__row--visible': visible,
            'pipeline-nodelist__row--active': active,
            'pipeline-nodelist__row--selected': selected,
            'pipeline-nodelist__row--disabled': disabled,
            'pipeline-nodelist__row--unchecked': !checked,
          }
        )}
        title={name}
        onMouseEnter={visible ? onMouseEnter : null}
        onMouseLeave={visible ? onMouseLeave : null}>
        {icon && (
          <NodeIcon
            className={classnames(
              'pipeline-nodelist__row__type-icon',
              'pipeline-nodelist__row__icon',
              {
                'pipeline-nodelist__row__type-icon--faded': faded,
                'pipeline-nodelist__row__type-icon--disabled': disabled,
                'pipeline-nodelist__row__type-icon--nested': !children,
                'pipeline-nodelist__row__type-icon--active': active,
                'pipeline-nodelist__row__type-icon--selected': selected,
              }
            )}
            icon={icon}
          />
        )}
        <TextButton
          className={classnames(
            'pipeline-nodelist__row__text',
            `pipeline-nodelist__row__text--kind-${kind}`,
            `pipeline-nodelist__row__text--${rowType}`
          )}
          onClick={onClick}
          onFocus={onMouseEnter}
          onBlur={onMouseLeave}
          title={children ? null : name}>
          <span
            className={classnames(
              'pipeline-nodelist__row__label',
              `pipeline-nodelist__row__label--kind-${kind}`,
              {
                'pipeline-nodelist__row__label--faded': faded,
<<<<<<< HEAD
                'pipeline-nodelist__row__label--disabled': applyDisabledLabel,
=======
                'pipeline-nodelist__row__label--disabled': isDisabledLabel,
>>>>>>> 82d03f82
              }
            )}
            dangerouslySetInnerHTML={{ __html: label }}
          />
        </TextButton>
        {typeof count === 'number' && (
          <span onClick={onClick} className={'pipeline-nodelist__row__count'}>
            {count}
          </span>
        )}
        <label
          htmlFor={id}
          className={classnames(
            'pipeline-row__toggle',
            `pipeline-row__toggle--kind-${kind}`,
            {
              'pipeline-row__toggle--disabled': disabled,
              'pipeline-row__toggle--selected': selected,
            }
          )}>
          <input
            id={id}
            className="pipeline-nodelist__row__checkbox"
            type="checkbox"
            checked={checked}
            disabled={disabled}
            name={name}
            onChange={onChange}
          />
          <VisibilityIcon
            aria-label={name}
            checked={checked}
            className={classnames(
              'pipeline-nodelist__row__icon',
              'pipeline-row__toggle-icon',
              `pipeline-row__toggle-icon--kind-${kind}`,
              {
                'pipeline-row__toggle-icon--parent': Boolean(children),
                'pipeline-row__toggle-icon--child': !children,
                'pipeline-row__toggle-icon--checked': checked,
                'pipeline-row__toggle-icon--unchecked': !checked,
                'pipeline-row__toggle-icon--all-unchecked': allUnchecked,
<<<<<<< HEAD
                'pipeline-row__toggle-icon--focus-checked': applyFocusMode,
=======
                'pipeline-row__toggle-icon--focus-checked': isInFocusMode,
>>>>>>> 82d03f82
              }
            )}
          />
        </label>
        {children}
      </Container>
    );
  },
  shouldMemo
);

export const mapStateToProps = (state, ownProps) => ({
  ...ownProps,
  active:
    typeof ownProps.active !== 'undefined'
      ? ownProps.active
      : getNodeActive(state)[ownProps.id] || false,
});

export default connect(mapStateToProps)(NodeListRow);<|MERGE_RESOLUTION|>--- conflicted
+++ resolved
@@ -1,8 +1,4 @@
-<<<<<<< HEAD
-import React, { useEffect, useState, memo } from 'react';
-=======
 import React, { memo, useCallback } from 'react';
->>>>>>> 82d03f82
 import { connect } from 'react-redux';
 import classnames from 'classnames';
 import { changed } from '../../utils';
@@ -75,17 +71,6 @@
     const isButton = onClick && kind !== 'filter';
     const TextButton = isButton ? 'button' : 'div';
 
-<<<<<<< HEAD
-    const determineFocusMode = (focusMode, type, id) =>
-      focusMode !== null && type === 'modularPipeline' && id === focusMode?.id;
-
-    const determineDisabledLabel = (
-      parentPipeline,
-      parentDisabled,
-      applyFocusMode,
-      disabled
-    ) => {
-=======
     const determineFocusMode = useCallback(
       () =>
         focusMode !== null &&
@@ -96,58 +81,15 @@
     const isInFocusMode = determineFocusMode();
 
     const determineDisabledLabel = useCallback(() => {
->>>>>>> 82d03f82
       if (parentPipeline === 'main') {
         return disabled;
       }
       return (
-<<<<<<< HEAD
-        parentDisabled !== false &&
-        disabled === true &&
-        applyFocusMode === false
-      );
-    };
-
-    const [applyFocusMode, setApplyFocusMode] = useState(
-      determineFocusMode(focusMode, type, id)
-    );
-
-    const [applyDisabledLabel, setApplyDisabledLabel] = useState(
-      determineDisabledLabel(
-        parentPipeline,
-        parentDisabled,
-        applyFocusMode,
-        disabled
-      )
-    );
-
-    useEffect(() => {
-      setApplyFocusMode(determineFocusMode(focusMode, type, id));
-
-      setApplyDisabledLabel(
-        determineDisabledLabel(
-          parentPipeline,
-          parentDisabled,
-          applyFocusMode,
-          disabled
-        )
-      );
-    }, [
-      focusMode,
-      parentDisabled,
-      disabled,
-      type,
-      id,
-      parentPipeline,
-      applyFocusMode,
-    ]);
-=======
         parentDisabled !== false && disabled === true && isInFocusMode === false
       );
     }, [parentDisabled, disabled, isInFocusMode, parentPipeline]);
 
     const isDisabledLabel = determineDisabledLabel();
->>>>>>> 82d03f82
 
     return (
       <Container
@@ -197,11 +139,7 @@
               `pipeline-nodelist__row__label--kind-${kind}`,
               {
                 'pipeline-nodelist__row__label--faded': faded,
-<<<<<<< HEAD
-                'pipeline-nodelist__row__label--disabled': applyDisabledLabel,
-=======
                 'pipeline-nodelist__row__label--disabled': isDisabledLabel,
->>>>>>> 82d03f82
               }
             )}
             dangerouslySetInnerHTML={{ __html: label }}
@@ -244,11 +182,7 @@
                 'pipeline-row__toggle-icon--checked': checked,
                 'pipeline-row__toggle-icon--unchecked': !checked,
                 'pipeline-row__toggle-icon--all-unchecked': allUnchecked,
-<<<<<<< HEAD
-                'pipeline-row__toggle-icon--focus-checked': applyFocusMode,
-=======
                 'pipeline-row__toggle-icon--focus-checked': isInFocusMode,
->>>>>>> 82d03f82
               }
             )}
           />
