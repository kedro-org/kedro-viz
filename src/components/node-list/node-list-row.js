import React, { memo } from 'react';
import { connect } from 'react-redux';
import classnames from 'classnames';
import { changed } from '../../utils';
import NodeIcon from '../icons/node-icon';
import VisibleIcon from '../icons/visible';
import InvisibleIcon from '../icons/invisible';
import { getNodeActive } from '../../selectors/nodes';

// The exact fixed height of a row as measured by getBoundingClientRect()
export const nodeListRowHeight = 37;

/**
 * Returns `true` if there are no props changes, therefore the last render can be reused.
 * Performance: Checks only the minimal set of props known to change after first render.
 */
const shouldMemo = (prevProps, nextProps) =>
  !changed(
    [
      'active',
      'checked',
      'allUnchecked',
      'disabled',
      'faded',
      'visible',
      'selected',
      'label',
      'children',
    ],
    prevProps,
    nextProps
  );

const NodeListRow = memo(
  ({
    container: Container = 'div',
    active,
    checked,
    allUnchecked,
    children,
    disabled,
    faded,
    visible,
    id,
    label,
    count,
    name,
    kind,
    onMouseEnter,
    onMouseLeave,
    onChange,
    onClick,
    selected,
    type,
    icon,
    visibleIcon = VisibleIcon,
    invisibleIcon = InvisibleIcon,
    rowType,
  }) => {
    const VisibilityIcon = checked ? visibleIcon : invisibleIcon;
    const isButton = onClick && kind !== 'filter';
    const TextButton = isButton ? 'button' : 'div';

    return (
      <Container
        className={classnames(
          'pipeline-nodelist__row kedro',
          `pipeline-nodelist__row--kind-${kind}`,
          {
            'pipeline-nodelist__row--visible': visible,
            'pipeline-nodelist__row--active': active,
            'pipeline-nodelist__row--selected': selected,
            'pipeline-nodelist__row--disabled': disabled,
            'pipeline-nodelist__row--unchecked': !checked,
          }
        )}
        title={name}
        onMouseEnter={visible ? onMouseEnter : null}
        onMouseLeave={visible ? onMouseLeave : null}>
        {icon && (
          <NodeIcon
            className={classnames(
              'pipeline-nodelist__row__type-icon',
              'pipeline-nodelist__row__icon',
              {
                'pipeline-nodelist__row__type-icon--faded': faded,
                'pipeline-nodelist__row__type-icon--disabled': disabled,
                'pipeline-nodelist__row__type-icon--nested': !children,
                'pipeline-nodelist__row__type-icon--active': active,
                'pipeline-nodelist__row__type-icon--selected': selected,
              }
            )}
            icon={icon}
          />
        )}
        <TextButton
          className={classnames(
            'pipeline-nodelist__row__text',
<<<<<<< HEAD
            `pipeline-nodelist__row__text--kind-${kind}`
=======
            `pipeline-nodelist__row__text--${rowType}`
>>>>>>> 6d8d62ef
          )}
          onClick={onClick}
          onFocus={onMouseEnter}
          onBlur={onMouseLeave}
          disabled={isButton && (disabled || !checked)}
          title={children ? null : name}>
          <span
            className={classnames(
              'pipeline-nodelist__row__label',
              `pipeline-nodelist__row__label--kind-${kind}`,
              {
                'pipeline-nodelist__row__label--faded': faded,
                'pipeline-nodelist__row__label--disabled': disabled,
              }
            )}
            dangerouslySetInnerHTML={{ __html: label }}
          />
        </TextButton>
<<<<<<< HEAD
        {typeof count === 'number' ? (
          <span onClick={onClick} className={'pipeline-nodelist__row__count'}>{count}</span>
        ) : null}
        <label
          htmlFor={id}
          className={classnames('pipeline-row__toggle', {
            'pipeline-row__toggle--disabled': disabled,
            'pipeline-row__toggle--selected': selected,
          })}>
          <input
            id={id}
            className="pipeline-nodelist__row__checkbox"
            type="checkbox"
            checked={checked}
            disabled={disabled}
            name={name}
            onChange={onChange}
          />
          <VisibilityIcon
            aria-label={name}
            className={classnames(
              'pipeline-nodelist__row__icon',
              'pipeline-row__toggle-icon',
              `pipeline-row__toggle-icon--kind-${kind}`,
              {
                'pipeline-row__toggle-icon--parent': Boolean(children),
                'pipeline-row__toggle-icon--child': !children,
                'pipeline-row__toggle-icon--checked': checked,
                'pipeline-row__toggle-icon--unchecked': !checked,
                'pipeline-row__toggle-icon--all-unchecked': allUnchecked,
              }
            )}
          />
        </label>
        {children}
=======
        {children}
        {type !== 'modularPipeline' && (
          <label
            htmlFor={id}
            className={classnames('pipeline-row__toggle', {
              'pipeline-row__toggle--disabled': disabled,
              'pipeline-row__toggle--selected': selected,
              'pipeline-row__toggle--not-tag': type !== 'tag',
            })}>
            <input
              id={id}
              className="pipeline-nodelist__row__checkbox"
              type="checkbox"
              checked={checked}
              disabled={disabled}
              name={name}
              onChange={onChange}
            />
            <VisibilityIcon
              aria-label={name}
              className={classnames(
                'pipeline-nodelist__row__icon',
                'pipeline-row__toggle-icon',
                `pipeline-row__toggle-icon--kind-${kind}`,
                {
                  'pipeline-row__toggle-icon--parent': Boolean(children),
                  'pipeline-row__toggle-icon--child': !children,
                  'pipeline-row__toggle-icon--checked': checked,
                  'pipeline-row__toggle-icon--unchecked': !checked,
                  'pipeline-row__toggle-icon--unset': unset,
                  'pipeline-row__toggle-icon--all-unset': allUnset,
                }
              )}
            />
          </label>
        )}
>>>>>>> 6d8d62ef
      </Container>
    );
  },
  shouldMemo
);

export const mapStateToProps = (state, ownProps) => ({
  ...ownProps,
  active:
    typeof ownProps.active !== 'undefined'
      ? ownProps.active
      : getNodeActive(state)[ownProps.id] || false,
});

export default connect(mapStateToProps)(NodeListRow);<|MERGE_RESOLUTION|>--- conflicted
+++ resolved
@@ -96,11 +96,8 @@
         <TextButton
           className={classnames(
             'pipeline-nodelist__row__text',
-<<<<<<< HEAD
-            `pipeline-nodelist__row__text--kind-${kind}`
-=======
+            `pipeline-nodelist__row__text--kind-${kind}`,
             `pipeline-nodelist__row__text--${rowType}`
->>>>>>> 6d8d62ef
           )}
           onClick={onClick}
           onFocus={onMouseEnter}
@@ -119,80 +116,49 @@
             dangerouslySetInnerHTML={{ __html: label }}
           />
         </TextButton>
-<<<<<<< HEAD
-        {typeof count === 'number' ? (
-          <span onClick={onClick} className={'pipeline-nodelist__row__count'}>{count}</span>
-        ) : null}
-        <label
-          htmlFor={id}
-          className={classnames('pipeline-row__toggle', {
-            'pipeline-row__toggle--disabled': disabled,
-            'pipeline-row__toggle--selected': selected,
-          })}>
-          <input
-            id={id}
-            className="pipeline-nodelist__row__checkbox"
-            type="checkbox"
-            checked={checked}
-            disabled={disabled}
-            name={name}
-            onChange={onChange}
-          />
-          <VisibilityIcon
-            aria-label={name}
-            className={classnames(
-              'pipeline-nodelist__row__icon',
-              'pipeline-row__toggle-icon',
-              `pipeline-row__toggle-icon--kind-${kind}`,
-              {
-                'pipeline-row__toggle-icon--parent': Boolean(children),
-                'pipeline-row__toggle-icon--child': !children,
-                'pipeline-row__toggle-icon--checked': checked,
-                'pipeline-row__toggle-icon--unchecked': !checked,
-                'pipeline-row__toggle-icon--all-unchecked': allUnchecked,
-              }
-            )}
-          />
-        </label>
-        {children}
-=======
         {children}
         {type !== 'modularPipeline' && (
-          <label
-            htmlFor={id}
-            className={classnames('pipeline-row__toggle', {
-              'pipeline-row__toggle--disabled': disabled,
-              'pipeline-row__toggle--selected': selected,
-              'pipeline-row__toggle--not-tag': type !== 'tag',
-            })}>
-            <input
-              id={id}
-              className="pipeline-nodelist__row__checkbox"
-              type="checkbox"
-              checked={checked}
-              disabled={disabled}
-              name={name}
-              onChange={onChange}
-            />
-            <VisibilityIcon
-              aria-label={name}
-              className={classnames(
-                'pipeline-nodelist__row__icon',
-                'pipeline-row__toggle-icon',
-                `pipeline-row__toggle-icon--kind-${kind}`,
-                {
-                  'pipeline-row__toggle-icon--parent': Boolean(children),
-                  'pipeline-row__toggle-icon--child': !children,
-                  'pipeline-row__toggle-icon--checked': checked,
-                  'pipeline-row__toggle-icon--unchecked': !checked,
-                  'pipeline-row__toggle-icon--unset': unset,
-                  'pipeline-row__toggle-icon--all-unset': allUnset,
-                }
-              )}
-            />
-          </label>
+          <>
+            {typeof count === 'number' ? (
+              <span
+                onClick={onClick}
+                className={'pipeline-nodelist__row__count'}>
+                {count}
+              </span>
+            ) : null}
+            <label
+              htmlFor={id}
+              className={classnames('pipeline-row__toggle', {
+                'pipeline-row__toggle--disabled': disabled,
+                'pipeline-row__toggle--selected': selected,
+              })}>
+              <input
+                id={id}
+                className="pipeline-nodelist__row__checkbox"
+                type="checkbox"
+                checked={checked}
+                disabled={disabled}
+                name={name}
+                onChange={onChange}
+              />
+              <VisibilityIcon
+                aria-label={name}
+                className={classnames(
+                  'pipeline-nodelist__row__icon',
+                  'pipeline-row__toggle-icon',
+                  `pipeline-row__toggle-icon--kind-${kind}`,
+                  {
+                    'pipeline-row__toggle-icon--parent': Boolean(children),
+                    'pipeline-row__toggle-icon--child': !children,
+                    'pipeline-row__toggle-icon--checked': checked,
+                    'pipeline-row__toggle-icon--unchecked': !checked,
+                    'pipeline-row__toggle-icon--all-unchecked': allUnchecked,
+                  }
+                )}
+              />
+            </label>
+          </>
         )}
->>>>>>> 6d8d62ef
       </Container>
     );
   },
