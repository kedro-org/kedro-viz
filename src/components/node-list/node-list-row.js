--- conflicted
+++ resolved
@@ -27,7 +27,7 @@
       'selected',
       'label',
       'children',
-      'count'
+      'count',
     ],
     prevProps,
     nextProps
@@ -178,15 +178,21 @@
             dangerouslySetInnerHTML={{ __html: label }}
           />
         </TextButton>
-<<<<<<< HEAD
-        {children}
+        {typeof count === 'number' && (
+          <span onClick={onClick} className={'pipeline-nodelist__row__count'}>
+            {count}
+          </span>
+        )}
         <label
           htmlFor={id}
-          className={classnames('pipeline-row__toggle', {
-            'pipeline-row__toggle--disabled': disabled,
-            'pipeline-row__toggle--selected': selected,
-            'pipeline-row__toggle--not-tag': type !== 'tag',
-          })}>
+          className={classnames(
+            'pipeline-row__toggle',
+            `pipeline-row__toggle--kind-${kind}`,
+            {
+              'pipeline-row__toggle--disabled': disabled,
+              'pipeline-row__toggle--selected': selected,
+            }
+          )}>
           <input
             id={id}
             className="pipeline-nodelist__row__checkbox"
@@ -208,58 +214,13 @@
                 'pipeline-row__toggle-icon--child': !children,
                 'pipeline-row__toggle-icon--checked': checked,
                 'pipeline-row__toggle-icon--unchecked': !checked,
-                'pipeline-row__toggle-icon--unset': unset,
-                'pipeline-row__toggle-icon--all-unset': allUnset,
+                'pipeline-row__toggle-icon--all-unchecked': allUnchecked,
                 'pipeline-row__toggle-icon--focus-checked': applyFocusMode,
               }
             )}
           />
         </label>
-=======
-        {type !== 'modularPipeline' && (
-          <>
-            {typeof count === 'number' && (
-              <span
-                onClick={onClick}
-                className={'pipeline-nodelist__row__count'}>
-                {count}
-              </span>
-            )}
-            <label
-              htmlFor={id}
-              className={classnames('pipeline-row__toggle', `pipeline-row__toggle--kind-${kind}`, {
-                'pipeline-row__toggle--disabled': disabled,
-                'pipeline-row__toggle--selected': selected,
-              })}>
-              <input
-                id={id}
-                className="pipeline-nodelist__row__checkbox"
-                type="checkbox"
-                checked={checked}
-                disabled={disabled}
-                name={name}
-                onChange={onChange}
-              />
-              <VisibilityIcon
-                aria-label={name}
-                className={classnames(
-                  'pipeline-nodelist__row__icon',
-                  'pipeline-row__toggle-icon',
-                  `pipeline-row__toggle-icon--kind-${kind}`,
-                  {
-                    'pipeline-row__toggle-icon--parent': Boolean(children),
-                    'pipeline-row__toggle-icon--child': !children,
-                    'pipeline-row__toggle-icon--checked': checked,
-                    'pipeline-row__toggle-icon--unchecked': !checked,
-                    'pipeline-row__toggle-icon--all-unchecked': allUnchecked,
-                  }
-                )}
-              />
-            </label>
-          </>
-        )}
         {children}
->>>>>>> d535134c
       </Container>
     );
   },
