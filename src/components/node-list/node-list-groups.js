import React, { useState } from 'react';
import { loadState, saveState } from '../../store/helpers';
import NodeListGroup from './node-list-group';
import NodeListRow from './node-list-row';

const storedState = loadState();

const NodeListGroups = ({
  items,
  sections,
  groups,
  searchValue,
  onToggleGroupChecked,
  onItemClick,
  onItemMouseEnter,
  onItemMouseLeave,
  onItemChange
}) => {
  const [collapsed, setCollapsed] = useState(storedState.groupsCollapsed || {});

  // Collapse/expand node group
  const onToggleGroupCollapsed = typeID => {
    const groupsCollapsed = Object.assign({}, collapsed, {
      [typeID]: !collapsed[typeID]
    });
    setCollapsed(groupsCollapsed);
    saveState({ groupsCollapsed });
  };

  return sections.map(section => (
    <nav className="pipeline-nodelist-section kedro" key={section.name}>
<<<<<<< HEAD
      <h4 className="pipeline-nodelist-section__title">{section.name}</h4>
      <ul className="pipeline-nodelist__list">
=======
      <h2 className="pipeline-nodelist-section__title">{section.name}</h2>
      <ul className="pipeline-nodelist">
>>>>>>> 42ee6b37
        {section.types.map(typeId => {
          const group = groups[typeId];
          return (
            <NodeListGroup
              container="li"
              childrenContainer="ul"
              childrenClassName="pipeline-nodelist__list pipeline-nodelist__list--nested"
              key={group.id}
              id={group.id}
              name={group.name}
              kind={group.kind}
              checked={group.checked}
              childCount={group.count}
              allUnset={group.allUnset}
              visibleIcon={group.visibleIcon}
              invisibleIcon={group.invisibleIcon}
              collapsed={Boolean(searchValue) ? false : collapsed[group.id]}
              onToggleCollapsed={onToggleGroupCollapsed}
              onToggleChecked={onToggleGroupChecked}>
              {(items[group.id] || []).map(item => (
                <NodeListRow
                  container="li"
                  key={item.id}
                  id={item.id}
                  kind={group.kind}
                  label={item.highlightedLabel}
                  name={item.name}
                  type={item.type}
                  active={item.active}
                  checked={item.checked}
                  disabled={item.disabled}
                  faded={item.faded}
                  visible={item.visible}
                  selected={item.selected}
                  unset={item.unset}
                  visibleIcon={item.visibleIcon}
                  invisibleIcon={item.invisibleIcon}
                  onClick={() => onItemClick(item)}
                  onMouseEnter={() => onItemMouseEnter(item)}
                  onMouseLeave={() => onItemMouseLeave(item)}
                  onChange={e => onItemChange(item, !e.target.checked)}
                />
              ))}
            </NodeListGroup>
          );
        })}
      </ul>
    </nav>
  ));
};

export default NodeListGroups;<|MERGE_RESOLUTION|>--- conflicted
+++ resolved
@@ -29,13 +29,8 @@
 
   return sections.map(section => (
     <nav className="pipeline-nodelist-section kedro" key={section.name}>
-<<<<<<< HEAD
-      <h4 className="pipeline-nodelist-section__title">{section.name}</h4>
+      <h2 className="pipeline-nodelist-section__title">{section.name}</h2>
       <ul className="pipeline-nodelist__list">
-=======
-      <h2 className="pipeline-nodelist-section__title">{section.name}</h2>
-      <ul className="pipeline-nodelist">
->>>>>>> 42ee6b37
         {section.types.map(typeId => {
           const group = groups[typeId];
           return (
