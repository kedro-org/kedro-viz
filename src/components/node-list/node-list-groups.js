--- conflicted
+++ resolved
@@ -8,12 +8,8 @@
   items,
   groups,
   searchValue,
-<<<<<<< HEAD
-  onToggleGroupChecked,
   onToggleContracted,
-=======
   onGroupToggleChanged,
->>>>>>> 6be89f4e
   onItemClick,
   onItemMouseEnter,
   onItemMouseLeave,
@@ -35,36 +31,6 @@
   return (
     <nav className="pipeline-nodelist-section kedro">
       <ul className="pipeline-nodelist__list">
-<<<<<<< HEAD
-        {section.types.map((typeId) => {
-          const group = groups[typeId];
-          return (
-            <NodeListGroup
-              group={group}
-              items={items[group.id] || []}
-              key={group.id}
-              id={group.id}
-              name={group.name}
-              kind={group.kind}
-              checked={group.checked}
-              childCount={group.count}
-              allUnset={group.allUnset}
-              visibleIcon={group.visibleIcon}
-              invisibleIcon={group.invisibleIcon}
-              collapsed={Boolean(searchValue) ? false : collapsed[group.id]}
-              onToggleCollapsed={onToggleGroupCollapsed}
-              onToggleChecked={onToggleGroupChecked}
-              onToggleContracted={onToggleContracted}
-              onItemClick={onItemClick}
-              onItemChange={onItemChange}
-              onSectionMouseEnter={onSectionMouseEnter}
-              onSectionMouseLeave={onSectionMouseLeave}
-              onItemMouseEnter={onItemMouseEnter}
-              onItemMouseLeave={onItemMouseLeave}
-            />
-          );
-        })}
-=======
         {Object.values(groups).map((group) => (
           <NodeListGroup
             group={group}
@@ -80,13 +46,13 @@
             collapsed={Boolean(searchValue) ? false : collapsed[group.id]}
             onToggleCollapsed={onToggleGroupCollapsed}
             onToggleChecked={onGroupToggleChanged}
+            onToggleContracted={onToggleContracted}
             onItemClick={onItemClick}
             onItemChange={onItemChange}
             onItemMouseEnter={onItemMouseEnter}
             onItemMouseLeave={onItemMouseLeave}
           />
         ))}
->>>>>>> 6be89f4e
       </ul>
     </nav>
   );
