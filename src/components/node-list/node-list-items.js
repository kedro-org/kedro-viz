import { createSelector } from 'reselect';
import cloneDeep from 'lodash.clonedeep';
import utils from '@quantumblack/kedro-ui/lib/utils';
import { sidebarGroups, sidebarElementTypes } from '../../config';
import IndicatorIcon from '../icons/indicator';
import IndicatorOffIcon from '../icons/indicator-off';
import IndicatorPartialIcon from '../icons/indicator-partial';
import VisibleIcon from '../icons/visible';
import InvisibleIcon from '../icons/invisible';
import { arrayToObject } from '../../utils';
const { escapeRegExp, getHighlightedText } = utils;

export const isTagType = (type) => type === 'tag';
export const isModularPipelineType = (type) => type === 'modularPipeline';
export const isElementType = (type) => type === 'elementType';

export const isGroupType = (type) =>
  isElementType(type) || isTagType(type);

/**
 * Get a list of IDs of the visible nodes from all groups
 * @param {object} nodeGroups Grouped lists of nodes by type
 * @return {array} List of node IDs
 */
export const getNodeIDs = (nodeGroups) =>
  Object.values(nodeGroups).flatMap((nodes) => nodes.map((node) => node.id));

/**
 * Add a new highlightedLabel field to each of the node objects
 * @param {object} nodeGroups Grouped lists of nodes by type
 * @param {string} searchValue Search term
 * @return {object} The grouped nodes with highlightedLabel fields added
 */
export const highlightMatch = (nodeGroups, searchValue) => {
  const highlightedGroups = {};

  for (const type of Object.keys(nodeGroups)) {
    highlightedGroups[type] = nodeGroups[type].map((node) => ({
      ...node,
      highlightedLabel: getHighlightedText(node.name, searchValue),
    }));
  }

  return highlightedGroups;
};

/**
 * Check whether a node matches the search text or true if no search value given
 * @param {object} node
 * @param {string} searchValue
 * @return {boolean} True if node matches or no search value given
 */
export const nodeMatchesSearch = (node, searchValue) => {
  if (searchValue) {
    return new RegExp(escapeRegExp(searchValue), 'gi').test(node.name);
  }

  return true;
};

/**
 * Return only the results that match the search text
 * @param {object} nodeGroups Grouped lists of nodes by type
 * @param {string} searchValue Search term
 * @return {object} Grouped nodes
 */
export const filterNodeGroups = (nodeGroups, searchValue) => {
  const filteredGroups = {};

  for (const nodeGroupId of Object.keys(nodeGroups)) {
    filteredGroups[nodeGroupId] = nodeGroups[nodeGroupId].filter((node) =>
      nodeMatchesSearch(node, searchValue)
    );
  }

  return filteredGroups;
};

/**
 * Return filtered/highlighted nodes, and filtered node IDs
 * @param {object} nodeGroups Grouped lists of nodes by type
 * @param {string} searchValue Search term
 * @return {object} Grouped nodes, and node IDs
 */
export const getFilteredNodes = createSelector(
  [(state) => state.nodes, (state) => state.searchValue],
  (nodeGroups, searchValue) => {
    const filteredGroups = filterNodeGroups(nodeGroups, searchValue);
    return {
      filteredNodes: highlightMatch(filteredGroups, searchValue),
      nodeIDs: getNodeIDs(filteredGroups),
    };
  }
);

/**
 * Return filtered/highlighted tags
 * @param {object} tags List of tags
 * @param {string} searchValue Search term
 * @return {object} Grouped tags
 */
export const getFilteredTags = createSelector(
  [(state) => state.tags, (state) => state.searchValue],
  (tags, searchValue) =>
    highlightMatch(filterNodeGroups({ tag: tags }, searchValue), searchValue)
);

/**
 * Return filtered/highlighted tag list items
 * @param {object} filteredTags List of filtered tags
 * @return {array} Node list items
 */
export const getFilteredTagItems = createSelector(
  [getFilteredTags, (state) => state.tagNodeCounts],
  (filteredTags, tagNodeCounts = {}) => ({
    tag: filteredTags.tag.map((tag) => ({
      ...tag,
      type: 'tag',
      visibleIcon: IndicatorIcon,
      invisibleIcon: IndicatorOffIcon,
      active: false,
      selected: false,
      faded: false,
      visible: true,
      disabled: false,
      checked: tag.enabled,
      count: tagNodeCounts[tag.id] || 0,
    })),
  })
);

/**
 * Return filtered/highlighted modular pipelines
 * @param {object} modularPipelines List of modular pipelines
 * @param {string} searchValue Search term
 * @return {object} Grouped modular pipelines
 */
export const getFilteredModularPipelines = createSelector(
  [(state) => state.modularPipelines, (state) => state.searchValue],
  (modularPipelines, searchValue) =>
    highlightMatch(
      filterNodeGroups({ modularPipeline: modularPipelines }, searchValue),
      searchValue
    )
);

/**
 * Return filtered/highlighted modular pipeline list items
 * @param {object} filteredModularPipelines List of filtered modularPipelines
 * @return {array} Node list items
 */
export const getFilteredModularPipelineItems = createSelector(
<<<<<<< HEAD
  [getFilteredModularPipelines, (state) => state.focusMode],
  (filteredModularPipelines, focusMode) => {
    return {
      modularPipeline: filteredModularPipelines.modularPipeline.map(
        (modularPipeline) => {
          // check if this pipeline belongs to a parent under focus mode

          return {
            ...modularPipeline,
            type: 'modularPipeline',
            icon: 'modularPipeline',
            visibleIcon: VisibleIcon,
            invisibleIcon: InvisibleIcon,
            active: false,
            selected: false,
            faded: false,
            visible: true,
            disabled:
              focusMode !== null && focusMode?.id !== modularPipeline.id,
            unset: !modularPipeline.enabled,
            checked: modularPipeline.enabled,
          };
        }
      ),
    };
  }
=======
  getFilteredModularPipelines,
  (filteredModularPipelines) => ({
    modularPipeline: filteredModularPipelines.modularPipeline.map(
      (modularPipeline) => ({
        ...modularPipeline,
        type: 'modularPipeline',
        icon: 'modularPipeline',
        visibleIcon: VisibleIcon,
        invisibleIcon: InvisibleIcon,
        active: false,
        selected: false,
        faded: false,
        visible: true,
        disabled: false,
        checked: true,
      })
    ),
  })
>>>>>>> d535134c
);

/**
 * Return filtered/highlighted element types
 * @param {string} searchValue Search term
 * @return {object} Grouped element types
 */
export const getFilteredElementTypes = createSelector(
  [(state) => state.searchValue],
  (searchValue) =>
    highlightMatch(
      filterNodeGroups(
        {
          elementType: Object.entries(sidebarElementTypes).map(([type, name]) => ({
            id: type,
            name,
          })),
        },
        searchValue
      ),
      searchValue
    )
);

/**
 * Return filtered/highlighted element type items
 * @param {object} filteredTags List of filtered element types
 * @param {array} nodeTypes List of node types
 * @return {object} Element type items
 */
export const getFilteredElementTypeItems = createSelector(
  [getFilteredElementTypes, (state) => state.nodeTypes],
  (filteredElementTypes, nodeTypes) => ({
    elementType: filteredElementTypes.elementType.map((elementType) => {
      const nodeType = nodeTypes.find((type) => type.id === elementType.id);

      return {
        ...elementType,
        type: 'elementType',
        visibleIcon: IndicatorIcon,
        invisibleIcon: IndicatorOffIcon,
        active: false,
        selected: false,
        faded: false,
        visible: true,
        disabled: false,
        checked: nodeType.disabled === false,
        count: nodeType.nodeCount.total,
      };
    }),
  })
);

/**
 * Compares items for sorting in groups first
 * by enabled status (by tag) and then alphabeticaly (by name)
 * @param {object} itemA First item to compare
 * @param {object} itemB Second item to compare
 * @return {number} Comparison result
 */
const compareEnabledThenAlpha = (itemA, itemB) => {
  const byEnabledTag = Number(itemA.disabled_tag) - Number(itemB.disabled_tag);
  const byAlpha = itemA.name.localeCompare(itemB.name);
  return byEnabledTag !== 0 ? byEnabledTag : byAlpha;
};

/**
 * Compares items for sorting in each modularPipeline in the nested tree structure
 * by enabled status (by tag) and then alphabeticaly (by type)
 * @param {object} itemA First item to compare
 * @param {object} itemB Second item to compare
 * @return {number} Comparison result
 */
const compareEnabledThenType = (itemA, itemB) => {
  const byEnabledTag = Number(itemA.disabled_tag) - Number(itemB.disabled_tag);
  const nodeTypeIDs = Object.keys(sidebarElementTypes);
  const byNodeType =
    nodeTypeIDs.indexOf(itemA.type) - nodeTypeIDs.indexOf(itemB.type);
  return byEnabledTag !== 0 ? byEnabledTag : byNodeType;
};

/**
 * Compares items for sorting in groups first
 * by enabled status (by tag) and then alphabeticaly (by name)
 * @param {object} itemA First item to compare
 * @param {object} itemB Second item to compare
 * @return {number} Comparison result
 */
export const getFilteredNodeItems = createSelector(
  [getFilteredNodes, (state) => state.nodeSelected],
  ({ filteredNodes }, nodeSelected) => {
    const filteredNodeItems = {};

    for (const type of Object.keys(filteredNodes)) {
      filteredNodeItems[type] = filteredNodes[type]
        .map((node) => {
          const checked = !node.disabled_node;
          const disabled =
            node.disabled_tag ||
            node.disabled_type ||
            node.disabled_modularPipeline;
          return {
            ...node,
            visibleIcon: VisibleIcon,
            invisibleIcon: InvisibleIcon,
            active: undefined,
            selected: nodeSelected[node.id],
            faded: node.disabled_node || disabled,
            visible: !disabled && checked,
            checked,
            disabled,
          };
        })
        .sort(compareEnabledThenAlpha);
    }

    return filteredNodeItems;
  }
);

/**
 * Returns group items for each sidebar filter group defined in the sidebar config.
 * @param {object} items List items by group type
 * @return {array} List of groups
 */
export const getGroups = createSelector(
  [(state) => state.items],
  (items) => {
    const groups = {};
 
    for (const [type, name] of Object.entries(sidebarGroups)) {
      const itemsOfType = items[type] || [];
      const allUnchecked = itemsOfType.every((item) => !item.checked);
      const allChecked = itemsOfType.every((item) => item.checked);
    
      groups[type] = {
        type,
        name,
        id: type,
        kind: 'filter',
        allUnchecked: itemsOfType.every((item) => !item.checked),
        allChecked: itemsOfType.every((item) => item.checked),
        checked: !allUnchecked,
        visibleIcon: allChecked ? IndicatorIcon : IndicatorPartialIcon,
        invisibleIcon: IndicatorOffIcon,
      };
    }

    return groups;
  }
);

/**
 * Returns filtered/highlighted items for nodes, tags and modular pipelines
 * @param {object} filteredNodeItems List of filtered nodes
 * @param {object} filteredTagItems List of filtered tags
 * @param {object} filteredModularPipelinesItems List of filtered modularPipelines
 * @return {array} final list of all filtered items from the three filtered item sets
 */
export const getFilteredItems = createSelector(
  [
    getFilteredNodeItems,
    getFilteredTagItems,
    getFilteredModularPipelineItems,
    getFilteredElementTypeItems,
  ],
  (
    filteredNodeItems,
    filteredTagItems,
    filteredModularPipelineItems,
    filteredElementTypeItems
  ) => ({
    ...filteredTagItems,
    ...filteredNodeItems,
    ...filteredModularPipelineItems,
    ...filteredElementTypeItems,
  })
);

/**
 * returns the corresponding filtered parent modular pipelines
 * for each filtered node
 */
export const getFilteredNodeModularPipelines = createSelector(
  [
    getFilteredNodeItems,
    (state) => state.modularPipelines,
    (state) => state.nodeTypeIDs,
    (state) => state.focusMode,
  ],
  (filteredNodeItems, modularPipelines, nodeTypeIDs, focusMode) => {
    const filteredNodeModularPipelines = [];

    const nodeItems = cloneDeep(filteredNodeItems);

    nodeTypeIDs.forEach((nodeTypeId) => {
      nodeItems[nodeTypeId]?.forEach((filteredNode) => {
        filteredNode.modularPipelines.forEach((nodeModularPipeline) => {
          filteredNodeModularPipelines.push(
            constructModularPipelineItem(
              modularPipelines.find(
                (rawModularPipeline) =>
                  rawModularPipeline.id === nodeModularPipeline
              ),
              focusMode
            )
          );
        });
      });
    });

    return filteredNodeModularPipelines;
  }
);

/**
 * constructs a modular pipeline item for filtered modular pipeline parents that does not exist in filtered modular pipeline items
 * @param {obj} modularPipeline the modular pipeine that needs the construction of a modular pipeline item
 * @return {obj} modular pipeline item
 */
const constructModularPipelineItem = (modularPipeline, focusMode) => ({
  ...modularPipeline,
  type: 'modularPipeline',
  visibleIcon: VisibleIcon,
  invisibleIcon: InvisibleIcon,
  active: false,
  selected: false,
  faded: false,
  visible: true,
<<<<<<< HEAD
  disabled: focusMode !== null && focusMode?.id !== modularPipeline.id,
  unset: false,
=======
  disabled: false,
>>>>>>> d535134c
  checked: true,
});

/**
 * returns the corresponding parent modular pipelines
 * for all filtered modular pipelines
 */
export const getFilteredModularPipelineParent = createSelector(
  [
    getFilteredModularPipelineItems,
    getFilteredNodeModularPipelines,
    (state) => state.modularPipelines,
    (state) => state.focusMode,
  ],
  (
    filteredModularPipelines,
    filteredNodeModularPipelines,
    modularPipelines,
    focusMode
  ) => {
    const filteredModularPipelineParents = [];
    const filteredModularPipeline = filteredModularPipelines.modularPipeline;

    // 1. extract only modular pipelines with additional namespace
    const childrenModularPipelines = filteredModularPipeline.filter(
      (modularPipeline) => modularPipeline.id.includes('.')
    );

    const checkFilteredModularPipelineList = (modularPipeLineList, parent) =>
      !modularPipeLineList.some(
        (modularPipeline) => modularPipeline.id === parent
      );

    const checkFilteredNodeModularPipelineList = (
      filteredNodeModularPipelinesList,
      parent
    ) =>
      !filteredNodeModularPipelinesList.some(
        (modularPipeline) => modularPipeline.id === parent
      );

    // extract the parents only for those modular pipelines that does not have a filtered parent
    childrenModularPipelines.forEach((childrenModularPipeline) => {
      const levels = childrenModularPipeline.id.match(/\./g)
        ? childrenModularPipeline.id.match(/\./g).length
        : 0;

      let lastIndex = 0;

      for (let i = 0; i <= levels - 1; i++) {
        // obtain the name of that pipeline
        let parent = childrenModularPipeline.id.substr(
          0,
          childrenModularPipeline.id.indexOf('.', lastIndex)
        );

        // check against the filtered modular pipeline, existing list of parent pipelines and also the filtered node parent list
        if (
          checkFilteredModularPipelineList(filteredModularPipeline, parent) &&
          !filteredModularPipelineParents.some(
            (modularPipeline) => modularPipeline.id === parent
          ) &&
          checkFilteredNodeModularPipelineList(
            filteredNodeModularPipelines,
            parent
          )
        ) {
          // add the relevant modular pipeline to the list of parents
          filteredModularPipelineParents.push(
            // construct the item needed and then add it to the list
            constructModularPipelineItem(
              modularPipelines.find(
                (rawModularPipeline) => rawModularPipeline.id === parent
              ),
              focusMode
            )
          );
        }
        lastIndex = childrenModularPipeline.id.indexOf('.', lastIndex) + 1;
      }
    });

    return filteredModularPipelineParents;
  }
);

/**
 * returns the corresponding final set of modular pipelines
 * for constructing the final nested tree list
 */
export const getFilteredTreeItems = createSelector(
  [
    getFilteredModularPipelineItems,
    getFilteredNodeModularPipelines,
    getFilteredModularPipelineParent,
    (state) => state.modularPipelines,
  ],
  (
    modularPipelineItems,
    nodeModularPipelines,
    modularPipelineParent,
    modularPipelines
  ) => {
    modularPipelineItems = modularPipelineItems.modularPipeline;

    let finalModularPipelines = [];

    const checkModularPipelineItems = (modularPipelineItems, modularPipeline) =>
      modularPipelineItems.some(
        (modularPipelineItem) => modularPipelineItem.id === modularPipeline.id
      );

    const checkNodeModularPipelines = (nodeModularPipelines, modularPipeline) =>
      nodeModularPipelines.some(
        (nodeModularPipeline) => nodeModularPipeline.id === modularPipeline.id
      );

    const checkModularPipelineParentPipeline = (
      modularPipelineParent,
      modularPipeline
    ) =>
      modularPipelineParent.some(
        (modularPipelineParentPipeline) =>
          modularPipelineParentPipeline.id === modularPipeline.id
      );

    // sort all 3 sets of modular pipelines according to the original order
    modularPipelines?.forEach((modularPipeline) => {
      if (checkModularPipelineItems(modularPipelineItems, modularPipeline)) {
        finalModularPipelines.push(
          modularPipelineItems.find(
            (modularPipelineItem) =>
              modularPipelineItem.id === modularPipeline.id
          )
        );
      } else if (
        checkNodeModularPipelines(nodeModularPipelines, modularPipeline)
      ) {
        finalModularPipelines.push(
          nodeModularPipelines.find(
            (nodeModularPipeline) =>
              nodeModularPipeline.id === modularPipeline.id
          )
        );
      } else if (
        checkModularPipelineParentPipeline(
          modularPipelineParent,
          modularPipeline
        )
      ) {
        finalModularPipelines.push(
          modularPipelineParent.find(
            (modularPipelineParentPipeline) =>
              modularPipelineParentPipeline.id === modularPipeline.id
          )
        );
      }
    });

    return finalModularPipelines;
  }
);

/**
 * returns an array of the corresponding filtered nodes
 * & unfiltered nodes for each filtered modular pipeline
 */
export const getFilteredModularPipelineNodes = createSelector(
  [
    getFilteredNodeItems,
    getFilteredTreeItems,
    (state) => state.modularPipelineIds,
    (state) => state.nodeTypeIDs,
  ],
  (filteredNodeItems, filteredTreeItems, modularPipelineIDs, nodeTypeIDs) => {
    const modularPipelineNodes = arrayToObject(modularPipelineIDs, () => []);

    const nodeItems = cloneDeep(filteredNodeItems);

    // assumption: each node is unique and will only exist once on the flowchart, hence we are only taking
    // the deepest nested modular pipeline as the node's modular pipeline
    nodeTypeIDs.forEach((nodeTypeId) => {
      // extract the last modular pipeline within the array of filtered nodes
      nodeItems[nodeTypeId]?.forEach((node) => {
        if (node.modularPipelines.length > 1) {
          node.modularPipelines = node.modularPipelines.slice(-1);
        }
      });
    });

    // create a new field for the topmost / root pipeline
    modularPipelineNodes.main = [];

    // go through each type of nodes according to the order of specified node types in normalize-data
    // first to identify root level nodes
    nodeTypeIDs.forEach((nodeTypeId) => {
      nodeItems[nodeTypeId]?.forEach((node, i) => {
        if (node.modularPipelines.length === 0) {
          modularPipelineNodes.main.push(node);
        }
      });
    });

    // further sort nodes according to status
    modularPipelineNodes.main.sort(compareEnabledThenType);

    // go through the set of nodes and slot them into the corresponding modular pipeline array
    filteredTreeItems.forEach((modularPipeline) => {
      nodeTypeIDs.forEach((nodeTypeId) => {
        nodeItems[nodeTypeId]?.forEach((nodeItem) => {
          if (nodeItem.modularPipelines.includes(modularPipeline.id)) {
            modularPipelineNodes[modularPipeline.id].push(nodeItem);
          }
        });
      });
      modularPipelineNodes[modularPipeline.id].sort(compareEnabledThenType);
    });

    return modularPipelineNodes;
  }
);

/**
 * returns an array of modular pipelines arranged in a nested structure with corresponding nodes and names
 */
export const getNestedModularPipelines = createSelector(
  [
    getFilteredTreeItems,
    getFilteredModularPipelineNodes,
    (state) => state.modularPipelines,
  ],
  (filteredTreeItems, modularPipelineNodes) => {
    // go through modular pipeline ids to return nested data structure
    const mainTree = {
      nodes: modularPipelineNodes ? modularPipelineNodes.main : [],
      children: [],
      name: 'main',
      id: 'main',
      enabled: true,
      type: 'modularpipeline',
    };
    let currentParent = mainTree;

    filteredTreeItems?.forEach((modularPipeline) => {
      const { id } = modularPipeline;
      let currentLevel = id.split('.').length;

      if (currentLevel > 1) {
        let lastIndex = 0;
        let parents = [];
        // obtain all parents for that level
        for (let i = 0; i <= currentLevel - 1; i++) {
          // obtain the name of that pipeline
          parents.push(id.substr(0, id.indexOf('.', lastIndex)));
          lastIndex = id.indexOf('.', lastIndex) + 1;
        }

        // remove any empty instance
        parents = parents.filter((e) => e);

        let parent = mainTree;

        // go through each level to obtain the child
        parents.forEach((id) => {
          parent = parent.children.find(
            (modularPipeline) => modularPipeline.id === id
          );
        });

        currentParent = parent;
      } else {
        currentParent = mainTree;
      }

      // add in the new level and nodes
      currentParent.children.push(
        Object.assign(modularPipeline, {
          children: [],
          nodes: modularPipelineNodes[id],
        })
      );
    });

    return mainTree;
  }
);<|MERGE_RESOLUTION|>--- conflicted
+++ resolved
@@ -14,8 +14,7 @@
 export const isModularPipelineType = (type) => type === 'modularPipeline';
 export const isElementType = (type) => type === 'elementType';
 
-export const isGroupType = (type) =>
-  isElementType(type) || isTagType(type);
+export const isGroupType = (type) => isElementType(type) || isTagType(type);
 
 /**
  * Get a list of IDs of the visible nodes from all groups
@@ -150,36 +149,8 @@
  * @return {array} Node list items
  */
 export const getFilteredModularPipelineItems = createSelector(
-<<<<<<< HEAD
   [getFilteredModularPipelines, (state) => state.focusMode],
-  (filteredModularPipelines, focusMode) => {
-    return {
-      modularPipeline: filteredModularPipelines.modularPipeline.map(
-        (modularPipeline) => {
-          // check if this pipeline belongs to a parent under focus mode
-
-          return {
-            ...modularPipeline,
-            type: 'modularPipeline',
-            icon: 'modularPipeline',
-            visibleIcon: VisibleIcon,
-            invisibleIcon: InvisibleIcon,
-            active: false,
-            selected: false,
-            faded: false,
-            visible: true,
-            disabled:
-              focusMode !== null && focusMode?.id !== modularPipeline.id,
-            unset: !modularPipeline.enabled,
-            checked: modularPipeline.enabled,
-          };
-        }
-      ),
-    };
-  }
-=======
-  getFilteredModularPipelines,
-  (filteredModularPipelines) => ({
+  (filteredModularPipelines, focusMode) => ({
     modularPipeline: filteredModularPipelines.modularPipeline.map(
       (modularPipeline) => ({
         ...modularPipeline,
@@ -191,12 +162,11 @@
         selected: false,
         faded: false,
         visible: true,
-        disabled: false,
-        checked: true,
+        disabled: focusMode !== null && focusMode?.id !== modularPipeline.id,
+        checked: modularPipeline.enabled,
       })
     ),
   })
->>>>>>> d535134c
 );
 
 /**
@@ -210,10 +180,12 @@
     highlightMatch(
       filterNodeGroups(
         {
-          elementType: Object.entries(sidebarElementTypes).map(([type, name]) => ({
-            id: type,
-            name,
-          })),
+          elementType: Object.entries(sidebarElementTypes).map(
+            ([type, name]) => ({
+              id: type,
+              name,
+            })
+          ),
         },
         searchValue
       ),
@@ -322,32 +294,29 @@
  * @param {object} items List items by group type
  * @return {array} List of groups
  */
-export const getGroups = createSelector(
-  [(state) => state.items],
-  (items) => {
-    const groups = {};
- 
-    for (const [type, name] of Object.entries(sidebarGroups)) {
-      const itemsOfType = items[type] || [];
-      const allUnchecked = itemsOfType.every((item) => !item.checked);
-      const allChecked = itemsOfType.every((item) => item.checked);
-    
-      groups[type] = {
-        type,
-        name,
-        id: type,
-        kind: 'filter',
-        allUnchecked: itemsOfType.every((item) => !item.checked),
-        allChecked: itemsOfType.every((item) => item.checked),
-        checked: !allUnchecked,
-        visibleIcon: allChecked ? IndicatorIcon : IndicatorPartialIcon,
-        invisibleIcon: IndicatorOffIcon,
-      };
-    }
-
-    return groups;
-  }
-);
+export const getGroups = createSelector([(state) => state.items], (items) => {
+  const groups = {};
+
+  for (const [type, name] of Object.entries(sidebarGroups)) {
+    const itemsOfType = items[type] || [];
+    const allUnchecked = itemsOfType.every((item) => !item.checked);
+    const allChecked = itemsOfType.every((item) => item.checked);
+
+    groups[type] = {
+      type,
+      name,
+      id: type,
+      kind: 'filter',
+      allUnchecked: itemsOfType.every((item) => !item.checked),
+      allChecked: itemsOfType.every((item) => item.checked),
+      checked: !allUnchecked,
+      visibleIcon: allChecked ? IndicatorIcon : IndicatorPartialIcon,
+      invisibleIcon: IndicatorOffIcon,
+    };
+  }
+
+  return groups;
+});
 
 /**
  * Returns filtered/highlighted items for nodes, tags and modular pipelines
@@ -426,12 +395,7 @@
   selected: false,
   faded: false,
   visible: true,
-<<<<<<< HEAD
   disabled: focusMode !== null && focusMode?.id !== modularPipeline.id,
-  unset: false,
-=======
-  disabled: false,
->>>>>>> d535134c
   checked: true,
 });
 
