--- conflicted
+++ resolved
@@ -8,15 +8,9 @@
 describe('NodeListGroups', () => {
   const mockProps = () => {
     const items = getGroupedNodes(mockState.animals);
-<<<<<<< HEAD
     const nodeTypes = getNodeTypes(mockState.animals);
-    const sections = getSections({ flags: { modularpipeline: true } }).Elements;
+    const sections = getSections().Elements;
     const groups = getGroups({ nodeTypes, items });
-=======
-    const types = getNodeTypes(mockState.animals);
-    const sections = getSections().Elements;
-    const groups = getGroups({ types, items });
->>>>>>> 0ab28e60
     return { items, sections, groups };
   };
 
