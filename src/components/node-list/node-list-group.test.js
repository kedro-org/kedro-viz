--- conflicted
+++ resolved
@@ -5,7 +5,7 @@
 
 describe('NodeListGroup', () => {
   it('renders without throwing', () => {
-    const type = getNodeTypes(mockState.animals)[0];
+    const type = getNodeTypes(mockState.testData)[0];
     expect(() =>
       setup.mount(<NodeListGroup id={type.id} name={type.name} />)
     ).not.toThrow();
@@ -22,13 +22,8 @@
   });
 
   it('handles checkbox change events', () => {
-<<<<<<< HEAD
     const type = getNodeTypes(mockState.testData)[0];
-    const dispatch = jest.fn();
-=======
-    const type = getNodeTypes(mockState.animals)[0];
     const onToggleChecked = jest.fn();
->>>>>>> 57ccda63
     const wrapper = setup.mount(
       <NodeListGroup
         id={type.id}
@@ -42,13 +37,8 @@
   });
 
   it('handles collapse button click events', () => {
-<<<<<<< HEAD
     const type = getNodeTypes(mockState.testData)[0];
-    const dispatch = jest.fn();
-=======
-    const type = getNodeTypes(mockState.animals)[0];
     const onToggleCollapsed = jest.fn();
->>>>>>> 57ccda63
     const wrapper = setup.mount(
       <NodeListGroup
         id={type.id}
@@ -61,15 +51,10 @@
   });
 
   it('hides children when collapsed class is used', () => {
-<<<<<<< HEAD
     const type = getNodeTypes(mockState.testData)[0];
-    const wrapper = setup.mount(<NodeListGroup type={type} collapsed={true} />);
-=======
-    const type = getNodeTypes(mockState.animals)[0];
     const wrapper = setup.mount(
       <NodeListGroup id={type.id} name={type.name} collapsed={true} />
     );
->>>>>>> 57ccda63
     expect(wrapper.find('.pipeline-nodelist--nested').length).toEqual(0);
   });
 });