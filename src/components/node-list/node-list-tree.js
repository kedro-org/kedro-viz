import React from 'react';
import { connect } from 'react-redux';
import uniqueId from 'lodash/uniqueId';

import { styled } from '@mui/system';
import { TreeView } from '@mui/x-tree-view';
import ExpandMoreIcon from '@mui/icons-material/ExpandMore';
import ChevronRightIcon from '@mui/icons-material/ChevronRight';
import sortBy from 'lodash/sortBy';

import { loadNodeData } from '../../actions/nodes';
import { getNodeSelected } from '../../selectors/nodes';
import { isModularPipelineType } from '../../selectors/node-types';
import NodeListTreeItem from './node-list-tree-item';
import VisibleIcon from '../icons/visible';
import InvisibleIcon from '../icons/invisible';
import FocusModeIcon from '../icons/focus-mode';
import { getSlicedPipeline } from '../../selectors/sliced-pipeline';

// Display order of node groups
const GROUPED_NODES_DISPLAY_ORDER = {
  modularPipeline: 0,
  task: 1,
  data: 2,
  parameter: 3,
};

// please note that this setup is unique for initialization of the material-ui tree,
// and setup is only used here and not anywhere else in the app.
const StyledTreeView = styled(TreeView)({
  root: {
    height: 110,
    flexGrow: 1,
    maxWidth: 400,
  },
  padding: '0 0 0 20px',
});

/**
 * Return whether the given modular pipeline ID is on focus mode path, i.e.
 * it's not the currently focused pipeline nor one of its children.
 * @param {String} focusModeID The currently focused modular pipeline ID.
 * @param {String} modularPipelineID The modular pipeline ID to check.
 * @return {Boolean} Whether the given modular pipeline ID is on focus mode path.
 */
const isOnFocusedModePath = (focusModeID, modularPipelineID) => {
  return (
    modularPipelineID === focusModeID ||
    modularPipelineID.startsWith(`${focusModeID}.`)
  );
};

/**
 * Return the data of a modular pipeline to display as a row in the node list.
 * @param {Object} params
 * @param {String} params.id The modular pipeline ID
 * @param {String} params.highlightedLabel The modular pipeline name with highlights when matched under search
 * @param {Object} params.data The modular pipeline data to display
 * @param {Boolean} params.disabled Whether the modular pipeline is disabled, e.g. when it's not the focused one
 * @param {Boolean} params.focused Whether the modular pipeline is the focused one in focus mode
 * @return {Object} The modular pipeline's data needed to render as a row in the node list tree.
 */
const getModularPipelineRowData = ({
  id,
  highlightedLabel,
  data,
  disabled,
  focused,
  focusModeIcon,
}) => {
  const checked = !data.disabledModularPipeline;
  return {
    id: id,
    name: highlightedLabel || data.name,
    type: 'modularPipeline',
    icon: 'modularPipeline',
    focusModeIcon: focusModeIcon,
    active: false,
    selected: false,
    faded: disabled || !checked,
    visible: !disabled && checked,
    enabled: true,
    disabled: disabled,
    focused: focused,
    checked,
  };
};

/**
 * Return the data of a node to display as a row in the node list
 * @param {Object} node The node to display
 * @param {Boolean} selected Whether the node is currently disabled
 * @param {Boolean} selected Whether the node is currently selected
 */
const getNodeRowData = (node, disabled, selected, highlight) => {
  const checked = !node.disabledNode;
  return {
    ...node,
    visibleIcon: VisibleIcon,
    invisibleIcon: InvisibleIcon,
    active: node.active,
    selected,
    highlight,
    faded: disabled || node.disabledNode,
    visible: !disabled && checked,
    checked,
    disabled,
  };
};

const TreeListProvider = ({
  nodeSelected,
  modularPipelinesSearchResult,
  modularPipelinesTree,
  onItemChange,
  onItemMouseEnter,
  onItemMouseLeave,
  onItemClick,
  onNodeToggleExpanded,
  focusMode,
  disabledModularPipeline,
  expanded,
  onToggleNodeSelected,
<<<<<<< HEAD
  filteredPipeline,
  isFiltersApplied,
=======
  slicedPipeline,
>>>>>>> 0a335b8d
}) => {
  // render a leaf node in the modular pipelines tree
  const renderLeafNode = (node) => {
    if (Object.keys(node).length === 0) {
      return null;
    }

    const disabled =
      node.disabledTag ||
      node.disabledType ||
      (focusMode &&
        !node.modularPipelines
          .map((modularPipelineID) =>
            isOnFocusedModePath(focusMode.id, modularPipelineID)
          )
          .some(Boolean)) ||
      (node.modularPipelines &&
        node.modularPipelines
          .map(
            (modularPipelineID) => disabledModularPipeline[modularPipelineID]
          )
          .some(Boolean));

    const selected = nodeSelected[node.id];

<<<<<<< HEAD
    const highlight = !isFiltersApplied && filteredPipeline.includes(node.id);
=======
    const highlight = slicedPipeline.includes(node.id);
>>>>>>> 0a335b8d
    const data = getNodeRowData(node, disabled, selected, highlight);

    return (
      <NodeListTreeItem
        data={data}
        onItemMouseEnter={onItemMouseEnter}
        onItemMouseLeave={onItemMouseLeave}
        onItemChange={onItemChange}
        onItemClick={onItemClick}
        key={uniqueId(node.id)}
      />
    );
  };

  // recursively renders the modular pipeline tree
  const renderTree = (tree, modularPipelineID) => {
    // current tree node to render
    const node = tree[modularPipelineID];

    if (!node) {
      return;
    }
    const allChildrenDataEmpty = node.children.every(
      (child) => Object.keys(child.data).length === 0
    );
    if (allChildrenDataEmpty) {
      return;
    }

    // render each child of the tree node first
    const children = sortBy(
      node.children,
      (child) => GROUPED_NODES_DISPLAY_ORDER[child.type],
      (child) => child.data.name
    ).map((child) =>
      isModularPipelineType(child.type)
        ? renderTree(tree, child.id)
        : renderLeafNode(child.data)
    );

    // then render the node itself wrapping around the children
    // except when it's the root node,
    // because we don't want to display the __root__ modular pipeline.
    if (modularPipelineID === '__root__') {
      return children;
    }

    const isFocusedModularPipeline = focusMode?.id === node.id;
    let focusModeIcon;
    if (!focusMode) {
      focusModeIcon = FocusModeIcon;
    } else {
      focusModeIcon = isFocusedModularPipeline ? FocusModeIcon : null;
    }

    const data = getModularPipelineRowData({
      ...node,
      focusModeIcon,
      disabled: focusMode && !isOnFocusedModePath(focusMode.id, node.id),
      focused: isFocusedModularPipeline,
    });

    return (
      <NodeListTreeItem
        data={data}
        onItemMouseEnter={onItemMouseEnter}
        onItemMouseLeave={onItemMouseLeave}
        onItemChange={onItemChange}
        onItemClick={onItemClick}
        key={uniqueId(node.id)}
      >
        {children}
      </NodeListTreeItem>
    );
  };

  const onItemExpandCollapseToggle = (event, expandedItemIds) => {
    onNodeToggleExpanded(expandedItemIds);
    //when the parent modular pipeline tree of the selected node is collapsed
    if (expandedItemIds.length === 0) {
      onToggleNodeSelected(null);
    }
  };

  return modularPipelinesSearchResult ? (
    <StyledTreeView
      expanded={Object.keys(modularPipelinesSearchResult)}
      defaultCollapseIcon={<ExpandMoreIcon />}
      defaultExpandIcon={<ChevronRightIcon />}
      key="modularPipelinesSearchResult"
    >
      {renderTree(modularPipelinesSearchResult, '__root__')}
    </StyledTreeView>
  ) : (
    <StyledTreeView
      expanded={expanded}
      defaultCollapseIcon={<ExpandMoreIcon />}
      defaultExpandIcon={<ChevronRightIcon />}
      onNodeToggle={onItemExpandCollapseToggle}
      key="modularPipelinesTree"
    >
      {renderTree(modularPipelinesTree, '__root__')}
    </StyledTreeView>
  );
};

export const mapStateToProps = (state) => ({
  nodeSelected: getNodeSelected(state),
  expanded: state.modularPipeline.expanded,
<<<<<<< HEAD
  filteredPipeline: getFilteredPipeline(state),
  isFiltersApplied: state.filters.apply,
=======
  slicedPipeline: getSlicedPipeline(state),
>>>>>>> 0a335b8d
});

export const mapDispatchToProps = (dispatch) => ({
  onToggleNodeSelected: (nodeID) => {
    dispatch(loadNodeData(nodeID));
  },
});

export default connect(mapStateToProps, mapDispatchToProps)(TreeListProvider);<|MERGE_RESOLUTION|>--- conflicted
+++ resolved
@@ -121,12 +121,8 @@
   disabledModularPipeline,
   expanded,
   onToggleNodeSelected,
-<<<<<<< HEAD
-  filteredPipeline,
-  isFiltersApplied,
-=======
   slicedPipeline,
->>>>>>> 0a335b8d
+  isSlicingPipelineApplied,
 }) => {
   // render a leaf node in the modular pipelines tree
   const renderLeafNode = (node) => {
@@ -152,11 +148,8 @@
 
     const selected = nodeSelected[node.id];
 
-<<<<<<< HEAD
-    const highlight = !isFiltersApplied && filteredPipeline.includes(node.id);
-=======
-    const highlight = slicedPipeline.includes(node.id);
->>>>>>> 0a335b8d
+    const highlight =
+      !isSlicingPipelineApplied && slicedPipeline.includes(node.id);
     const data = getNodeRowData(node, disabled, selected, highlight);
 
     return (
@@ -266,12 +259,8 @@
 export const mapStateToProps = (state) => ({
   nodeSelected: getNodeSelected(state),
   expanded: state.modularPipeline.expanded,
-<<<<<<< HEAD
-  filteredPipeline: getFilteredPipeline(state),
-  isFiltersApplied: state.filters.apply,
-=======
   slicedPipeline: getSlicedPipeline(state),
->>>>>>> 0a335b8d
+  isSlicingPipelineApplied: state.slice.aply,
 });
 
 export const mapDispatchToProps = (dispatch) => ({
