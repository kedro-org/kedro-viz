import React, { useState, useEffect } from 'react';
import { connect } from 'react-redux';

import { makeStyles, withStyles } from '@material-ui/core/styles';
import TreeView from '@material-ui/lab/TreeView';
import ExpandMoreIcon from '@material-ui/icons/ExpandMore';
import ChevronRightIcon from '@material-ui/icons/ChevronRight';

import {
  toggleModularPipelineActive,
  toggleModularPipelineFilter,
} from '../../actions/modular-pipelines';
import { toggleTypeDisabled } from '../../actions/node-type';
import { getNodeTypes, getNodeTypeIDs } from '../../selectors/node-types';
import {
  getModularPipelineIDs,
  getModularPipelineData,
} from '../../selectors/modular-pipelines';
import {
  getNestedModularPipelines,
  getFilteredTreeItems,
} from './node-list-items';
import {
  getGroupedNodes,
  getNodeSelected,
  getNodeModularPipelines,
} from '../../selectors/nodes';
import { loadNodeData } from '../../actions/nodes';
import NodeListTreeItem from './node-list-tree-item';

// please note that this setup is unique for initialization of the material-ui tree,
// and setup is only used here and not anywhere else in the app.
const useStyles = makeStyles({
  root: {
    height: 110,
    flexGrow: 1,
    maxWidth: 400,
  },
});

const StyledTreeView = withStyles({
  root: {
    padding: '0 0 0 20px',
  },
})(TreeView);

const isModularPipelineType = (type) => type === 'modularPipeline';

const TreeListProvider = ({
  nodes,
  nodeSelected,
  onToggleNodeSelected,
  onToggleContracted,
  searchValue,
  modularPipelines,
  modularPipelineIds,
  nodeModularPipelines,
  onItemChange,
  onItemMouseEnter,
  onItemMouseLeave,
  nodeTypeIDs,
  searching,
  focusMode,
}) => {
  const classes = useStyles();

  const [expandedPipelines, setExpandedPipelines] = useState([]);

  useEffect(() => {
    const filteredTreeItems =
      searchValue !== ''
        ? getFilteredTreeItems({
            nodes,
            modularPipelines,
            nodeSelected,
            searchValue,
            modularPipelineIds,
            nodeModularPipelines,
            nodeTypeIDs,
            focusMode,
          })
        : [];

    let expandedModularPipelines = [];

    searchValue !== '' &&
      filteredTreeItems.forEach((modularPipeline) =>
        expandedModularPipelines.push(modularPipeline.id)
      );
    setExpandedPipelines(expandedModularPipelines);
  }, [
    searchValue,
    nodes,
    modularPipelines,
    nodeSelected,
    modularPipelineIds,
    nodeModularPipelines,
    nodeTypeIDs,
    focusMode,
  ]);

  const treeData = getNestedModularPipelines({
    nodes,
    modularPipelines,
    nodeSelected,
    searchValue,
    modularPipelineIds,
    nodeModularPipelines,
    nodeTypeIDs,
    focusMode,
  });

  const onItemClick = (item) => {
    if (!isModularPipelineType(item.type)) {
      onToggleNodeSelected(item.id);
    }
  };

<<<<<<< HEAD
  const onItemExpandToggle = (event, expandedItemIds) => {
    // Contract all modular pipelines that are not expanded on sidebar
    for (const id of modularPipelineIds) {
      if (!expandedItemIds.includes(id)) {
        onToggleContracted(id, true);
      }
    }

    // Expand all modular pipelines that are expanded on sidebar
    for (const id of expandedItemIds) {
      onToggleContracted(id, false);
    }
  };

  const renderModularPipelines = (treeData) =>
    treeData.children.map((node) =>
=======
  const renderModularPipelines = (treeData, parentStatus) => {
    // this value is needed to determine whether the children modular pipeline belongs to a parent under focusMode
    const status =
      parentStatus === false && treeData.id !== 'main'
        ? parentStatus
        : treeData.disabled;

    return treeData.children.map((node) =>
>>>>>>> 9066b51e
      renderTree(
        node,
        onItemMouseEnter,
        onItemMouseLeave,
        onItemChange,
        onItemClick,
        status,
        treeData.id
      )
    );
  };

  const renderChildNodes = (treeData) =>
    treeData.nodes.map((node) => (
      <NodeListTreeItem
        data={node}
        onItemMouseEnter={onItemMouseEnter}
        onItemMouseLeave={onItemMouseLeave}
        onItemChange={onItemChange}
        onItemClick={onItemClick}
        key={node.id}
        focusMode={focusMode}
      />
    ));

  const renderTree = (
    rowData,
    onItemMouseEnter,
    onItemMouseLeave,
    onItemChange,
    onItemClick,
    parentDisabled,
    parentPipeline
  ) => (
    <NodeListTreeItem
      data={rowData}
      onItemMouseEnter={onItemMouseEnter}
      onItemMouseLeave={onItemMouseLeave}
      onItemChange={onItemChange}
      onItemClick={onItemClick}
      key={rowData.id}
      focusMode={focusMode}
      parentPipeline={parentPipeline}
      parentDisabled={parentDisabled}>
      {renderModularPipelines(rowData, parentDisabled)}

      {/* render set of node elements in that modular pipeline */}
      {renderChildNodes(rowData)}
    </NodeListTreeItem>
  );

  return searching ? (
    <StyledTreeView
      className={classes.root}
      defaultCollapseIcon={<ExpandMoreIcon />}
      defaultExpandIcon={<ChevronRightIcon />}
      expanded={expandedPipelines}
      key="tree-search">
      {/* render set of modular pipelines in the main pipeline */}
      {renderModularPipelines(treeData, false)}
      {/* render set of node elements in the main pipeline */}
      {renderChildNodes(treeData)}
    </StyledTreeView>
  ) : (
    <StyledTreeView
      className={classes.root}
      defaultCollapseIcon={<ExpandMoreIcon />}
      defaultExpandIcon={<ChevronRightIcon />}
<<<<<<< HEAD
      onNodeToggle={onItemExpandToggle}
      key="tree-search">
      {renderModularPipelines(treeData)}
=======
      key="tree">
      {renderModularPipelines(treeData, false)}
>>>>>>> 9066b51e
      {renderChildNodes(treeData)}
    </StyledTreeView>
  );
};

export const mapStateToProps = (state) => ({
  nodes: getGroupedNodes(state),
  nodeSelected: getNodeSelected(state),
  nodeModularPipelines: getNodeModularPipelines(state),
  types: getNodeTypes(state),
  nodeTypeIDs: getNodeTypeIDs(state),
  modularPipelineIds: getModularPipelineIDs(state),
  modularPipelines: getModularPipelineData(state),
});

export const mapDispatchToProps = (dispatch) => ({
  onToggleModularPipelineActive: (modularPipelineIDs, active) => {
    dispatch(toggleModularPipelineActive(modularPipelineIDs, active));
  },
  onToggleModularPipelineFilter: (modularPipelineIDs, enabled) => {
    dispatch(toggleModularPipelineFilter(modularPipelineIDs, enabled));
  },
  onToggleTypeDisabled: (typeID, disabled) => {
    dispatch(toggleTypeDisabled(typeID, disabled));
  },
  onToggleNodeSelected: (nodeID) => {
    dispatch(loadNodeData(nodeID));
  },
});

export default connect(mapStateToProps, mapDispatchToProps)(TreeListProvider);<|MERGE_RESOLUTION|>--- conflicted
+++ resolved
@@ -116,7 +116,6 @@
     }
   };
 
-<<<<<<< HEAD
   const onItemExpandToggle = (event, expandedItemIds) => {
     // Contract all modular pipelines that are not expanded on sidebar
     for (const id of modularPipelineIds) {
@@ -131,9 +130,6 @@
     }
   };
 
-  const renderModularPipelines = (treeData) =>
-    treeData.children.map((node) =>
-=======
   const renderModularPipelines = (treeData, parentStatus) => {
     // this value is needed to determine whether the children modular pipeline belongs to a parent under focusMode
     const status =
@@ -142,7 +138,6 @@
         : treeData.disabled;
 
     return treeData.children.map((node) =>
->>>>>>> 9066b51e
       renderTree(
         node,
         onItemMouseEnter,
@@ -211,14 +206,9 @@
       className={classes.root}
       defaultCollapseIcon={<ExpandMoreIcon />}
       defaultExpandIcon={<ChevronRightIcon />}
-<<<<<<< HEAD
       onNodeToggle={onItemExpandToggle}
-      key="tree-search">
-      {renderModularPipelines(treeData)}
-=======
       key="tree">
       {renderModularPipelines(treeData, false)}
->>>>>>> 9066b51e
       {renderChildNodes(treeData)}
     </StyledTreeView>
   );
