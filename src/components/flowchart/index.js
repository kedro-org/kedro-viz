--- conflicted
+++ resolved
@@ -1,14 +1,7 @@
 import React, { Component } from 'react';
 import { connect } from 'react-redux';
 import classnames from 'classnames';
-<<<<<<< HEAD
-import { select, event } from 'd3-selection';
-=======
-import 'd3-transition';
 import { select } from 'd3-selection';
-import { interpolate } from 'd3-interpolate';
-import { zoom, zoomIdentity, zoomTransform } from 'd3-zoom';
->>>>>>> 723b64ca
 import { updateChartSize, updateZoom } from '../../actions';
 import { loadNodeData, toggleNodeHovered } from '../../actions/nodes';
 import { getNodeActive, getNodeSelected } from '../../selectors/nodes';
@@ -223,23 +216,8 @@
   /**
    * On every frame of every view transform change (from reset, pan, zoom etc.)
    */
-<<<<<<< HEAD
   onViewChange(transform) {
     const { k: scale, x, y } = transform;
-=======
-  initZoomBehaviour() {
-    this.zoomBehaviour = zoom()
-      // Transition using linear interpolation
-      .interpolate(interpolate)
-      // When zoom changes
-      .on('zoom', event => {
-        const { k: scale, x, y } = event.transform;
-
-        // Ensure valid x and y values before performing zoom operations
-        if (!isFinite(x) || !isFinite(y) || isNaN(x) || isNaN(y)) {
-          return;
-        }
->>>>>>> 723b64ca
 
     // Apply animating class to zoom wrapper
     this.el.wrapper.classed(
