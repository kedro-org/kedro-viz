import React, { Component } from 'react';
import { connect } from 'react-redux';
import classnames from 'classnames';
import { select } from 'd3-selection';
import { updateChartSize, updateZoom } from '../../actions';
import { loadNodeData, toggleNodeHovered } from '../../actions/nodes';
import { getNodeActive, getNodeSelected } from '../../selectors/nodes';
import { getChartSize, getChartZoom } from '../../selectors/layout';
import { getLayers } from '../../selectors/layers';
import { getCentralNode, getLinkedNodes } from '../../selectors/linked-nodes';
import { getVisibleMetaSidebar } from '../../selectors/metadata';
import { drawNodes, drawEdges, drawLayers, drawLayerNames } from './draw';
import {
  viewing,
  origin,
  isOrigin,
  viewTransformToFit,
  setViewTransform,
  getViewTransform,
  setViewTransformExact,
  setViewExtents,
  getViewExtents
} from '../../utils/view';
import Tooltip from '../tooltip';
import './styles/flowchart.css';

/**
 * Display a pipeline flowchart, mostly rendered with D3
 */
export class FlowChart extends Component {
  constructor(props) {
    super(props);

    this.state = {
      tooltip: { visible: false }
    };

    this.defaultTransform = origin;

    this.onViewChange = this.onViewChange.bind(this);
    this.onViewChangeEnd = this.onViewChangeEnd.bind(this);

    this.containerRef = React.createRef();
    this.svgRef = React.createRef();
    this.wrapperRef = React.createRef();
    this.edgesRef = React.createRef();
    this.nodesRef = React.createRef();
    this.layersRef = React.createRef();
    this.layerNamesRef = React.createRef();

    this.DURATION = 700;
    this.MARGIN = 500;
    this.MIN_SCALE = 0.8;
    this.MAX_SCALE = 2;
  }

  componentDidMount() {
    this.selectD3Elements();
    this.updateChartSize();

    this.view = viewing({
      container: this.svgRef,
      wrapper: this.wrapperRef,
      onViewChanged: this.onViewChange,
      onViewEnd: this.onViewChangeEnd
    });

    this.addGlobalEventListeners();
    this.update();

    if (this.props.tooltip) {
      this.showTooltip(null, null, this.props.tooltip);
    } else {
      this.hideTooltip();
    }
  }

  componentWillUnmount() {
    this.removeGlobalEventListeners();
  }

  componentDidUpdate(prevProps) {
    this.update(prevProps);
  }

  /**
   * Updates drawing and zoom if props have changed
   */
  update(prevProps = {}) {
    const { chartZoom } = this.props;
    const changed = (...names) => this.changed(names, prevProps, this.props);

    if (changed('visibleSidebar', 'visibleCode', 'visibleMetaSidebar')) {
      this.updateChartSize();
    }

    if (changed('layers', 'chartSize')) {
      drawLayers.call(this);
      drawLayerNames.call(this);
    }

    if (changed('edges', 'centralNode', 'linkedNodes')) {
      drawEdges.call(this, changed);
    }

    if (
      changed(
        'nodes',
        'centralNode',
        'linkedNodes',
        'nodeActive',
        'nodeSelected'
      )
    ) {
      drawNodes.call(this, changed);
    }

    if (changed('edges', 'nodes', 'layers', 'chartSize', 'centralNode')) {
      this.resetView();
    } else {
      this.onChartZoomChanged(chartZoom);
    }
  }

  /**
   * Returns true if any of the given props are different between given objects.
   * Only shallow changes are detected.
   */
  changed(props, objectA, objectB) {
    return (
      objectA && objectB && props.some(prop => objectA[prop] !== objectB[prop])
    );
  }

  /**
   * Create D3 element selectors
   */
  selectD3Elements() {
    this.el = {
      svg: select(this.svgRef.current),
      wrapper: select(this.wrapperRef.current),
      edgeGroup: select(this.edgesRef.current),
      nodeGroup: select(this.nodesRef.current),
      layerGroup: select(this.layersRef.current),
      layerNameGroup: select(this.layerNamesRef.current)
    };
  }

  /**
   * Update the chart size in state from chart container bounds. 
   * This is emulated in tests with a constant fixed size.
   */
  updateChartSize() {
    if (typeof jest !== 'undefined') {
      // Emulate chart size for tests
      this.props.onUpdateChartSize(chartSizeTestFallback);
    } else {
      // Use container bounds
      this.props.onUpdateChartSize(
        this.containerRef.current.getBoundingClientRect()
      );
    }
  }

  /**
   * Add window event listeners on mount
   */
  addGlobalEventListeners() {
    // Add ResizeObserver to listen for any changes in the container's width/height
    // (with event listener fallback)
    if (window.ResizeObserver) {
      this.resizeObserver =
        this.resizeObserver ||
        new window.ResizeObserver(this.handleWindowResize);
      this.resizeObserver.observe(this.containerRef.current);
    } else {
      window.addEventListener('resize', this.handleWindowResize);
    }
    // Print event listeners
    window.addEventListener('beforeprint', this.handleBeforePrint);
    window.addEventListener('afterprint', this.handleAfterPrint);
  }

  /**
   * Remove window event listeners on unmount
   */
  removeGlobalEventListeners() {
    // ResizeObserver
    if (window.ResizeObserver) {
      this.resizeObserver.unobserve(this.containerRef.current);
    } else {
      window.removeEventListener('resize', this.handleWindowResize);
    }
    // Print event listeners
    window.removeEventListener('beforeprint', this.handleBeforePrint);
    window.removeEventListener('afterprint', this.handleAfterPrint);
  }

  /**
   * Handle window resize
   */
  handleWindowResize = () => {
    this.updateChartSize();
  };

  /**
   * Add viewBox on window print so that the SVG can be scaled to fit
   */
  handleBeforePrint = () => {
    const gs = this.props.graphSize;
    const width = gs.width + gs.marginx * 2;
    const height = gs.height + gs.marginy * 2;
    this.el.svg.attr('viewBox', `0 0 ${width} ${height}`);
  };

  /**
   * Remove viewBox once printing is done
   */
  handleAfterPrint = () => {
    this.el.svg.attr('viewBox', null);
  };

  /**
   * On every frame of every view transform change (from reset, pan, zoom etc.)
   * @param {Object} transform The current view transfrom 
   */
  onViewChange(transform) {
    const { k: scale, x, y } = transform;

<<<<<<< HEAD
        const [
          minScale = 0,
          maxScale = Infinity
        ] = this.zoomBehaviour.scaleExtent();
        const {
          sidebarWidth,
          metaSidebarWidth,
          codeSidebarWidth
        } = this.props.chartSize;
        const { width = 0, height = 0 } = this.props.graphSize;

        // Limit zoom translate extent: This needs to be recalculated on zoom
        // as it needs access to the current scale to correctly multiply the
        // sidebarWidth by the scale to offset it properly
        const margin = 500;
        this.zoomBehaviour.translateExtent([
          [-sidebarWidth / scale - margin, -margin],
          [
            width + margin + (metaSidebarWidth + codeSidebarWidth) / scale,
            height + margin
          ]
        ]);

        // Transform the <g> that wraps the chart
        this.el.wrapper.attr('transform', event.transform);

        // Apply animating class to zoom wrapper
        this.el.wrapper.classed(
          'pipeline-flowchart__zoom-wrapper--animating',
          true
        );

        // Update layer label y positions
        if (this.el.layerNames) {
          this.el.layerNames.style('transform', d => {
            const ty = y + (d.y + d.height / 2) * scale;
            return `translateY(${ty}px)`;
          });
        }
=======
    // Apply animating class to zoom wrapper
    this.el.wrapper.classed(
      'pipeline-flowchart__zoom-wrapper--animating',
      true
    );
>>>>>>> 11e1daba

    // Update layer label y positions
    if (this.el.layerNames) {
      this.el.layerNames.style('transform', d => {
        const ty = y + (d.y + d.height / 2) * scale;
        return `translateY(${ty}px)`;
      });
    }

    // Hide the tooltip so it doesn't get misaligned to its node
    this.hideTooltip();

    // Update extents
    this.updateViewExtents(transform);
    const extents = getViewExtents(this.view);

    // Share the applied zoom state with other components
    this.props.onUpdateZoom({
      scale,
      x,
      y,
      applied: true,
      transition: false,
      relative: false,
      minScale: extents.scale.minK,
      maxScale: extents.scale.maxK
    });
  }

  /**
   * Called when the view changes have ended (i.e. after transition ends)
   */
  onViewChangeEnd() {
    this.el.wrapper.classed(
      'pipeline-flowchart__zoom-wrapper--animating',
      false
    );
  }

  /**
   * Updates view extents based on the current view transform
   * @param {?Object} transform Current transform override
   */
  updateViewExtents(transform) {
    const { k: scale } = transform || getViewTransform(this.view);
    const { sidebarWidth, metaSidebarWidth } = this.props.chartSize;
    const { width = 0, height = 0 } = this.props.graphSize;
    const margin = this.MARGIN;

    setViewExtents(this.view, {
      translate: {
        minX: -sidebarWidth / scale - margin,
        maxX: width + margin + metaSidebarWidth / scale,
        minY: -margin,
        maxY: height + margin
      },
      scale: {
        minK: this.MIN_SCALE * this.defaultTransform.k,
        maxK: this.MAX_SCALE
      }
    });
  }

  /**
   * Applies the given zoom state as necessary
   * @param {Object} chartZoom The new zoom state
   */
  onChartZoomChanged(chartZoom) {
    // No change if already applied (e.g. was an internal update)
    if (chartZoom.applied) {
      return;
    }

    // Apply reset if it was requested
    if (chartZoom.reset === true) {
      this.resetView();
      return;
    }

    // Set the view while respecting extents
    setViewTransform(
      this.view,
      { x: chartZoom.x, y: chartZoom.y, k: chartZoom.scale },
      chartZoom.transition ? this.DURATION * 0.3 : 0,
      chartZoom.relative
    );
  }

  /**
   * Zoom and scale to fit graph and any selected node in view
   */
  resetView() {
    const { chartSize, graphSize, centralNode, nodes } = this.props;
    const { width: chartWidth, height: chartHeight } = chartSize;
    const { width: graphWidth, height: graphHeight } = graphSize;

    // Skip if chart or graph is not ready yet
    if (!chartWidth || !graphWidth) {
      return;
    }

    // Sidebar offset
    const offset = { x: chartSize.sidebarWidth, y: 0 };

    // Use the selected node as focus point
    const focus = centralNode
      ? nodes.find(node => node.id === centralNode)
      : null;

    // Find a transform that fits everything in view
    this.defaultTransform = viewTransformToFit({
      offset,
      focus,
      viewWidth: chartWidth,
      viewHeight: chartHeight,
      objectWidth: graphWidth,
      objectHeight: graphHeight,
      minScaleX: 0.4,
      minScaleFocus: 0.3,
      focusOffset: 0.8
    });

    // Detect first transform
    const isFirstTransform = isOrigin(getViewTransform(this.view));

    // Apply transform ignoring extents
    setViewTransformExact(
      this.view,
      this.defaultTransform,
      isFirstTransform ? 0 : this.DURATION,
      false
    );
  }

  /**
   * Enable a node's focus state and highlight linked nodes
   * @param {Object} event Event object
   * @param {Object} node Datum for a single node
   */
  handleNodeClick = (event, node) => {
    this.props.onLoadNodeData(node.id);
    event.stopPropagation();
  };

  /**
   * Remove a node's focus state and dim linked nodes
   */
  handleChartClick = () => {
    this.props.onLoadNodeData(null);
  };

  /**
   * Enable a node's active state, show tooltip, and highlight linked nodes
   * @param {Object} event Event object
   * @param {Object} node Datum for a single node
   */
  handleNodeMouseOver = (event, node) => {
    this.props.onToggleNodeHovered(node.id);
    this.showTooltip(event, node);
  };

  /**
   * Remove a node's active state, hide tooltip, and dim linked nodes
   * @param {Object} node Datum for a single node
   */
  handleNodeMouseOut = () => {
    this.props.onToggleNodeHovered(null);
    this.hideTooltip();
  };

  /**
   * Handle keydown event when a node is focused
   * @param {Object} event Event object
   * @param {Object} node Datum for a single node
   */
  handleNodeKeyDown = (event, node) => {
    const ENTER = 13;
    const ESCAPE = 27;
    if (event.keyCode === ENTER) {
      this.handleNodeClick(event, node);
    }
    if (event.keyCode === ESCAPE) {
      this.handleChartClick();
      this.handleNodeMouseOut();
    }
  };

  /**
   * Show, fill and and position the tooltip
   * @param {Object} event Event object
   * @param {Object} node A node datum
   * @param {?Object} options Options for the tooltip if required
   */
  showTooltip(event, node, options = {}) {
    this.setState({
      tooltip: {
        targetRect: event && event.target.getBoundingClientRect(),
        text: node && node.fullName,
        visible: true,
        ...options
      }
    });
  }

  /**
   * Hide the tooltip
   */
  hideTooltip() {
    if (this.state.tooltip.visible) {
      this.setState({
        tooltip: {
          ...this.state.tooltip,
          visible: false
        }
      });
    }
  }

  /**
   * Render React elements
   */
  render() {
    const { chartSize, layers, visibleGraph } = this.props;
    const { outerWidth = 0, outerHeight = 0 } = chartSize;

    return (
      <div
        className="pipeline-flowchart kedro"
        ref={this.containerRef}
        onClick={this.handleChartClick}>
        <svg
          id="pipeline-graph"
          className="pipeline-flowchart__graph"
          width={outerWidth}
          height={outerHeight}
          ref={this.svgRef}>
          <g
            id="zoom-wrapper"
            className={classnames('pipeline-zoom-wrapper', {
              'pipeline-zoom-wrapper--hidden': !visibleGraph
            })}
            ref={this.wrapperRef}>
            <defs>
              <marker
                id="pipeline-arrowhead"
                className="pipeline-flowchart__arrowhead"
                viewBox="0 0 10 10"
                refX="7"
                refY="5"
                markerUnits="strokeWidth"
                markerWidth="8"
                markerHeight="6"
                orient="auto">
                <path d="M 0 0 L 10 5 L 0 10 L 4 5 z" />
              </marker>
            </defs>
            <g className="pipeline-flowchart__layers" ref={this.layersRef} />
            <g className="pipeline-flowchart__edges" ref={this.edgesRef} />
            <g
              id="nodes"
              className="pipeline-flowchart__nodes"
              ref={this.nodesRef}
            />
          </g>
        </svg>
        <ul
          className={classnames('pipeline-flowchart__layer-names', {
            'pipeline-flowchart__layer-names--visible': layers.length
          })}
          ref={this.layerNamesRef}
        />
        <Tooltip chartSize={chartSize} {...this.state.tooltip} />
      </div>
    );
  }
}

// Fixed chart size used in tests
export const chartSizeTestFallback = {
  left: 0,
  top: 0,
  right: 1280,
  bottom: 1024,
  width: 1280,
  height: 1024
};

// Maintain a single reference to support change detection
const emptyEdges = [];
const emptyNodes = [];
const emptyGraphSize = {};

export const mapStateToProps = (state, ownProps) => ({
  centralNode: getCentralNode(state),
  chartSize: getChartSize(state),
  chartZoom: getChartZoom(state),
  edges: state.graph.edges || emptyEdges,
  graphSize: state.graph.size || emptyGraphSize,
  layers: getLayers(state),
  linkedNodes: getLinkedNodes(state),
  nodes: state.graph.nodes || emptyNodes,
  nodeActive: getNodeActive(state),
  nodeSelected: getNodeSelected(state),
  visibleGraph: state.visible.graph,
  visibleSidebar: state.visible.sidebar,
  visibleCode: state.visible.code,
  visibleMetaSidebar: getVisibleMetaSidebar(state),
  ...ownProps
});

export const mapDispatchToProps = (dispatch, ownProps) => ({
  onLoadNodeData: nodeClicked => {
    dispatch(loadNodeData(nodeClicked));
  },
  onToggleNodeHovered: nodeHovered => {
    dispatch(toggleNodeHovered(nodeHovered));
  },
  onUpdateChartSize: chartSize => {
    dispatch(updateChartSize(chartSize));
  },
  onUpdateZoom: transform => {
    dispatch(updateZoom(transform));
  },
  ...ownProps
});

export default connect(
  mapStateToProps,
  mapDispatchToProps
)(FlowChart);<|MERGE_RESOLUTION|>--- conflicted
+++ resolved
@@ -227,53 +227,11 @@
   onViewChange(transform) {
     const { k: scale, x, y } = transform;
 
-<<<<<<< HEAD
-        const [
-          minScale = 0,
-          maxScale = Infinity
-        ] = this.zoomBehaviour.scaleExtent();
-        const {
-          sidebarWidth,
-          metaSidebarWidth,
-          codeSidebarWidth
-        } = this.props.chartSize;
-        const { width = 0, height = 0 } = this.props.graphSize;
-
-        // Limit zoom translate extent: This needs to be recalculated on zoom
-        // as it needs access to the current scale to correctly multiply the
-        // sidebarWidth by the scale to offset it properly
-        const margin = 500;
-        this.zoomBehaviour.translateExtent([
-          [-sidebarWidth / scale - margin, -margin],
-          [
-            width + margin + (metaSidebarWidth + codeSidebarWidth) / scale,
-            height + margin
-          ]
-        ]);
-
-        // Transform the <g> that wraps the chart
-        this.el.wrapper.attr('transform', event.transform);
-
-        // Apply animating class to zoom wrapper
-        this.el.wrapper.classed(
-          'pipeline-flowchart__zoom-wrapper--animating',
-          true
-        );
-
-        // Update layer label y positions
-        if (this.el.layerNames) {
-          this.el.layerNames.style('transform', d => {
-            const ty = y + (d.y + d.height / 2) * scale;
-            return `translateY(${ty}px)`;
-          });
-        }
-=======
     // Apply animating class to zoom wrapper
     this.el.wrapper.classed(
       'pipeline-flowchart__zoom-wrapper--animating',
       true
     );
->>>>>>> 11e1daba
 
     // Update layer label y positions
     if (this.el.layerNames) {
