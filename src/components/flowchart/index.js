import React, { Component } from 'react';
import { connect } from 'react-redux';
import classnames from 'classnames';
import { select } from 'd3-selection';
import { updateChartSize, updateZoom } from '../../actions';
import { loadNodeData, toggleNodeHovered } from '../../actions/nodes';
import {
  getNodeActive,
  getNodeSelected,
  getNodesWithInputParams,
  getInputOutputNodesForFocusedModularPipeline,
} from '../../selectors/nodes';
import { getInputOutputDataEdges } from '../../selectors/edges';
import { getChartSize, getChartZoom } from '../../selectors/layout';
import { getLayers } from '../../selectors/layers';
import { getLinkedNodes } from '../../selectors/linked-nodes';
import { getVisibleMetaSidebar } from '../../selectors/metadata';
import { drawNodes, drawEdges, drawLayers, drawLayerNames } from './draw';
import {
  viewing,
  isOrigin,
  viewTransformToFit,
  setViewTransform,
  getViewTransform,
  setViewTransformExact,
  setViewExtents,
  getViewExtents,
} from '../../utils/view';
import Tooltip from '../tooltip';
import './styles/flowchart.css';

/**
 * Display a pipeline flowchart, mostly rendered with D3
 */
export class FlowChart extends Component {
  constructor(props) {
    super(props);

    this.state = {
      tooltip: { visible: false },
    };
    this.onViewChange = this.onViewChange.bind(this);
    this.onViewChangeEnd = this.onViewChangeEnd.bind(this);

    this.containerRef = React.createRef();
    this.svgRef = React.createRef();
    this.wrapperRef = React.createRef();
    this.edgesRef = React.createRef();
    this.nodesRef = React.createRef();
    this.layersRef = React.createRef();
    this.layerNamesRef = React.createRef();

    this.DURATION = 700;
    this.MARGIN = 500;
    this.MIN_SCALE = 0.8;
    this.MAX_SCALE = 2;
  }

  componentDidMount() {
    this.selectD3Elements();
    this.updateChartSize();

    this.view = viewing({
      container: this.svgRef,
      wrapper: this.wrapperRef,
      onViewChanged: this.onViewChange,
      onViewEnd: this.onViewChangeEnd,
    });

    this.updateViewExtents();
    this.addGlobalEventListeners();
    this.update();

    if (this.props.tooltip) {
      this.showTooltip(null, null, this.props.tooltip);
    } else {
      this.hideTooltip();
    }
  }

  componentWillUnmount() {
    this.removeGlobalEventListeners();
  }

  componentDidUpdate(prevProps) {
    this.update(prevProps);
  }

  /**
   * Updates drawing and zoom if props have changed
   */
  update(prevProps = {}) {
    const { chartZoom } = this.props;
    const changed = (...names) => this.changed(names, prevProps, this.props);

    if (changed('visibleSidebar', 'visibleCode', 'visibleMetaSidebar')) {
      this.updateChartSize();
    }

    if (changed('layers', 'chartSize')) {
      drawLayers.call(this);
      drawLayerNames.call(this);
    }

<<<<<<< HEAD
    if (
      changed(
        'edges',
        'clickedNode',
        'linkedNodes',
        'newParamsFlag',
        'focusMode',
        'inputOutputDataEdges'
      )
    ) {
=======
    if (changed('edges', 'clickedNode', 'linkedNodes')) {
>>>>>>> 4779a5df
      drawEdges.call(this, changed);
    }

    if (
      changed(
        'nodes',
        'clickedNode',
        'linkedNodes',
        'nodeTypeDisabled',
        'nodeActive',
        'nodeSelected',
        'hoveredParameters',
<<<<<<< HEAD
        'nodesWithInputParams',
        'newParamsFlag',
        'focusMode',
        'inputOutputDataNodes'
=======
        'nodesWithInputParams'
>>>>>>> 4779a5df
      )
    ) {
      drawNodes.call(this, changed);
    }

    if (changed('edges', 'nodes', 'layers', 'chartSize', 'clickedNode')) {
      this.resetView();
    } else {
      this.onChartZoomChanged(chartZoom);
    }
  }

  /**
   * Returns true if any of the given props are different between given objects.
   * Only shallow changes are detected.
   */
  changed(props, objectA, objectB) {
    return (
      objectA &&
      objectB &&
      props.some((prop) => objectA[prop] !== objectB[prop])
    );
  }

  /**
   * Create D3 element selectors
   */
  selectD3Elements() {
    this.el = {
      svg: select(this.svgRef.current),
      wrapper: select(this.wrapperRef.current),
      edgeGroup: select(this.edgesRef.current),
      nodeGroup: select(this.nodesRef.current),
      layerGroup: select(this.layersRef.current),
      layerNameGroup: select(this.layerNamesRef.current),
    };
  }

  /**
   * Update the chart size in state from chart container bounds.
   * This is emulated in tests with a constant fixed size.
   */
  updateChartSize() {
    if (typeof jest !== 'undefined') {
      // Emulate chart size for tests
      this.props.onUpdateChartSize(chartSizeTestFallback);
    } else {
      // Use container bounds
      this.props.onUpdateChartSize(
        this.containerRef.current.getBoundingClientRect()
      );
    }
  }

  /**
   * Add window event listeners on mount
   */
  addGlobalEventListeners() {
    // Add ResizeObserver to listen for any changes in the container's width/height
    // (with event listener fallback)
    if (window.ResizeObserver) {
      this.resizeObserver =
        this.resizeObserver ||
        new window.ResizeObserver(this.handleWindowResize);
      this.resizeObserver.observe(this.containerRef.current);
    } else {
      window.addEventListener('resize', this.handleWindowResize);
    }
    // Print event listeners
    window.addEventListener('beforeprint', this.handleBeforePrint);
    window.addEventListener('afterprint', this.handleAfterPrint);
  }

  /**
   * Remove window event listeners on unmount
   */
  removeGlobalEventListeners() {
    // ResizeObserver
    if (window.ResizeObserver) {
      this.resizeObserver.unobserve(this.containerRef.current);
    } else {
      window.removeEventListener('resize', this.handleWindowResize);
    }
    // Print event listeners
    window.removeEventListener('beforeprint', this.handleBeforePrint);
    window.removeEventListener('afterprint', this.handleAfterPrint);
  }

  /**
   * Handle window resize
   */
  handleWindowResize = () => {
    this.updateChartSize();
  };

  /**
   * Add viewBox on window print so that the SVG can be scaled to fit
   */
  handleBeforePrint = () => {
    const gs = this.props.graphSize;
    const width = gs.width + gs.marginx * 2;
    const height = gs.height + gs.marginy * 2;
    this.el.svg.attr('viewBox', `0 0 ${width} ${height}`);
  };

  /**
   * Remove viewBox once printing is done
   */
  handleAfterPrint = () => {
    this.el.svg.attr('viewBox', null);
  };

  /**
   * On every frame of every view transform change (from reset, pan, zoom etc.)
   * @param {Object} transform The current view transfrom
   */
  onViewChange(transform) {
    const { k: scale, x, y } = transform;

    // Apply animating class to zoom wrapper
    this.el.wrapper.classed(
      'pipeline-flowchart__zoom-wrapper--animating',
      true
    );

    // Update layer label y positions
    if (this.el.layerNames) {
      this.el.layerNames.style('transform', (d) => {
        const ty = y + (d.y + d.height / 2) * scale;
        return `translateY(${ty}px)`;
      });
    }

    // Hide the tooltip so it doesn't get misaligned to its node
    this.hideTooltip();

    // Update extents
    this.updateViewExtents(transform);
    const extents = getViewExtents(this.view);

    // Share the applied zoom state with other components
    this.props.onUpdateZoom({
      scale,
      x,
      y,
      applied: true,
      transition: false,
      relative: false,
      minScale: extents.scale.minK,
      maxScale: extents.scale.maxK,
    });
  }

  /**
   * Called when the view changes have ended (i.e. after transition ends)
   */
  onViewChangeEnd() {
    this.el.wrapper.classed(
      'pipeline-flowchart__zoom-wrapper--animating',
      false
    );
  }

  /**
   * Updates view extents based on the current view transform.
   * Offsets the extents considering any open sidebars.
   * Allows additional margin for user panning within limits.
   * Zoom scale is limited to a practical range for usability.
   * @param {?Object} transform Current transform override
   */
  updateViewExtents(transform) {
    const { k: scale } = transform || getViewTransform(this.view);

    const {
      sidebarWidth = 0,
      metaSidebarWidth = 0,
      codeSidebarWidth = 0,
      width: chartWidth = 0,
      height: chartHeight = 0,
    } = this.props.chartSize;

    const { width: graphWidth = 0, height: graphHeight = 0 } =
      this.props.graphSize;

    const leftSidebarOffset = sidebarWidth / scale;
    const rightSidebarOffset = (metaSidebarWidth + codeSidebarWidth) / scale;
    const margin = this.MARGIN;

    // Find the relative minimum scale to fit whole graph
    const minScale = Math.min(
      chartWidth / (graphWidth || 1),
      chartHeight / (graphHeight || 1)
    );

    setViewExtents(this.view, {
      translate: {
        minX: -leftSidebarOffset - margin,
        maxX: graphWidth + margin + rightSidebarOffset,
        minY: -margin,
        maxY: graphHeight + margin,
      },
      scale: {
        minK: this.MIN_SCALE * minScale,
        maxK: this.MAX_SCALE,
      },
    });
  }

  /**
   * Applies the given zoom state as necessary
   * @param {Object} chartZoom The new zoom state
   */
  onChartZoomChanged(chartZoom) {
    // No change if already applied (e.g. was an internal update)
    if (chartZoom.applied) {
      return;
    }

    // Apply reset if it was requested
    if (chartZoom.reset === true) {
      this.resetView();
      return;
    }

    // Set the view while respecting extents
    setViewTransform(
      this.view,
      { x: chartZoom.x, y: chartZoom.y, k: chartZoom.scale },
      chartZoom.transition ? this.DURATION * 0.3 : 0,
      chartZoom.relative
    );
  }

  /**
   * Zoom and scale to fit graph and any selected node in view
   */
  resetView() {
    const { chartSize, graphSize, clickedNode, nodes } = this.props;
    const { width: chartWidth, height: chartHeight } = chartSize;
    const { width: graphWidth, height: graphHeight } = graphSize;

    // Skip if chart or graph is not ready yet
    if (!chartWidth || !graphWidth) {
      return;
    }

    // Sidebar offset
    const offset = { x: chartSize.sidebarWidth, y: 0 };

    // Use the selected node as focus point
    const focus = clickedNode
      ? nodes.find((node) => node.id === clickedNode)
      : null;

    // Find a transform that fits everything in view
    const transform = viewTransformToFit({
      offset,
      focus,
      viewWidth: chartWidth,
      viewHeight: chartHeight,
      objectWidth: graphWidth,
      objectHeight: graphHeight,
      minScaleX: 0.2,
      minScaleFocus: 0.3,
      focusOffset: 0.8,
    });

    // Detect first transform
    const isFirstTransform = isOrigin(getViewTransform(this.view));

    // Apply transform ignoring extents
    setViewTransformExact(
      this.view,
      transform,
      isFirstTransform ? 0 : this.DURATION,
      false
    );
  }

  /**
   * Enable a node's focus state and highlight linked nodes
   * @param {Object} event Event object
   * @param {Object} node Datum for a single node
   */
  handleNodeClick = (event, node) => {
    this.props.onLoadNodeData(node.id);
    event.stopPropagation();
  };

  /**
   * Remove a node's focus state and dim linked nodes
   */
  handleChartClick = () => {
    this.props.onLoadNodeData(null);
  };

  /**
   * Enable a node's active state, show tooltip, and highlight linked nodes
   * @param {Object} event Event object
   * @param {Object} node Datum for a single node
   */
  handleNodeMouseOver = (event, node) => {
    this.props.onToggleNodeHovered(node.id);
    this.showTooltip(event, node);
  };

  /**
   * Remove a node's active state, hide tooltip, and dim linked nodes
   * @param {Object} node Datum for a single node
   */
  handleNodeMouseOut = () => {
    this.props.onToggleNodeHovered(null);
    this.hideTooltip();
  };

  /**
   * Handle keydown event when a node is focused
   * @param {Object} event Event object
   * @param {Object} node Datum for a single node
   */
  handleNodeKeyDown = (event, node) => {
    const ENTER = 13;
    const ESCAPE = 27;
    if (event.keyCode === ENTER) {
      this.handleNodeClick(event, node);
    }
    if (event.keyCode === ESCAPE) {
      this.handleChartClick();
      this.handleNodeMouseOut();
    }
  };

  /**
   * Show, fill and and position the tooltip
   * @param {Object} event Event object
   * @param {Object} node A node datum
   * @param {?Object} options Options for the tooltip if required
   */
  showTooltip(event, node, options = {}) {
    this.setState({
      tooltip: {
        targetRect: event && event.target.getBoundingClientRect(),
        text: node && node.fullName,
        visible: true,
        ...options,
      },
    });
  }

  /**
   * Hide the tooltip
   */
  hideTooltip() {
    if (this.state.tooltip.visible) {
      this.setState({
        tooltip: {
          ...this.state.tooltip,
          visible: false,
        },
      });
    }
  }

  /**
   * Render React elements
   */
  render() {
    const { chartSize, layers, visibleGraph } = this.props;
    const { outerWidth = 0, outerHeight = 0 } = chartSize;

    return (
      <div
        className="pipeline-flowchart kedro"
        ref={this.containerRef}
        onClick={this.handleChartClick}>
        <svg
          id="pipeline-graph"
          className="pipeline-flowchart__graph"
          width={outerWidth}
          height={outerHeight}
          ref={this.svgRef}>
          <g
            id="zoom-wrapper"
            className={classnames('pipeline-zoom-wrapper', {
              'pipeline-zoom-wrapper--hidden': !visibleGraph,
            })}
            ref={this.wrapperRef}>
            <defs>
<<<<<<< HEAD
              {[
                'arrowhead',
                'arrowhead--input',
                'arrowhead--accent--input',
                'arrowhead--accent',
              ].map((id) => (
=======
              {['arrowhead', 'arrowhead--accent'].map((id) => (
>>>>>>> 4779a5df
                <marker
                  id={`pipeline-${id}`}
                  key={id}
                  className={`pipeline-flowchart__${id}`}
                  viewBox="0 0 10 10"
                  refX="7"
                  refY="5"
                  markerUnits="strokeWidth"
                  markerWidth="8"
                  markerHeight="6"
                  orient="auto">
                  <path d="M 0 0 L 10 5 L 0 10 L 4 5 z" />
                </marker>
              ))}
            </defs>
            <g className="pipeline-flowchart__layers" ref={this.layersRef} />
            <g className="pipeline-flowchart__edges" ref={this.edgesRef} />
            <g
              id="nodes"
              className="pipeline-flowchart__nodes"
              ref={this.nodesRef}
            />
          </g>
        </svg>
        <ul
          className={classnames('pipeline-flowchart__layer-names', {
            'pipeline-flowchart__layer-names--visible': layers.length,
          })}
          ref={this.layerNamesRef}
        />
        <Tooltip chartSize={chartSize} {...this.state.tooltip} />
      </div>
    );
  }
}

// Fixed chart size used in tests
export const chartSizeTestFallback = {
  left: 0,
  top: 0,
  right: 1280,
  bottom: 1024,
  width: 1280,
  height: 1024,
};

// Maintain a single reference to support change detection
const emptyEdges = [];
const emptyNodes = [];
const emptyGraphSize = {};

export const mapStateToProps = (state, ownProps) => ({
  clickedNode: state.node.clicked,
  chartSize: getChartSize(state),
  chartZoom: getChartZoom(state),
  edges: state.graph.edges || emptyEdges,
  graphSize: state.graph.size || emptyGraphSize,
  hoveredParameters: state.hoveredParameters,
  layers: getLayers(state),
  linkedNodes: getLinkedNodes(state),
  nodes: state.graph.nodes || emptyNodes,
  nodeTypeDisabled: state.nodeType.disabled,
  nodeActive: getNodeActive(state),
  nodeSelected: getNodeSelected(state),
  nodesWithInputParams: getNodesWithInputParams(state),
<<<<<<< HEAD
  inputOutputDataNodes: getInputOutputNodesForFocusedModularPipeline(state),
  inputOutputDataEdges: getInputOutputDataEdges(state),
  newParamsFlag: state.flags.newparams,
=======
>>>>>>> 4779a5df
  visibleGraph: state.visible.graph,
  visibleSidebar: state.visible.sidebar,
  visibleCode: state.visible.code,
  visibleMetaSidebar: getVisibleMetaSidebar(state),
  focusMode: state.visible.modularPipelineFocusMode,
  ...ownProps,
});

export const mapDispatchToProps = (dispatch, ownProps) => ({
  onLoadNodeData: (nodeClicked) => {
    dispatch(loadNodeData(nodeClicked));
  },
  onToggleNodeHovered: (nodeHovered) => {
    dispatch(toggleNodeHovered(nodeHovered));
  },
  onUpdateChartSize: (chartSize) => {
    dispatch(updateChartSize(chartSize));
  },
  onUpdateZoom: (transform) => {
    dispatch(updateZoom(transform));
  },
  ...ownProps,
});

export default connect(mapStateToProps, mapDispatchToProps)(FlowChart);<|MERGE_RESOLUTION|>--- conflicted
+++ resolved
@@ -102,20 +102,15 @@
       drawLayerNames.call(this);
     }
 
-<<<<<<< HEAD
     if (
       changed(
         'edges',
         'clickedNode',
         'linkedNodes',
-        'newParamsFlag',
         'focusMode',
         'inputOutputDataEdges'
       )
     ) {
-=======
-    if (changed('edges', 'clickedNode', 'linkedNodes')) {
->>>>>>> 4779a5df
       drawEdges.call(this, changed);
     }
 
@@ -128,14 +123,9 @@
         'nodeActive',
         'nodeSelected',
         'hoveredParameters',
-<<<<<<< HEAD
         'nodesWithInputParams',
-        'newParamsFlag',
         'focusMode',
         'inputOutputDataNodes'
-=======
-        'nodesWithInputParams'
->>>>>>> 4779a5df
       )
     ) {
       drawNodes.call(this, changed);
@@ -524,16 +514,12 @@
             })}
             ref={this.wrapperRef}>
             <defs>
-<<<<<<< HEAD
               {[
                 'arrowhead',
                 'arrowhead--input',
                 'arrowhead--accent--input',
                 'arrowhead--accent',
               ].map((id) => (
-=======
-              {['arrowhead', 'arrowhead--accent'].map((id) => (
->>>>>>> 4779a5df
                 <marker
                   id={`pipeline-${id}`}
                   key={id}
@@ -599,12 +585,8 @@
   nodeActive: getNodeActive(state),
   nodeSelected: getNodeSelected(state),
   nodesWithInputParams: getNodesWithInputParams(state),
-<<<<<<< HEAD
   inputOutputDataNodes: getInputOutputNodesForFocusedModularPipeline(state),
   inputOutputDataEdges: getInputOutputDataEdges(state),
-  newParamsFlag: state.flags.newparams,
-=======
->>>>>>> 4779a5df
   visibleGraph: state.visible.graph,
   visibleSidebar: state.visible.sidebar,
   visibleCode: state.visible.code,
