import React, { Component } from 'react';
import { connect } from 'react-redux';
import classnames from 'classnames';
import 'd3-transition';
import { select, event } from 'd3-selection';
import { zoom, zoomIdentity } from 'd3-zoom';
import { updateChartSize } from '../../actions';
import { toggleNodeClicked, toggleNodeHovered } from '../../actions/nodes';
import {
  getLayoutNodes,
  getLayoutEdges,
  getZoomPosition
} from '../../selectors/layout';
import { getCentralNode, getLinkedNodes } from '../../selectors/linked-nodes';
import draw from './draw';
import './styles/flowchart.css';

/**
 * Display a pipeline flowchart, mostly rendered with D3
 */
export class FlowChart extends Component {
  constructor(props) {
    super(props);

    this.state = {
      tooltipVisible: false,
      tooltipIsRight: false,
      tooltipText: null,
      tooltipX: 0,
      tooltipY: 0
    };

    this.DURATION = 700;

    this.containerRef = React.createRef();
    this.svgRef = React.createRef();
    this.wrapperRef = React.createRef();
    this.edgesRef = React.createRef();
    this.nodesRef = React.createRef();
    this.bandsRef = React.createRef();
  }

  componentDidMount() {
<<<<<<< HEAD
    // Create D3 element selectors
    this.el = {
      svg: select(this.svgRef.current),
      wrapper: select(this.wrapperRef.current),
      edgeGroup: select(this.edgesRef.current),
      nodeGroup: select(this.nodesRef.current),
      bandGroup: select(this.bandsRef.current)
    };

=======
    this.selectD3Elements();
>>>>>>> 51e876d2
    this.updateChartSize();
    this.initZoomBehaviour();
    this.drawChart();
    this.zoomChart();
    this.addResizeObserver();
  }

  componentWillUnmount() {
    this.removeResizeObserver();
  }

  componentDidUpdate(prevProps) {
    if (prevProps.visibleNav !== this.props.visibleNav) {
      this.updateChartSize();
    }
    if (prevProps.zoom !== this.props.zoom) {
      this.zoomChart();
    }
    this.drawChart();
  }

  /**
   * Create D3 element selectors
   */
  selectD3Elements() {
    this.el = {
      svg: select(this.svgRef.current),
      wrapper: select(this.wrapperRef.current),
      edgeGroup: select(this.edgesRef.current),
      nodeGroup: select(this.nodesRef.current)
    };
  }

  /**
   * Configure globals for the container dimensions,
   * and apply them to the chart SVG
   */
  updateChartSize() {
    const {
      left,
      top,
      width,
      height
    } = this.containerRef.current.getBoundingClientRect();
    const navOffset = this.getNavOffset(width);
    this.props.onUpdateChartSize({
      x: left,
      y: top,
      outerWidth: width,
      outerHeight: height,
      width: width - navOffset,
      height,
      navOffset
    });
  }

  getNavOffset(width) {
    const navWidth = 300; // from _variables.scss
    const breakpointSmall = 480; // from _variables.scss
    if (this.props.visibleNav && width > breakpointSmall) {
      return navWidth;
    }
    return 0;
  }

  /**
   * Add ResizeObserver to listen for any changes in the container's width/height
   * (with event listener fallback)
   */
  addResizeObserver() {
    if (window.ResizeObserver) {
      this.resizeObserver =
        this.resizeObserver ||
        new window.ResizeObserver(this.handleWindowResize);
      this.resizeObserver.observe(this.containerRef.current);
    } else {
      window.addEventListener('resize', this.handleWindowResize);
    }
  }

  /**
   * Remove ResizeObserver (or event listener fallback) on unmount
   */
  removeResizeObserver() {
    if (window.ResizeObserver) {
      this.resizeObserver.unobserve(this.containerRef.current);
    } else {
      window.removeEventListener('resize', this.handleWindowResize);
    }
  }

  /**
   * Handle window resize
   */
  handleWindowResize = () => {
    this.updateChartSize();
  };

  /**
   * Setup D3 zoom behaviour on component mount
   */
  initZoomBehaviour() {
    this.zoomBehaviour = zoom().on('zoom', () => {
      this.el.wrapper.attr('transform', event.transform);
      this.hideTooltip();
      this.drawChart();
    });
    this.el.svg.call(this.zoomBehaviour);
  }

  /**
   * Zoom and scale to fit
   */
  zoomChart() {
    const { chartSize, zoom } = this.props;
    const { scale, translateX, translateY } = zoom;
    const navOffset = this.getNavOffset(chartSize.outerWidth);
    this.el.svg
      .transition()
      .duration(this.DURATION)
      .call(
        this.zoomBehaviour.transform,
        zoomIdentity.translate(translateX + navOffset, translateY).scale(scale)
      );
  }

  /**
   * Render chart to the DOM with D3
   */
  drawChart() {
<<<<<<< HEAD
    const { centralNode, layout, linkedNodes, textLabels } = this.props;
    const { nodes, edges } = layout;

    const max = Math.pow(2, 25);

    const bandsObj = {};
    nodes.forEach(node => {
      if (!bandsObj[node.rank]) {
        bandsObj[node.rank] = node.y;
      }
    });
    const bands = Object.keys(bandsObj)
      .map(rank => ({
        rank,
        y: bandsObj[rank]
      }))
      .map((rank, i, bands) => {
        let topY;
        if (bands[i - 1]) {
          topY = (rank.y + bands[i - 1].y) / 2;
        } else {
          topY = -max;
        }
        let bottomY;
        if (bands[i + 1]) {
          bottomY = (rank.y + bands[i + 1].y) / 2;
        } else {
          bottomY = max;
        }
        return {
          rank: rank.rank,
          topY,
          bottomY,
          height: bottomY - topY,
          y: rank.y
        };
      });

    // Node hues
    const maxRank = Math.max(...nodes.map(d => d.rank));
    const hue = rank => rank * (360 / (maxRank + 1));
    const rankFill = node => `hsl(${hue(node.rank)}, 60%, 40%)`;

    // Create selections
    this.el.bands = this.el.bandGroup
      .selectAll('.band')
      .data(bands, band => band.rank);

    this.el.edges = this.el.edgeGroup
      .selectAll('.edge')
      .data(edges, edge => edge.id);

    this.el.nodes = this.el.nodeGroup
      .selectAll('.node')
      .data(nodes, node => node.id);

    // Set up line shape function
    const lineShape = line()
      .x(d => d.x)
      .y(d => d.y)
      .curve(curveBasis);

    // Create edges
    const enterBands = this.el.bands
      .enter()
      .append('rect')
      .attr('class', 'band');

    this.el.bands.exit().remove();

    this.el.bands = this.el.bands.merge(enterBands);

    this.el.bands
      .attr('fill', 'white')
      .attr('opacity', (d, i) => (i % 2 ? 0.03 : 0))
      .attr('x', max / -2)
      .attr('y', d => d.topY)
      .attr('height', d => d.height)
      .attr('width', max);

    // Create edges
    const enterEdges = this.el.edges
      .enter()
      .append('g')
      .attr('class', 'edge')
      .attr('opacity', 0);

    enterEdges.append('path').attr('marker-end', d => `url(#arrowhead)`);

    this.el.edges
      .exit()
      .transition('exit-edges')
      .duration(DURATION)
      .attr('opacity', 0)
      .remove();

    this.el.edges = this.el.edges.merge(enterEdges);

    this.el.edges
      .classed(
        'edge--faded',
        ({ source, target }) =>
          centralNode && (!linkedNodes[source] || !linkedNodes[target])
      )
      .transition('show-edges')
      .duration(DURATION)
      .attr('opacity', 1);

    this.el.edges
      .select('path')
      .transition('update-edges')
      .duration(DURATION)
      .attrTween('d', function(edge) {
        const current = edge.points && lineShape(edge.points);
        const previous = select(this).attr('d') || current;
        return interpolatePath(previous, current);
      });

    // Create nodes
    const enterNodes = this.el.nodes
      .enter()
      .append('g')
      .attr('tabindex', '0')
      .attr('class', 'node');

    enterNodes
      .attr('transform', node => `translate(${node.x}, ${node.y})`)
      .attr('opacity', 0);

    enterNodes
      .append('circle')
      .attr('r', 25)
      .style('fill', rankFill);

    enterNodes.append('rect');

    enterNodes.append(icon);

    enterNodes
      .append('text')
      .text(node => node.name)
      .attr('text-anchor', 'middle')
      .attr('dy', 4);

    this.el.nodes
      .exit()
      .transition('exit-nodes')
      .duration(DURATION)
      .attr('opacity', 0)
      .remove();

    this.el.nodes = this.el.nodes
      .merge(enterNodes)
      .classed('node--parameters', node => node.type === 'parameters')
      .classed('node--data', node => node.type === 'data')
      .classed('node--task', node => node.type === 'task')
      .classed('node--icon', !textLabels)
      .classed('node--text', textLabels)
      .classed('node--active', node => node.active)
      .classed('node--highlight', node => centralNode && linkedNodes[node.id])
      .classed('node--faded', node => centralNode && !linkedNodes[node.id])
      .on('click', this.handleNodeClick)
      .on('mouseover', this.handleNodeMouseOver)
      .on('mouseout', this.handleNodeMouseOut)
      .on('focus', this.handleNodeMouseOver)
      .on('blur', this.handleNodeMouseOut)
      .on('keydown', this.handleNodeKeyDown);

    this.el.nodes
      .transition('update-nodes')
      .duration(DURATION)
      .attr('opacity', 1)
      .attr('transform', node => `translate(${node.x}, ${node.y})`)
      .end()
      .catch(() => {})
      .finally(() => {
        // Sort nodes so tab focus order follows X/Y position
        this.el.nodes.sort((a, b) => a.order - b.order);
      });

    this.el.nodes
      .select('rect')
      .style('fill', rankFill)
      .attr('width', node => node.width - 5)
      .attr('height', node => node.height - 5)
      .attr('x', node => (node.width - 5) / -2)
      .attr('y', node => (node.height - 5) / -2)
      .attr('rx', node => (node.type === 'data' ? node.height / 2 : 0));
=======
    draw.call(this);
>>>>>>> 51e876d2
  }

  /**
   * Enable a node's focus state and highlight linked nodes
   * @param {Object} node Datum for a single node
   */
  handleNodeClick = node => {
    this.props.onToggleNodeClicked(node.id);
    event.stopPropagation();
  };

  /**
   * Remove a node's focus state and dim linked nodes
   */
  handleChartClick = () => {
    this.props.onToggleNodeClicked(null);
  };

  /**
   * Enable a node's active state, show tooltip, and highlight linked nodes
   * @param {Object} node Datum for a single node
   */
  handleNodeMouseOver = node => {
    this.props.onToggleNodeHovered(node.id);
    this.showTooltip(node);
  };

  /**
   * Remove a node's active state, hide tooltip, and dim linked nodes
   * @param {Object} node Datum for a single node
   */
  handleNodeMouseOut = () => {
    this.props.onToggleNodeHovered(null);
    this.hideTooltip();
  };

  /**
   * Handle keydown event when a node is focused
   * @param {Object} node Datum for a single node
   */
  handleNodeKeyDown = node => {
    const ENTER = 13;
    const ESCAPE = 27;
    if (event.keyCode === ENTER) {
      this.handleNodeClick(node);
    }
    if (event.keyCode === ESCAPE) {
      this.handleChartClick();
      this.handleNodeMouseOut(node);
    }
  };

  /**
   * Show, fill and and position the tooltip
   * @param {Object} node A node datum
   */
  showTooltip(node) {
    const { chartSize } = this.props;
    const eventOffset = event.target.getBoundingClientRect();
    const navOffset = this.getNavOffset(chartSize.outerWidth);
    const isRight = eventOffset.left - navOffset > chartSize.width / 2;
    const xOffset = isRight
      ? eventOffset.left - (chartSize.width + navOffset)
      : eventOffset.left;
    this.setState({
      tooltipVisible: true,
      tooltipIsRight: isRight,
<<<<<<< HEAD
      tooltipText: `Rank ${node.rank}`,
=======
      tooltipText: node.fullName,
>>>>>>> 51e876d2
      tooltipX: xOffset - chartSize.x + eventOffset.width / 2,
      tooltipY: eventOffset.top - chartSize.y
    });
  }

  /**
   * Hide the tooltip
   */
  hideTooltip() {
    if (this.state.tooltipVisible) {
      this.setState({
        tooltipVisible: false
      });
    }
  }

  /**
   * Render React elements
   */
  render() {
    const { outerWidth, outerHeight } = this.props.chartSize;
    const {
      tooltipVisible,
      tooltipIsRight,
      tooltipText,
      tooltipX,
      tooltipY
    } = this.state;

    return (
      <div
        className="pipeline-flowchart kedro"
        ref={this.containerRef}
        onClick={this.handleChartClick}>
        <svg
          id="pipeline-graph"
          className="pipeline-flowchart__graph"
          width={outerWidth}
          height={outerHeight}
          ref={this.svgRef}>
          <defs>
            <marker
              id="arrowhead"
              className="pipeline-flowchart__arrowhead"
              viewBox="0 0 10 10"
              refX="7"
              refY="5"
              markerUnits="strokeWidth"
              markerWidth="8"
              markerHeight="6"
              orient="auto">
              <path d="M 0 0 L 10 5 L 0 10 L 4 5 z" />
            </marker>
          </defs>
<<<<<<< HEAD
          <g ref={this.wrapperRef}>
            <g className="pipeline-flowchart__bands" ref={this.bandsRef} />
=======
          <g id="zoom-wrapper" ref={this.wrapperRef}>
>>>>>>> 51e876d2
            <g className="pipeline-flowchart__edges" ref={this.edgesRef} />
            <g
              id="nodes"
              className="pipeline-flowchart__nodes"
              ref={this.nodesRef}
            />
          </g>
        </svg>
        <div
          className={classnames('pipeline-flowchart__tooltip kedro', {
            'tooltip--visible': tooltipVisible,
            'tooltip--right': tooltipIsRight
          })}
          style={{ transform: `translate(${tooltipX}px, ${tooltipY}px)` }}>
          <span>{tooltipText}</span>
        </div>
      </div>
    );
  }
}

export const mapStateToProps = state => ({
  centralNode: getCentralNode(state),
  chartSize: state.chartSize,
  edges: getLayoutEdges(state),
  linkedNodes: getLinkedNodes(state),
  nodes: getLayoutNodes(state),
  textLabels: state.textLabels,
  view: state.view,
  zoom: getZoomPosition(state)
});

export const mapDispatchToProps = dispatch => ({
  onToggleNodeClicked: nodeClicked => {
    dispatch(toggleNodeClicked(nodeClicked));
  },
  onToggleNodeHovered: nodeHovered => {
    dispatch(toggleNodeHovered(nodeHovered));
  },
  onUpdateChartSize: chartSize => {
    dispatch(updateChartSize(chartSize));
  }
});

export default connect(
  mapStateToProps,
  mapDispatchToProps
)(FlowChart);<|MERGE_RESOLUTION|>--- conflicted
+++ resolved
@@ -41,49 +41,38 @@
   }
 
   componentDidMount() {
-<<<<<<< HEAD
-    // Create D3 element selectors
+    this.selectD3Elements();
+    this.updateChartSize();
+    this.initZoomBehaviour();
+    this.drawChart();
+    this.zoomChart();
+    this.addResizeObserver();
+  }
+
+  componentWillUnmount() {
+    this.removeResizeObserver();
+  }
+
+  componentDidUpdate(prevProps) {
+    if (prevProps.visibleNav !== this.props.visibleNav) {
+      this.updateChartSize();
+    }
+    if (prevProps.zoom !== this.props.zoom) {
+      this.zoomChart();
+    }
+    this.drawChart();
+  }
+
+  /**
+   * Create D3 element selectors
+   */
+  selectD3Elements() {
     this.el = {
       svg: select(this.svgRef.current),
       wrapper: select(this.wrapperRef.current),
       edgeGroup: select(this.edgesRef.current),
       nodeGroup: select(this.nodesRef.current),
       bandGroup: select(this.bandsRef.current)
-    };
-
-=======
-    this.selectD3Elements();
->>>>>>> 51e876d2
-    this.updateChartSize();
-    this.initZoomBehaviour();
-    this.drawChart();
-    this.zoomChart();
-    this.addResizeObserver();
-  }
-
-  componentWillUnmount() {
-    this.removeResizeObserver();
-  }
-
-  componentDidUpdate(prevProps) {
-    if (prevProps.visibleNav !== this.props.visibleNav) {
-      this.updateChartSize();
-    }
-    if (prevProps.zoom !== this.props.zoom) {
-      this.zoomChart();
-    }
-    this.drawChart();
-  }
-
-  /**
-   * Create D3 element selectors
-   */
-  selectD3Elements() {
-    this.el = {
-      svg: select(this.svgRef.current),
-      wrapper: select(this.wrapperRef.current),
-      edgeGroup: select(this.edgesRef.current),
-      nodeGroup: select(this.nodesRef.current)
     };
   }
 
@@ -184,198 +173,7 @@
    * Render chart to the DOM with D3
    */
   drawChart() {
-<<<<<<< HEAD
-    const { centralNode, layout, linkedNodes, textLabels } = this.props;
-    const { nodes, edges } = layout;
-
-    const max = Math.pow(2, 25);
-
-    const bandsObj = {};
-    nodes.forEach(node => {
-      if (!bandsObj[node.rank]) {
-        bandsObj[node.rank] = node.y;
-      }
-    });
-    const bands = Object.keys(bandsObj)
-      .map(rank => ({
-        rank,
-        y: bandsObj[rank]
-      }))
-      .map((rank, i, bands) => {
-        let topY;
-        if (bands[i - 1]) {
-          topY = (rank.y + bands[i - 1].y) / 2;
-        } else {
-          topY = -max;
-        }
-        let bottomY;
-        if (bands[i + 1]) {
-          bottomY = (rank.y + bands[i + 1].y) / 2;
-        } else {
-          bottomY = max;
-        }
-        return {
-          rank: rank.rank,
-          topY,
-          bottomY,
-          height: bottomY - topY,
-          y: rank.y
-        };
-      });
-
-    // Node hues
-    const maxRank = Math.max(...nodes.map(d => d.rank));
-    const hue = rank => rank * (360 / (maxRank + 1));
-    const rankFill = node => `hsl(${hue(node.rank)}, 60%, 40%)`;
-
-    // Create selections
-    this.el.bands = this.el.bandGroup
-      .selectAll('.band')
-      .data(bands, band => band.rank);
-
-    this.el.edges = this.el.edgeGroup
-      .selectAll('.edge')
-      .data(edges, edge => edge.id);
-
-    this.el.nodes = this.el.nodeGroup
-      .selectAll('.node')
-      .data(nodes, node => node.id);
-
-    // Set up line shape function
-    const lineShape = line()
-      .x(d => d.x)
-      .y(d => d.y)
-      .curve(curveBasis);
-
-    // Create edges
-    const enterBands = this.el.bands
-      .enter()
-      .append('rect')
-      .attr('class', 'band');
-
-    this.el.bands.exit().remove();
-
-    this.el.bands = this.el.bands.merge(enterBands);
-
-    this.el.bands
-      .attr('fill', 'white')
-      .attr('opacity', (d, i) => (i % 2 ? 0.03 : 0))
-      .attr('x', max / -2)
-      .attr('y', d => d.topY)
-      .attr('height', d => d.height)
-      .attr('width', max);
-
-    // Create edges
-    const enterEdges = this.el.edges
-      .enter()
-      .append('g')
-      .attr('class', 'edge')
-      .attr('opacity', 0);
-
-    enterEdges.append('path').attr('marker-end', d => `url(#arrowhead)`);
-
-    this.el.edges
-      .exit()
-      .transition('exit-edges')
-      .duration(DURATION)
-      .attr('opacity', 0)
-      .remove();
-
-    this.el.edges = this.el.edges.merge(enterEdges);
-
-    this.el.edges
-      .classed(
-        'edge--faded',
-        ({ source, target }) =>
-          centralNode && (!linkedNodes[source] || !linkedNodes[target])
-      )
-      .transition('show-edges')
-      .duration(DURATION)
-      .attr('opacity', 1);
-
-    this.el.edges
-      .select('path')
-      .transition('update-edges')
-      .duration(DURATION)
-      .attrTween('d', function(edge) {
-        const current = edge.points && lineShape(edge.points);
-        const previous = select(this).attr('d') || current;
-        return interpolatePath(previous, current);
-      });
-
-    // Create nodes
-    const enterNodes = this.el.nodes
-      .enter()
-      .append('g')
-      .attr('tabindex', '0')
-      .attr('class', 'node');
-
-    enterNodes
-      .attr('transform', node => `translate(${node.x}, ${node.y})`)
-      .attr('opacity', 0);
-
-    enterNodes
-      .append('circle')
-      .attr('r', 25)
-      .style('fill', rankFill);
-
-    enterNodes.append('rect');
-
-    enterNodes.append(icon);
-
-    enterNodes
-      .append('text')
-      .text(node => node.name)
-      .attr('text-anchor', 'middle')
-      .attr('dy', 4);
-
-    this.el.nodes
-      .exit()
-      .transition('exit-nodes')
-      .duration(DURATION)
-      .attr('opacity', 0)
-      .remove();
-
-    this.el.nodes = this.el.nodes
-      .merge(enterNodes)
-      .classed('node--parameters', node => node.type === 'parameters')
-      .classed('node--data', node => node.type === 'data')
-      .classed('node--task', node => node.type === 'task')
-      .classed('node--icon', !textLabels)
-      .classed('node--text', textLabels)
-      .classed('node--active', node => node.active)
-      .classed('node--highlight', node => centralNode && linkedNodes[node.id])
-      .classed('node--faded', node => centralNode && !linkedNodes[node.id])
-      .on('click', this.handleNodeClick)
-      .on('mouseover', this.handleNodeMouseOver)
-      .on('mouseout', this.handleNodeMouseOut)
-      .on('focus', this.handleNodeMouseOver)
-      .on('blur', this.handleNodeMouseOut)
-      .on('keydown', this.handleNodeKeyDown);
-
-    this.el.nodes
-      .transition('update-nodes')
-      .duration(DURATION)
-      .attr('opacity', 1)
-      .attr('transform', node => `translate(${node.x}, ${node.y})`)
-      .end()
-      .catch(() => {})
-      .finally(() => {
-        // Sort nodes so tab focus order follows X/Y position
-        this.el.nodes.sort((a, b) => a.order - b.order);
-      });
-
-    this.el.nodes
-      .select('rect')
-      .style('fill', rankFill)
-      .attr('width', node => node.width - 5)
-      .attr('height', node => node.height - 5)
-      .attr('x', node => (node.width - 5) / -2)
-      .attr('y', node => (node.height - 5) / -2)
-      .attr('rx', node => (node.type === 'data' ? node.height / 2 : 0));
-=======
     draw.call(this);
->>>>>>> 51e876d2
   }
 
   /**
@@ -443,11 +241,7 @@
     this.setState({
       tooltipVisible: true,
       tooltipIsRight: isRight,
-<<<<<<< HEAD
       tooltipText: `Rank ${node.rank}`,
-=======
-      tooltipText: node.fullName,
->>>>>>> 51e876d2
       tooltipX: xOffset - chartSize.x + eventOffset.width / 2,
       tooltipY: eventOffset.top - chartSize.y
     });
@@ -502,12 +296,8 @@
               <path d="M 0 0 L 10 5 L 0 10 L 4 5 z" />
             </marker>
           </defs>
-<<<<<<< HEAD
-          <g ref={this.wrapperRef}>
+          <g id="zoom-wrapper" ref={this.wrapperRef}>
             <g className="pipeline-flowchart__bands" ref={this.bandsRef} />
-=======
-          <g id="zoom-wrapper" ref={this.wrapperRef}>
->>>>>>> 51e876d2
             <g className="pipeline-flowchart__edges" ref={this.edgesRef} />
             <g
               id="nodes"
