import React, { Component } from 'react';
import { connect } from 'react-redux';
import classnames from 'classnames';
import 'd3-transition';
import { select, event } from 'd3-selection';
import { interpolate } from 'd3-interpolate';
import { zoom, zoomIdentity, zoomTransform } from 'd3-zoom';
import { updateChartSize, updateZoom } from '../../actions';
import { toggleNodeClicked, toggleNodeHovered } from '../../actions/nodes';
import { getNodeActive, getNodeSelected } from '../../selectors/nodes';
import { getChartSize, getChartZoom } from '../../selectors/layout';
import { getLayers } from '../../selectors/layers';
import { isLoading } from '../../selectors/loading';
import { getCentralNode, getLinkedNodes } from '../../selectors/linked-nodes';
import { drawNodes, drawEdges, drawLayers, drawLayerNames } from './draw';
import Tooltip from '../tooltip';
import './styles/flowchart.css';

/**
 * Display a pipeline flowchart, mostly rendered with D3
 */
export class FlowChart extends Component {
  constructor(props) {
    super(props);

    this.state = {
      tooltip: { visible: false }
    };

    this.DURATION = 700;

    this.containerRef = React.createRef();
    this.svgRef = React.createRef();
    this.wrapperRef = React.createRef();
    this.edgesRef = React.createRef();
    this.nodesRef = React.createRef();
    this.layersRef = React.createRef();
    this.layerNamesRef = React.createRef();
  }

  componentDidMount() {
    this.selectD3Elements();
    this.updateChartSize();
    this.initZoomBehaviour();
    this.addGlobalEventListeners();
    this.update();

    if (this.props.tooltip) {
      this.showTooltip(null, this.props.tooltip);
    } else {
      this.hideTooltip();
    }
  }

  componentWillUnmount() {
    this.removeGlobalEventListeners();
  }

  componentDidUpdate(prevProps) {
    this.update(prevProps);
  }

  /**
   * Updates drawing and zoom if props have changed
   */
  update(prevProps = {}) {
    const { chartZoom } = this.props;
    const changed = (...names) => this.changed(names, prevProps, this.props);

    if (changed('visibleSidebar')) {
      this.updateChartSize();
    }

    if (changed('layers', 'chartSize')) {
      drawLayers.call(this);
      drawLayerNames.call(this);
    }

    if (changed('edges', 'centralNode', 'linkedNodes')) {
      drawEdges.call(this, changed);
    }

    if (
      changed(
        'nodes',
        'centralNode',
        'linkedNodes',
        'nodeActive',
        'nodeSelected'
      )
    ) {
      drawNodes.call(this, changed);
    }

    if (changed('edges', 'nodes', 'layers', 'chartSize')) {
      this.zoomToFit();
    } else {
      this.updateZoom(chartZoom);
    }
  }

  /**
   * Returns true if any of the given props are different between given objects.
   * Only shallow changes are detected.
   */
  changed(props, objectA, objectB) {
    return (
      objectA && objectB && props.some(prop => objectA[prop] !== objectB[prop])
    );
  }

  /**
   * Create D3 element selectors
   */
  selectD3Elements() {
    this.el = {
      svg: select(this.svgRef.current),
      wrapper: select(this.wrapperRef.current),
      edgeGroup: select(this.edgesRef.current),
      nodeGroup: select(this.nodesRef.current),
      layerGroup: select(this.layersRef.current),
      layerNameGroup: select(this.layerNamesRef.current)
    };
  }

  /**
   * Configure globals for the container dimensions,
   * and apply them to the chart SVG
   */
  updateChartSize() {
    this.props.onUpdateChartSize(
      this.containerRef.current.getBoundingClientRect()
    );
  }

  /**
   * Add window event listeners on mount
   */
  addGlobalEventListeners() {
    // Add ResizeObserver to listen for any changes in the container's width/height
    // (with event listener fallback)
    if (window.ResizeObserver) {
      this.resizeObserver =
        this.resizeObserver ||
        new window.ResizeObserver(this.handleWindowResize);
      this.resizeObserver.observe(this.containerRef.current);
    } else {
      window.addEventListener('resize', this.handleWindowResize);
    }
    // Print event listeners
    window.addEventListener('beforeprint', this.handleBeforePrint);
    window.addEventListener('afterprint', this.handleAfterPrint);
  }

  /**
   * Remove window event listeners on unmount
   */
  removeGlobalEventListeners() {
    // ResizeObserver
    if (window.ResizeObserver) {
      this.resizeObserver.unobserve(this.containerRef.current);
    } else {
      window.removeEventListener('resize', this.handleWindowResize);
    }
    // Print event listeners
    window.removeEventListener('beforeprint', this.handleBeforePrint);
    window.removeEventListener('afterprint', this.handleAfterPrint);
  }

  /**
   * Handle window resize
   */
  handleWindowResize = () => {
    this.updateChartSize();
  };

  /**
   * Add viewBox on window print so that the SVG can be scaled to fit
   */
  handleBeforePrint = () => {
    const gs = this.props.graphSize;
    const width = gs.width + gs.marginx * 2;
    const height = gs.height + gs.marginy * 2;
    this.el.svg.attr('viewBox', `0 0 ${width} ${height}`);
  };

  /**
   * Remove viewBox once printing is done
   */
  handleAfterPrint = () => {
    this.el.svg.attr('viewBox', null);
  };

  /**
   * Setup D3 zoom behaviour on component mount
   */
  initZoomBehaviour() {
    this.zoomBehaviour = zoom()
      // Transition using linear interpolation
      .interpolate(interpolate)
      // When zoom changes
      .on('zoom', () => {
        const { k: scale, x, y } = event.transform;
        const [
          minScale = 0,
          maxScale = Infinity
        ] = this.zoomBehaviour.scaleExtent();
        const { sidebarWidth, metaSidebarWidth } = this.props.chartSize;
        const { width = 0, height = 0 } = this.props.graphSize;

        // Limit zoom translate extent: This needs to be recalculated on zoom
        // as it needs access to the current scale to correctly multiply the
        // sidebarWidth by the scale to offset it properly
        const margin = 500;
        this.zoomBehaviour.translateExtent([
          [-sidebarWidth / scale - margin, -margin],
          [width + margin + metaSidebarWidth / scale, height + margin]
        ]);

        // Transform the <g> that wraps the chart
        this.el.wrapper.attr('transform', event.transform);

        // Apply animating class to zoom wrapper
        this.el.wrapper.classed(
          'pipeline-flowchart__zoom-wrapper--animating',
          true
        );

        // Update layer label y positions
        if (this.el.layerNames) {
          this.el.layerNames.style('transform', d => {
            const ty = y + (d.y + d.height / 2) * scale;
            return `translateY(${ty}px)`;
          });
        }

        // Hide the tooltip so it doesn't get misaligned to its node
        this.hideTooltip();

        // Share the applied zoom state with other components
        this.props.onUpdateZoom({
          scale,
          x,
          y,
          applied: true,
          transition: false,
          minScale,
          maxScale
        });
      })
      // When zoom ends
      .on('end', () => {
        this.el.wrapper.classed(
          'pipeline-flowchart__zoom-wrapper--animating',
          false
        );
      });

    this.el.svg
      .call(this.zoomBehaviour)
      // Disabled to avoid conflicts with metadata panel triggered zooms
      .on('dblclick.zoom', null);
  }

  /**
   * Applies the given zoom state if necessary
   * @param {Object} chartZoom The new zoom state
   */
  updateZoom(chartZoom) {
    // No change if already applied (i.e. ignores internal updates)
    if (chartZoom.applied) {
      return;
    }

    // If the update is a reset, then just zoom to fit the graph
    if (chartZoom.reset === true) {
      this.zoomToFit();
      return;
    }

    // Get current zoom transform
    const zoom = this.zoomBehaviour;
    const currentTransform = zoomTransform(this.wrapperRef.current);
    const { k = 1 } = currentTransform;

    // Get the updated zoom components
    const { scale: targetScale = k, x: targetX, y: targetY } = chartZoom;
    const transition =
      chartZoom.transition || typeof chartZoom.transition === 'undefined';
    const hasTranslation =
      typeof targetX !== 'undefined' && typeof targetY !== 'undefined';

    // Apply the zoom update immediately at first
    // Note: only translateTo and scaleTo respect zoom extents
    // Note: requires three separate calls so can't transition this
    if (hasTranslation) {
      // Update position and scale
      this.el.svg
        .call(zoom.transform, zoomIdentity)
        .call(zoom.translateTo, targetX, targetY)
        .call(zoom.scaleTo, targetScale);
    } else {
      // Update scale only
      this.el.svg.call(zoom.scaleTo, targetScale);
    }

    // If the update requires a transition
    if (transition) {
      // Store the already computed target transform
      const targetTransform = zoomTransform(this.wrapperRef.current);

      // Revert and transition to target in a single call
      this.el.svg
        .call(zoom.transform, currentTransform)
        .transition('zoom')
        .duration(200)
        .call(zoom.transform, targetTransform);
    }
  }

  /**
   * Zoom and scale to fit graph exactly in the viewport
   */
  zoomToFit() {
    const { chartSize, graphSize } = this.props;

    let scale = 1;
    let translateX = 0;
    let translateY = 0;

    // Fit the graph exactly in the viewport
    if (chartSize.width > 0 && graphSize.width > 0) {
      scale = Math.min(
        chartSize.width / graphSize.width,
        chartSize.height / graphSize.height
      );

      translateX =
        (chartSize.width - graphSize.width * scale) / 2 +
        chartSize.sidebarWidth;
      translateY = (chartSize.height - graphSize.height * scale) / 2;
    }

    // Limit zoom scale extent
    this.zoomBehaviour.scaleExtent([scale * 0.8, 2]);

    // Get the target zoom transform
    const targetTransform = zoomIdentity
      .translate(translateX, translateY)
      .scale(scale);

    // Get the current zoom transform
    const { k = 1, x = 0, y = 0 } = zoomTransform(this.wrapperRef.current);
    const isFirstZoom = k === 1 && x === 0 && y === 0;

    // Avoid errors during tests due to lack of SVG support
    if (typeof jest !== 'undefined') {
      return;
    }

    // Apply transform but only transition after first zoom
    (isFirstZoom
      ? this.el.svg
      : this.el.svg.transition('zoom').duration(this.DURATION)
    ).call(this.zoomBehaviour.transform, targetTransform);
  }

  /**
   * Enable a node's focus state and highlight linked nodes
   * @param {Object} node Datum for a single node
   */
  handleNodeClick = node => {
    this.props.onToggleNodeClicked(node.id);
    event.stopPropagation();
  };

  /**
   * Remove a node's focus state and dim linked nodes
   */
  handleChartClick = () => {
    this.props.onToggleNodeClicked(null);
  };

  /**
   * Enable a node's active state, show tooltip, and highlight linked nodes
   * @param {Object} node Datum for a single node
   */
  handleNodeMouseOver = node => {
    this.props.onToggleNodeHovered(node.id);
    this.showTooltip(node);
  };

  /**
   * Remove a node's active state, hide tooltip, and dim linked nodes
   * @param {Object} node Datum for a single node
   */
  handleNodeMouseOut = () => {
    this.props.onToggleNodeHovered(null);
    this.hideTooltip();
  };

  /**
   * Handle keydown event when a node is focused
   * @param {Object} node Datum for a single node
   */
  handleNodeKeyDown = node => {
    const ENTER = 13;
    const ESCAPE = 27;
    if (event.keyCode === ENTER) {
      this.handleNodeClick(node);
    }
    if (event.keyCode === ESCAPE) {
      this.handleChartClick();
      this.handleNodeMouseOut(node);
    }
  };

  /**
   * Show, fill and and position the tooltip
   * @param {Object} node A node datum
   * @param {?Object} options Options for the tooltip if required
   */
  showTooltip(node, options = {}) {
    this.setState({
      tooltip: {
        targetRect: event && event.target.getBoundingClientRect(),
        text: node && node.fullName,
        visible: true,
        ...options
      }
    });
  }

  /**
   * Hide the tooltip
   */
  hideTooltip() {
    if (this.state.tooltip.visible) {
      this.setState({
        tooltip: {
          ...this.state.tooltip,
          visible: false
        }
      });
    }
  }

  /**
   * Render React elements
   */
  render() {
    const { chartSize, isLoading, layers } = this.props;
    const { outerWidth = 0, outerHeight = 0 } = chartSize;

    return (
      <div
        className="pipeline-flowchart kedro"
        ref={this.containerRef}
        onClick={this.handleChartClick}>
        <svg
          id="pipeline-graph"
          className="pipeline-flowchart__graph"
          width={outerWidth}
          height={outerHeight}
          ref={this.svgRef}>
<<<<<<< HEAD
          <defs>
            <marker
              id="pipeline-arrowhead"
              className="pipeline-flowchart__arrowhead"
              viewBox="0 0 10 10"
              refX="7"
              refY="5"
              markerUnits="strokeWidth"
              markerWidth="8"
              markerHeight="6"
              orient="auto">
              <path d="M 0 0 L 10 5 L 0 10 L 4 5 z" />
            </marker>
          </defs>
          <g
            id="zoom-wrapper"
            className={classnames('pipeline-zoom-wrapper', {
              'pipeline-zoom-wrapper--loading': isLoading
            })}
            ref={this.wrapperRef}>
=======
          <g id="zoom-wrapper" ref={this.wrapperRef}>
            <defs>
              <marker
                id="pipeline-arrowhead"
                className="pipeline-flowchart__arrowhead"
                viewBox="0 0 10 10"
                refX="7"
                refY="5"
                markerUnits="strokeWidth"
                markerWidth="8"
                markerHeight="6"
                orient="auto">
                <path d="M 0 0 L 10 5 L 0 10 L 4 5 z" />
              </marker>
            </defs>
>>>>>>> 5a7096b1
            <g className="pipeline-flowchart__layers" ref={this.layersRef} />
            <g className="pipeline-flowchart__edges" ref={this.edgesRef} />
            <g
              id="nodes"
              className="pipeline-flowchart__nodes"
              ref={this.nodesRef}
            />
          </g>
        </svg>
        <ul
          className={classnames('pipeline-flowchart__layer-names', {
            'pipeline-flowchart__layer-names--visible': layers.length
          })}
          ref={this.layerNamesRef}
        />
        <Tooltip chartSize={chartSize} {...this.state.tooltip} />
      </div>
    );
  }
}

// Maintain a single reference to support change detection
const emptyEdges = [];
const emptyNodes = [];
const emptyGraphSize = {};

export const mapStateToProps = (state, ownProps) => ({
  centralNode: getCentralNode(state),
  chartSize: getChartSize(state),
  chartZoom: getChartZoom(state),
  edges: state.graph.edges || emptyEdges,
  graphSize: state.graph.size || emptyGraphSize,
  isLoading: isLoading(state),
  layers: getLayers(state),
  linkedNodes: getLinkedNodes(state),
  nodes: state.graph.nodes || emptyNodes,
  nodeActive: getNodeActive(state),
  nodeSelected: getNodeSelected(state),
  visibleSidebar: state.visible.sidebar,
  ...ownProps
});

export const mapDispatchToProps = (dispatch, ownProps) => ({
  onToggleNodeClicked: nodeClicked => {
    dispatch(toggleNodeClicked(nodeClicked));
  },
  onToggleNodeHovered: nodeHovered => {
    dispatch(toggleNodeHovered(nodeHovered));
  },
  onUpdateChartSize: chartSize => {
    dispatch(updateChartSize(chartSize));
  },
  onUpdateZoom: transform => {
    dispatch(updateZoom(transform));
  },
  ...ownProps
});

export default connect(
  mapStateToProps,
  mapDispatchToProps
)(FlowChart);<|MERGE_RESOLUTION|>--- conflicted
+++ resolved
@@ -463,29 +463,12 @@
           width={outerWidth}
           height={outerHeight}
           ref={this.svgRef}>
-<<<<<<< HEAD
-          <defs>
-            <marker
-              id="pipeline-arrowhead"
-              className="pipeline-flowchart__arrowhead"
-              viewBox="0 0 10 10"
-              refX="7"
-              refY="5"
-              markerUnits="strokeWidth"
-              markerWidth="8"
-              markerHeight="6"
-              orient="auto">
-              <path d="M 0 0 L 10 5 L 0 10 L 4 5 z" />
-            </marker>
-          </defs>
           <g
             id="zoom-wrapper"
             className={classnames('pipeline-zoom-wrapper', {
               'pipeline-zoom-wrapper--loading': isLoading
             })}
             ref={this.wrapperRef}>
-=======
-          <g id="zoom-wrapper" ref={this.wrapperRef}>
             <defs>
               <marker
                 id="pipeline-arrowhead"
@@ -500,7 +483,6 @@
                 <path d="M 0 0 L 10 5 L 0 10 L 4 5 z" />
               </marker>
             </defs>
->>>>>>> 5a7096b1
             <g className="pipeline-flowchart__layers" ref={this.layersRef} />
             <g className="pipeline-flowchart__edges" ref={this.edgesRef} />
             <g
