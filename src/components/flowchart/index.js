--- conflicted
+++ resolved
@@ -8,17 +8,7 @@
 import { updateChartSize, updateZoom } from '../../actions';
 import { toggleNodeClicked, toggleNodeHovered } from '../../actions/nodes';
 import { getNodeActive, getNodeSelected } from '../../selectors/nodes';
-<<<<<<< HEAD
-import {
-  getChartSize,
-  getGraphSize,
-  getLayoutNodes,
-  getLayoutEdges,
-  getChartZoom
-} from '../../selectors/layout';
-=======
-import { getChartSize, getZoomPosition } from '../../selectors/layout';
->>>>>>> 9bb79e4b
+import { getChartSize, getChartZoom } from '../../selectors/layout';
 import { getLayers } from '../../selectors/layers';
 import { getCentralNode, getLinkedNodes } from '../../selectors/linked-nodes';
 import { drawNodes, drawEdges, drawLayers, drawLayerNames } from './draw';
@@ -478,20 +468,20 @@
   }
 }
 
+// Maintain a single reference to support change detection
+const emptyEdges = [];
+const emptyNodes = [];
+const emptyGraphSize = {};
+
 export const mapStateToProps = state => ({
   centralNode: getCentralNode(state),
   chartSize: getChartSize(state),
-<<<<<<< HEAD
   chartZoom: getChartZoom(state),
-  edges: getLayoutEdges(state),
-  graphSize: getGraphSize(state),
-=======
-  edges: state.graph.edges || [],
-  graphSize: state.graph.size || {},
->>>>>>> 9bb79e4b
+  edges: state.graph.edges || emptyEdges,
+  graphSize: state.graph.size || emptyGraphSize,
   layers: getLayers(state),
   linkedNodes: getLinkedNodes(state),
-  nodes: state.graph.nodes || [],
+  nodes: state.graph.nodes || emptyNodes,
   nodeActive: getNodeActive(state),
   nodeSelected: getNodeSelected(state),
   textLabels: state.textLabels,
