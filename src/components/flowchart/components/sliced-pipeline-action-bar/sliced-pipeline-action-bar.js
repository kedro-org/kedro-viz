--- conflicted
+++ resolved
@@ -1,18 +1,14 @@
 import React from 'react';
 import classnames from 'classnames';
 import Button from '../../../ui/button';
-<<<<<<< HEAD
 import CommandCopier from '../../../ui/command-copier/command-copier';
 import CutIcon from '../../../icons/cut';
 import IconButton from '../../../ui/icon-button';
-=======
->>>>>>> f54b885f
 import { sidebarWidth, metaSidebarWidth } from '../../../../config';
 
 import './sliced-pipeline-action-bar.scss';
 
 /**
-<<<<<<< HEAD
  * Calculate the transformX value ensuring it does not go below the minimum required for the sidebar opened and closed
  */
 const calculateTransformX = ({
@@ -42,17 +38,7 @@
     runCommand,
     slicedPipeline,
     visibleSidebar,
-=======
- * Displays a notification or action bar for slicing pipelines.
- */
-export const SlicedPipelineActionBar = React.forwardRef((props, ref) => {
-  const {
-    chartSize,
-    slicedPipeline,
-    visibleSidebar,
     notification,
-    displayMetadataPanel,
->>>>>>> f54b885f
   } = props;
   const { outerWidth: screenWidth } = chartSize;
   const buffer = 200;
@@ -68,7 +54,6 @@
     ? sidebarWidth.open
     : sidebarWidth.closed;
 
-<<<<<<< HEAD
   const transformX = calculateTransformX({
     screenWidth,
     slicePipelineActionBarWidth,
@@ -76,64 +61,51 @@
     nodeListWidth,
     minimumTransformX,
   });
-=======
-  // Calculate the transformX value ensuring it does not go below the minimum required for the sidebar opened and closed
-  const transformX = Math.max(
-    screenWidth -
-      nodeListWidth -
-      metaDataPanelWidth -
-      slicePipelineActionBarWidth / 2,
-    minimumTransformX
-  );
-
-  console.log(transformX);
->>>>>>> f54b885f
 
   return (
     <div
       className="sliced-pipeline-action-bar"
       style={{ transform: `translateX(${transformX}px)`, opacity: 1 }}
     >
-      <div className="sliced-pipeline-action-bar--info">
-<<<<<<< HEAD
-        {`${slicedPipeline.length} ${
-          isSlicingPipelineApplied ? 'sliced' : 'selected'
-        }`}
-      </div>
-      <div
-        className={classnames('sliced-pipeline-action-bar--run-command', {
-          'sliced-pipeline-action-bar--run-command-long':
-            runCommand.length > 85,
-        })}
-      >
-        <CommandCopier command={runCommand} isCommand={true} />
-      </div>
-      {isSlicingPipelineApplied ? (
-        <div className="sliced-pipeline-action-bar--cta sliced-pipeline-action-bar--reset">
-          <Button onClick={onResetSlicingPipeline}>Reset slice</Button>
+      {notification && (
+        <div className="sliced-pipeline-action-bar--info">
+          'Hold Shift + Click on another node to slice pipeline'
         </div>
-      ) : (
-        <div
-          className="sliced-pipeline-action-bar--cta sliced-pipeline-action-bar--slice"
-          onClick={onApplySlicingPipeline}
-        >
-          <IconButton
-            ariaLabel="Copy run command to clipboard."
-            className="copy-button"
-            dataTest={`clicked.run_command`}
-            icon={CutIcon}
-          />
-          <span className="sliced-pipeline-action-bar--slice-text">Slice</span>
-=======
-        {notification
-          ? 'Hold Shift + Click on another node to slice pipeline'
-          : `${slicedPipeline.length} selected`}
-      </div>
-      {!notification && (
-        <div className="sliced-pipeline-action-bar--cta">
-          <Button>Slice</Button>
->>>>>>> f54b885f
-        </div>
+      )}
+      {runCommand && (
+        <>
+          <div className="sliced-pipeline-action-bar--info">
+            {`${slicedPipeline.length} selected`}
+          </div>
+          <div
+            className={classnames('sliced-pipeline-action-bar--run-command', {
+              'sliced-pipeline-action-bar--run-command-long':
+                runCommand.length > 85,
+            })}
+          >
+            <CommandCopier command={runCommand} isCommand={true} />
+          </div>
+          {isSlicingPipelineApplied ? (
+            <div className="sliced-pipeline-action-bar--cta sliced-pipeline-action-bar--reset">
+              <Button onClick={onResetSlicingPipeline}>Reset slice</Button>
+            </div>
+          ) : (
+            <div
+              className="sliced-pipeline-action-bar--cta sliced-pipeline-action-bar--slice"
+              onClick={onApplySlicingPipeline}
+            >
+              <IconButton
+                ariaLabel="Copy run command to clipboard."
+                className="copy-button"
+                dataTest={`clicked.run_command`}
+                icon={CutIcon}
+              />
+              <span className="sliced-pipeline-action-bar--slice-text">
+                Slice
+              </span>
+            </div>
+          )}
+        </>
       )}
     </div>
   );
