--- conflicted
+++ resolved
@@ -729,19 +729,13 @@
   render() {
     const {
       chartSize,
-<<<<<<< HEAD
-      displayGlobalToolbar,
+      displayGlobalNavigation,
+      displaySidebar,
       isFiltersApplied,
       layers,
       onApplyFilters,
       runCommand,
       visibleGraph,
-=======
-      layers,
-      visibleGraph,
-      displayGlobalNavigation,
-      displaySidebar,
->>>>>>> ef69cc47
     } = this.props;
     const { outerWidth = 0, outerHeight = 0 } = chartSize;
     const { filteredPipelineState } = this.state;
@@ -807,9 +801,8 @@
           })}
           ref={this.layerNamesRef}
         />
-<<<<<<< HEAD
         <div ref={this.sliceButtonRef}>
-          <SlicePipelineAction
+          <FilteredPipelineActionBar
             chartSize={chartSize}
             filteredPipeline={filteredPipelineState.range}
             isFiltersApplied={isFiltersApplied}
@@ -819,12 +812,6 @@
           />
         </div>
 
-=======
-        <FilteredPipelineActionBar
-          chartSize={chartSize}
-          filteredPipeline={filteredPipelineState.range}
-        />
->>>>>>> ef69cc47
         <Tooltip
           chartSize={chartSize}
           {...this.state.tooltip}
