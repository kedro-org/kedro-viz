--- conflicted
+++ resolved
@@ -139,19 +139,11 @@
     }
 
     // Hide slicing notification if metadata panel is closed using button
-<<<<<<< HEAD
     if (!this.props.clickedNode && prevProps.clickedNode) {
       if (!this.props.slicedPipeline.length) {
         // Ensure this only runs when not in a slicing operation
         this.setState({ showSlicingNotification: false });
       }
-=======
-    if (
-      this.props.clickedNode !== prevProps.clickedNode &&
-      !this.props.clickedNode
-    ) {
-      this.setState({ showSlicingNotification: false });
->>>>>>> 3159f816
     }
   }
 
@@ -551,26 +543,12 @@
     toSelectedNode(node);
 
     const { from, to, range } = this.state.slicedPipelineState;
-<<<<<<< HEAD
-    // if both "from" and "to" are defined
-    // then on a single node click, it should reset the sliced pipeline state
-    if (from !== null && to !== null) {
-      this.updateSlicedPipelineState(id, null, []);
-      this.setState({ showSlicingNotification: true }); // Show notification
-    } else {
-      // Else, set the first node as the 'from' node based on current state
-      // we need this so that if user hold shift and click on a second node,
-      // the 'from' node is already set
-      this.updateSlicedPipelineState(id, to, range);
-      this.setState({ showSlicingNotification: true }); // Show notification
-=======
 
     this.updateSlicedPipelineState(id, to, range);
 
     if (!this.props.isSlicingPipelineApplied) {
       // Show notification only when slicing is not applied
       this.setState({ showSlicingNotification: true });
->>>>>>> 3159f816
     }
 
     // Clicking on a single node should reset the sliced pipeline
@@ -597,74 +575,35 @@
 
     if (!fromNodeElement || !toNodeElement) {
       return {
-<<<<<<< HEAD
         updatedFromNodeId: null,
         updatedToNodeId: null,
       };
-=======
-        adjustedFromNodeId: null,
-        newToNodeId: null,
-      }; // If any element is missing, return nulls
->>>>>>> 3159f816
     }
 
     const fromNodeRect = fromNodeElement.getBoundingClientRect();
     const toNodeRect = toNodeElement.getBoundingClientRect();
 
-<<<<<<< HEAD
     // Reorder based on their Y-coordinate
     return fromNodeRect.y < toNodeRect.y
       ? { updatedFromNodeId: fromNodeId, updatedToNodeId: toNodeId }
       : { updatedFromNodeId: toNodeId, updatedToNodeId: fromNodeId };
-=======
-    // Reorder the nodes based on their Y-coordinate
-    const [updatedFromNodeId, updatedToNodeId] =
-      fromNodeRect.y < toNodeRect.y
-        ? [userSelectedFromNodeId, toNodeId] // Keep order
-        : [toNodeId, userSelectedFromNodeId]; // Swap if needed
-
-    return {
-      updatedFromNodeId,
-      updatedToNodeId,
-    };
->>>>>>> 3159f816
   };
 
   handleMultipleNodesClick = (node) => {
     // Close meta data panel
     this.props.onLoadNodeData(null);
-<<<<<<< HEAD
     const { from: fromNodeIdState, range } = this.state.slicedPipelineState;
 
-    // Track user's selection directly in the state
     const fromNodeId = fromNodeIdState || node.id;
     const toNodeId = node.id;
 
-    // Update the state to reflect the user's selections
     this.updateSlicedPipelineState(fromNodeId, toNodeId, range);
 
-    // Reorder nodes internally for slicing
-=======
-
-    const { from: fromNodeIdState, range } = this.state.slicedPipelineState;
-
-    const fromNodeId = fromNodeIdState || node.id;
-    const toNodeId = node.id;
-
-    this.updateSlicedPipelineState(fromNodeId, toNodeId, range);
-
->>>>>>> 3159f816
     const { updatedFromNodeId, updatedToNodeId } = this.determineNodesOrder(
       fromNodeId,
       toNodeId
     );
 
-<<<<<<< HEAD
-    // Slice the pipeline based on the determined order, or fallback to original order if undefined
-=======
-    // Slice the pipeline based on the determined node order
-    // If the order could not be determined, use the original selection
->>>>>>> 3159f816
     if (updatedFromNodeId && updatedToNodeId) {
       this.props.onSlicePipeline(updatedFromNodeId, updatedToNodeId);
     } else {
@@ -672,11 +611,7 @@
     }
 
     this.props.onApplySlice(false);
-<<<<<<< HEAD
-    this.setState({ showSlicingNotification: false }); // Hide notification
-=======
     this.setState({ showSlicingNotification: false }); // Hide notification after selecting the second node
->>>>>>> 3159f816
   };
 
   /**
