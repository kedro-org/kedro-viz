--- conflicted
+++ resolved
@@ -68,11 +68,7 @@
     this.nodesRef = React.createRef();
     this.layersRef = React.createRef();
     this.layerNamesRef = React.createRef();
-<<<<<<< HEAD
-    this.sliceButtonRef = React.createRef();
-=======
     this.slicedPipelineActionRef = React.createRef();
->>>>>>> 0a335b8d
 
     this.DURATION = 700;
     this.MARGIN = 500;
@@ -509,7 +505,7 @@
 
       // the hold shift only happens on clicking a node first
       // but only if no filters are currently applied.
-      if (event.shiftKey && !this.props.isFiltersApplied) {
+      if (event.shiftKey && !this.props.isSlicingPipelineApplied) {
         this.handleShiftClick(node);
       }
     }
@@ -529,23 +525,6 @@
     displayMetadataPanel ? onLoadNodeData(id) : onToggleNodeClicked(id);
     toSelectedNode(node);
 
-<<<<<<< HEAD
-    const { from, to } = this.state.filteredPipelineState;
-    // On single node clicked, if both 'from' and 'to' nodes are already selected, reset them to null.
-    // Otherwise, set the clicked node as the 'from' node, indicating the start of a new selection.
-    const newFilteredPipelineState =
-      from !== null && to !== null
-        ? { ...this.state.filteredPipelineState, from: null, to: null }
-        : { ...this.state.filteredPipelineState, from: node.id };
-
-    this.setState({ filteredPipelineState: newFilteredPipelineState });
-
-    // If no filters are currently applied, reset the node filters.
-    // This is done to ensure that clicking a node in an unfiltered state does not leave any stale filters.
-    if (!this.props.isFiltersApplied) {
-      this.props.onFilterNodes(null, null);
-    }
-=======
     const { from, to, range } = this.state.slicedPipelineState;
     // if both "from" and "to" are defined
     // then on a single node click, it should reset the sliced pipeline state
@@ -558,9 +537,11 @@
       this.updateSlicedPipelineState(id, to, range);
     }
 
-    // Reset the slicePipeline on single node click
-    this.props.onSlicePipeline(null, null);
->>>>>>> 0a335b8d
+    // If no filters are currently applied, reset the node filters.
+    // This is done to ensure that clicking a node in an unfiltered state does not leave any stale filters.
+    if (!this.props.isSlicingPipelineApplied) {
+      this.props.onResetSlicePipeline(null, null);
+    }
   };
 
   handleShiftClick = (node) => {
@@ -582,25 +563,18 @@
     this.props.onApplySlice(false);
   };
 
-  resetFilters = () => {
-    this.props.onResetFilterNodes();
-    this.setState({
-      filteredPipelineState: {
-        ...this.state.filteredPipelineState,
-        from: null,
-        to: null,
-      },
-    });
+  resetSlicedPipeline = () => {
+    this.props.onResetSlicePipeline();
+    this.updateSlicedPipelineState(null, null, []);
+    // To reset URL to current active pipeline when click outside of a node on flowchart
+    this.props.toSelectedPipeline();
   };
 
   /**
    * Remove a node's focus state and dim linked nodes
    */
   handleChartClick = (event) => {
-<<<<<<< HEAD
     // If a node was previously clicked, clear the selected node data and reset the URL.
-=======
->>>>>>> 0a335b8d
     if (this.props.clickedNode) {
       this.props.onLoadNodeData(null);
       // To reset URL to current active pipeline when click outside of a node on flowchart
@@ -609,28 +583,16 @@
 
     // Determine if the click event occurred on the slice button.
     const isSliceButtonClicked =
-<<<<<<< HEAD
-      this.sliceButtonRef.current &&
-      this.sliceButtonRef.current.contains(event.target);
-
-    // Check if the pipeline is filtered, no slice button is clicked, and no filters are applied
-    if (
-      this.props.filteredPipeline &&
-      !isSliceButtonClicked &&
-      !this.props.isFiltersApplied
-    ) {
-      this.resetFilters();
-=======
       this.slicedPipelineActionRef.current &&
       this.slicedPipelineActionRef.current.contains(event.target);
 
     // Check if the pipeline is sliced, no slice button is clicked, and no filters are applied
-    if (this.props.slicedPipeline && !isSliceButtonClicked) {
-      this.props.onResetSlicePipeline();
-      this.updateSlicedPipelineState(null, null, []);
->>>>>>> 0a335b8d
-      // To reset URL to current active pipeline when click outside of a node on flowchart
-      this.props.toSelectedPipeline();
+    if (
+      this.props.slicedPipeline &&
+      !isSliceButtonClicked &&
+      !this.props.isSlicingPipelineApplied
+    ) {
+      this.resetSlicedPipeline();
     }
   };
 
@@ -768,19 +730,14 @@
       chartSize,
       displayGlobalNavigation,
       displaySidebar,
-      isFiltersApplied,
+      isSlicingPipelineApplied,
       layers,
-      onApplyFilters,
+      onApplySlice,
       runCommand,
       visibleGraph,
     } = this.props;
     const { outerWidth = 0, outerHeight = 0 } = chartSize;
-<<<<<<< HEAD
-    const { filteredPipelineState } = this.state;
-
-=======
     const { slicedPipelineState } = this.state;
->>>>>>> 0a335b8d
     return (
       <div
         className="pipeline-flowchart kedro"
@@ -842,26 +799,16 @@
           })}
           ref={this.layerNamesRef}
         />
-<<<<<<< HEAD
-        <div ref={this.sliceButtonRef}>
-          <FilteredPipelineActionBar
-            chartSize={chartSize}
-            filteredPipeline={filteredPipelineState.range}
-            isFiltersApplied={isFiltersApplied}
-            onApplyFilters={() => onApplyFilters(true)}
-            onResetFilters={this.resetFilters}
-            runCommand={runCommand}
-          />
-        </div>
-
-=======
         <div ref={this.slicedPipelineActionRef}>
           <SlicedPipelineActionBar
             chartSize={chartSize}
             slicedPipeline={slicedPipelineState.range}
+            isSlicingPipelineApplied={isSlicingPipelineApplied}
+            onApplySlicingPipeline={() => onApplySlice(true)}
+            onResetSlicingPipeline={this.resetSlicedPipeline}
+            runCommand={runCommand}
           />
         </div>
->>>>>>> 0a335b8d
         <Tooltip
           chartSize={chartSize}
           {...this.state.tooltip}
@@ -912,13 +859,9 @@
   visibleSidebar: state.visible.sidebar,
   visibleCode: state.visible.code,
   visibleMetaSidebar: getVisibleMetaSidebar(state),
-<<<<<<< HEAD
-  filteredPipeline: getFilteredPipeline(state),
-  isFiltersApplied: state.filters.apply,
+  slicedPipeline: getSlicedPipeline(state),
+  isSlicingPipelineApplied: state.slice.aply,
   runCommand: getRunCommand(state),
-=======
-  slicedPipeline: getSlicedPipeline(state),
->>>>>>> 0a335b8d
   ...ownProps,
 });
 
