--- conflicted
+++ resolved
@@ -544,23 +544,9 @@
     toSelectedNode(node);
 
     const { from, to, range } = this.state.slicedPipelineState;
-<<<<<<< HEAD
-=======
-    // if both "from" and "to" are defined
-    // then on a single node click, it should reset the sliced pipeline state
-    if (from !== null && to !== null) {
-      this.updateSlicedPipelineState(null, null, []);
-      this.setState({ showSlicingNotification: false }); // Hide notification
-    } else {
-      // Else, set the first node as the 'from' node based on current state
-      // we need this so that if user hold shift and click on a second node,
-      // the 'from' node is already set
-      this.updateSlicedPipelineState(id, to, range);
-      this.setState({ showSlicingNotification: true }); // Show notification
-    }
->>>>>>> f54b885f
 
     this.updateSlicedPipelineState(id, to, range);
+    this.setState({ showSlicingNotification: true }); // Show notification
 
     // Clicking on a single node should reset the sliced pipeline
     // if both "from" and "to" are defined and slicing is not yet applied
@@ -568,6 +554,8 @@
       this.props.onResetSlicePipeline();
       // Also, prepare the "from" node for the next slicing action
       this.updateSlicedPipelineState(id, null, []);
+      // Hide notification
+      this.setState({ showSlicingNotification: false });
     }
   };
 
@@ -612,16 +600,13 @@
   handleShiftClick = (node) => {
     // Close meta data panel
     this.props.onLoadNodeData(null);
+
     const { from: userSelectedFromNodeId, range } =
       this.state.slicedPipelineState;
 
-    const fromNodeId = userSelectedFromNodeId || node.id; // Keep existing 'from' node or set the current one if not set
+    const fromNodeId = userSelectedFromNodeId || node.id;
     const toNodeId = node.id;
-    const range = this.state.slicedPipelineState.range;
-
-<<<<<<< HEAD
-    this.updateSlicedPipelineState(fromNodeId, toNodeId, range);
-=======
+
     const { userVisualFromNodeId, adjustedFromNodeId, newToNodeId } =
       this.determineNodesOrder(fromNodeId, toNodeId);
 
@@ -631,7 +616,6 @@
 
     // Visually keep the 'from' node as the user's selection, but adjust internally based on Y-coordinate
     this.updateSlicedPipelineState(userVisualFromNodeId, newToNodeId, range);
->>>>>>> f54b885f
 
     this.props.onSlicePipeline(adjustedFromNodeId, newToNodeId);
     this.props.onApplySlice(false);
@@ -656,17 +640,9 @@
       this.slicedPipelineActionBarRef.current.contains(event.target);
 
     // Check if the pipeline is sliced, no slice button is clicked, and no filters are applied
-<<<<<<< HEAD
     if (!isSliceButtonClicked && !this.props.isSlicingPipelineApplied) {
       this.resetSlicedPipeline();
-=======
-    if (this.props.slicedPipeline && !isSliceButtonClicked) {
-      this.props.onResetSlicePipeline();
-      this.updateSlicedPipelineState(null, null, []);
-      this.setState({ showSlicingNotification: false }); // Hide notification when clicking away
-      // To reset URL to current active pipeline when click outside of a node on flowchart
-      this.props.toSelectedPipeline();
->>>>>>> f54b885f
+      this.setState({ showSlicingNotification: false });
     }
   };
 
@@ -801,7 +777,6 @@
    */
   render() {
     const {
-      clickedNode,
       chartSize,
       displayGlobalNavigation,
       displaySidebar,
@@ -812,17 +787,11 @@
       visibleGraph,
       slicedPipeline,
       visibleSidebar,
-<<<<<<< HEAD
       clickedNode,
     } = this.props;
     const { outerWidth = 0, outerHeight = 0 } = chartSize;
-
-=======
-      slicedPipeline,
-    } = this.props;
-    const { outerWidth = 0, outerHeight = 0 } = chartSize;
     const { showSlicingNotification } = this.state;
->>>>>>> f54b885f
+
     return (
       <div
         className="pipeline-flowchart kedro"
@@ -884,8 +853,7 @@
           })}
           ref={this.layerNamesRef}
         />
-<<<<<<< HEAD
-        {slicedPipeline.length > 0 && (
+        {(runCommand || showSlicingNotification) && (
           <div ref={this.slicedPipelineActionBarRef}>
             <SlicedPipelineActionBar
               chartSize={chartSize}
@@ -895,21 +863,12 @@
               onResetSlicingPipeline={this.resetSlicedPipeline}
               ref={this.slicedPipelineActionBarRef}
               runCommand={runCommand}
-=======
-        {(slicedPipeline.length > 0 || showSlicingNotification) && (
-          <div ref={this.slicedPipelineActionRef}>
-            <SlicedPipelineActionBar
-              chartSize={chartSize}
->>>>>>> f54b885f
               slicedPipeline={slicedPipeline}
               visibleSidebar={visibleSidebar}
               notification={showSlicingNotification}
-              displayMetadataPanel={Boolean(clickedNode)}
-              ref={this.slicedPipelineActionRef}
             />
           </div>
         )}
-
         <Tooltip
           chartSize={chartSize}
           {...this.state.tooltip}
