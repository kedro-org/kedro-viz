import React from 'react';
import FlowChart, {
  FlowChart as UnconnectedFlowChart,
  mapStateToProps,
  mapDispatchToProps,
} from './flowchart';
import { prepareState, mockState, setup } from '../../utils/state.mock';
import { getViewTransform, getViewExtents } from '../../utils/view';
import { getVisibleNodeIDs } from '../../selectors/disabled';
import { getNodeLabel } from '../../selectors/nodes';
import { toggleTypeDisabled } from '../../actions/node-type';
import spaceflights from '../../utils/data/spaceflights.mock.json';
import { render, act } from '@testing-library/react';

const dataScienceNodeId = 'data_science';
const dataProcessingNodeId = 'data_processing';

// Default props for the unconnected FlowChart
const defaultUnconnectedProps = {
  displayGlobalNavigation: true,
  chartSize: {
    width: 800,
    height: 600,
    sidebarWidth: 0,
    metaSidebarWidth: 0,
    codeSidebarWidth: 0,
  },
  graphSize: { width: 1200, height: 900 },
  clickedNode: null,
  nodes: mockState.spaceflights.graph.nodes,
  linkedNodes: {},
  nodeActive: {},
  nodeSelected: {},
  hoveredParameters: false,
  hoveredFocusMode: false,
  nodeTypeDisabled: { parameters: false },
  nodesWithInputParams: {},
  layers: [],
  inputOutputDataNodes: {},
  inputOutputDataEdges: {},
  visibleGraph: true,
  visibleSidebar: false,
  visibleCode: false,
  visibleMetaSidebar: false,
  slicedPipeline: [],
  isSlicingPipelineApplied: false,
  runCommand: [],
  modularPipelineIds: [],
  onUpdateChartSize: () => {},
  onUpdateZoom: () => {},
};

// Helper to render the unconnected FlowChart with overrides
function renderUnconnectedFlowChart(overrides = {}) {
  const props = { ...defaultUnconnectedProps, ...overrides };
  const ref = React.createRef();
  render(<UnconnectedFlowChart ref={ref} {...props} />);
  return { ref, props };
}

describe('FlowChart', () => {
  it('renders without crashing', () => {
    const { container } = setup.render(
      <FlowChart displayGlobalNavigation={true} />
    );
    const svg = container.querySelector('svg.pipeline-flowchart__graph');
    expect(svg).toBeInTheDocument();
  });

  it('renders nodes with D3', () => {
    const { container } = setup.render(
      <FlowChart displayGlobalNavigation={true} />
    );
    const nodes = container.querySelectorAll('.pipeline-node');
    const nodeNames = Array.from(nodes).map((el) => el.textContent);

    const { store } = setup.render(<div />);
    const mockNodes = getVisibleNodeIDs(store.getState());
    const mockNodeNames = mockNodes.map(
      (id) => getNodeLabel(store.getState())[id]
    );

    expect(nodes.length).toBe(mockNodes.length);
    expect(nodeNames.sort()).toEqual(mockNodeNames.sort());
  });

  it('a transform to fit the graph in container was applied', () => {
    const { ref } = renderUnconnectedFlowChart();
    // Force the “fit” transform
    ref.current.resetView();

    const { k } = getViewTransform(ref.current.view);
    expect(k).toBeGreaterThan(0);
    expect(k).toBeLessThan(1);
  });

  it('applies expected view extents when all sidebars closed', () => {
    const { ref, props } = renderUnconnectedFlowChart({
      chartSize: {
        width: 800,
        height: 600,
        sidebarWidth: 0,
        metaSidebarWidth: 0,
        codeSidebarWidth: 0,
      },
      graphSize: { width: 1200, height: 900 },
    });

    ref.current.resetView();

    const viewExtents = getViewExtents(ref.current.view);
    const margin = ref.current.MARGIN;
    const minScale = ref.current.MIN_SCALE;
    const maxScale = ref.current.MAX_SCALE;

    expect(margin).toBe(500);
    expect(minScale).toBe(0.8);
    expect(maxScale).toBe(2);

    const { width: chartWidth, height: chartHeight } = props.chartSize;
    const { width: graphWidth, height: graphHeight } = props.graphSize;

    expect(viewExtents.translate.minX).toBe(-margin);
    expect(viewExtents.translate.minY).toBe(-margin);
    expect(viewExtents.translate.maxX).toBe(graphWidth + margin);
    expect(viewExtents.translate.maxY).toBe(graphHeight + margin);

    const fullScale = Math.min(
      chartWidth / (graphWidth || 1),
      chartHeight / (graphHeight || 1)
    );
    expect(viewExtents.scale.minK).toBeLessThanOrEqual(fullScale);
    expect(viewExtents.scale.maxK).toBe(maxScale);
  });

  it('applies expected view extents when all sidebars open', () => {
    const chartSize = {
      width: 800,
      height: 600,
      sidebarWidth: 150,
      metaSidebarWidth: 180,
      codeSidebarWidth: 255,
    };
    const { ref, props } = renderUnconnectedFlowChart({
      chartSize,
      graphSize: { width: 1200, height: 900 },
    });

    ref.current.resetView();

    const viewExtents = getViewExtents(ref.current.view);
    const margin = ref.current.MARGIN;
    const minScale = ref.current.MIN_SCALE;
    const maxScale = ref.current.MAX_SCALE;

    expect(margin).toBe(500);
    expect(minScale).toBe(0.8);
    expect(maxScale).toBe(2);

    const {
      width: chartWidth,
      height: chartHeight,
      sidebarWidth,
      metaSidebarWidth,
      codeSidebarWidth,
    } = props.chartSize;
    const { width: graphWidth, height: graphHeight } = props.graphSize;

    const leftSidebarOffset = sidebarWidth;
    const rightSidebarOffset = metaSidebarWidth + codeSidebarWidth;

    expect(viewExtents.translate.minX).toBe(-margin - leftSidebarOffset);
    expect(viewExtents.translate.minY).toBe(-margin);
    expect(viewExtents.translate.maxX).toBe(
      graphWidth + margin + rightSidebarOffset
    );
    expect(viewExtents.translate.maxY).toBe(graphHeight + margin);

    const fullScale = Math.min(
      chartWidth / (graphWidth || 1),
      chartHeight / (graphHeight || 1)
    );
    expect(viewExtents.scale.minK).toBeLessThanOrEqual(fullScale);
    expect(viewExtents.scale.maxK).toBe(maxScale);
  });

  it('resizes the chart if the window resizes', () => {
    const listeners = {};
    jest
      .spyOn(window, 'addEventListener')
      .mockImplementation((event, callback) => {
        listeners[event] = callback;
      });

    setup.render(<FlowChart displayGlobalNavigation={true} />);
    expect(typeof listeners.resize).toBe('function');

    act(() => {
      listeners.resize();
    });
    // If you can't spy on internal methods, at least verify the callback exists
  });

  it('applies transform correctly for different orientations', () => {
    const chartSize = {
      width: 800,
      height: 600,
      sidebarWidth: 0,
      metaSidebarWidth: 0,
      codeSidebarWidth: 0,
    };

    const { ref: refVertical } = renderUnconnectedFlowChart({
      chartSize,
      graphSize: { width: 1200, height: 900 },
      orientation: 'vertical',
    });
    const { ref: refHorizontal } = renderUnconnectedFlowChart({
      chartSize,
      graphSize: { width: 1200, height: 900 },
      orientation: 'horizontal',
    });

    // Force both to fit
    refVertical.current.resetView();
    refHorizontal.current.resetView();

    const viewTransformVertical = getViewTransform(refVertical.current.view);
    const viewTransformHorizontal = getViewTransform(
      refHorizontal.current.view
    );

    expect(viewTransformVertical.y).toBe(0);
    expect(viewTransformHorizontal.x).toBe(0);
  });

  it('applies expected view extents for different orientations', () => {
    const chartSize = {
      width: 800,
      height: 600,
      sidebarWidth: 0,
      metaSidebarWidth: 0,
      codeSidebarWidth: 0,
    };

    const { ref: refVertical, props: propsV } = renderUnconnectedFlowChart({
      chartSize,
      graphSize: { width: 1200, height: 900 },
      orientation: 'vertical',
    });
    const { ref: refHorizontal, props: propsH } = renderUnconnectedFlowChart({
      chartSize,
      graphSize: { width: 1200, height: 900 },
      orientation: 'horizontal',
    });

    refVertical.current.resetView();
    refHorizontal.current.resetView();

    const viewExtentsVertical = getViewExtents(refVertical.current.view);
    const viewExtentsHorizontal = getViewExtents(refHorizontal.current.view);

    // Verify vertical orientation behavior
    expect(viewExtentsVertical.translate.minX).toBe(
      -refVertical.current.MARGIN
    );
    expect(viewExtentsVertical.translate.maxX).toEqual(
      refVertical.current.props.graphSize.width + refVertical.current.MARGIN
    );
    expect(viewExtentsVertical.translate.minY).toEqual(
      -refVertical.current.MARGIN
    );
    expect(viewExtentsVertical.translate.maxY).toEqual(
      refVertical.current.props.graphSize.height + refVertical.current.MARGIN
    );

    // Verify horizontal orientation behavior
    expect(viewExtentsHorizontal.translate.minX).toEqual(
      -refHorizontal.current.MARGIN
    );
    expect(viewExtentsHorizontal.translate.maxX).toEqual(
      refHorizontal.current.props.graphSize.width + refHorizontal.current.MARGIN
    );
    expect(viewExtentsHorizontal.translate.minY).toEqual(
      -refHorizontal.current.MARGIN
    );
    expect(viewExtentsHorizontal.translate.maxY).toEqual(
      refHorizontal.current.props.graphSize.height +
        refHorizontal.current.MARGIN
    );
  });

  it('removes the resize event listener on unmount', () => {
    const addEventListenerSpy = jest.spyOn(window, 'addEventListener');
    const removeEventListenerSpy = jest.spyOn(window, 'removeEventListener');

    const { unmount } = setup.render(
      <FlowChart displayGlobalNavigation={true} />
    );

    expect(addEventListenerSpy).toHaveBeenCalledWith(
      'resize',
      expect.any(Function)
    );

    unmount();

    expect(removeEventListenerSpy).toHaveBeenCalledWith(
      'resize',
      expect.any(Function)
    );
  });

  it('does not throw an error/warning when no data is displayed', () => {
    const warnSpy = jest.spyOn(console, 'warn').mockImplementation(() => {});
    const errorSpy = jest.spyOn(console, 'error').mockImplementation(() => {});

    const emptyState = {
      node: { ids: [] },
      edge: { ids: [] },
      ...mockState.spaceflights,
    };

    expect(() => {
      setup.render(<FlowChart displayGlobalNavigation={true} />, {
        state: emptyState,
      });
    }).not.toThrow();

    expect(warnSpy).not.toHaveBeenCalled();
    expect(errorSpy).not.toHaveBeenCalled();

    warnSpy.mockRestore();
    errorSpy.mockRestore();
  });

  it('applies selected class to nodes when nodeSelected prop set', () => {
    const { container } = setup.render(
      <FlowChart
        nodeSelected={{
          [dataScienceNodeId]: true,
          [dataProcessingNodeId]: true,
        }}
      />
    );
    const selectedNodes = container.querySelectorAll(
      '.pipeline-node--selected'
    );
    expect(selectedNodes.length).toBe(2);
  });

  it('applies active class to nodes when nodeActive prop set', () => {
    const { container } = setup.render(
      <FlowChart
        displayGlobalNavigation={true}
        nodeActive={{
          [dataScienceNodeId]: true,
          [dataProcessingNodeId]: true,
        }}
      />
    );
    const activeNodes = container.querySelectorAll('.pipeline-node--active');
    expect(activeNodes.length).toBe(2);
  });

  it('applies collapsed-hint class to nodes with input parameters are hovered during collapsed state', () => {
    const { container } = setup.render(
      <FlowChart
        displayGlobalNavigation={true}
        hoveredParameters={true}
        nodeTypeDisabled={{ parameters: true }}
        nodesWithInputParams={{
          [dataScienceNodeId]: ['params1'],
          [dataProcessingNodeId]: ['params2', 'params3'],
        }}
      />
    );
    const collapsedHintNodes = container.querySelectorAll(
      '.pipeline-node--collapsed-hint'
    );
    expect(collapsedHintNodes.length).toBe(2);
  });

  it('correctly positions parameter icons in vertical orientation', () => {
    const { container } = setup.render(
      <FlowChart
        displayGlobalNavigation={true}
        hoveredParameters={true}
        nodeTypeDisabled={{ parameters: true }}
        nodesWithInputParams={{
          [dataScienceNodeId]: ['params1'],
        }}
      />
    );
    const indicators = container.querySelectorAll(
      '.pipeline-node__parameter-indicator--visible'
    );
    indicators.forEach((el) => {
      const y = parseFloat(el.getAttribute('y'));
      expect(y).toBe(-6);
    });
  });

  it('correctly positions parameter icons in horizontal orientation', () => {
    const { container } = setup.render(
      <FlowChart
        displayGlobalNavigation={true}
        hoveredParameters={true}
        orientation="horizontal"
        nodeTypeDisabled={{ parameters: true }}
        nodesWithInputParams={{
          [dataScienceNodeId]: ['params1'],
        }}
      />
    );
<<<<<<< HEAD

    // Find the corresponding pipeline node for `params1`
    const nodeRects = wrapper
      .render()
      .find('.pipeline-node__parameter-indicator--visible');
    nodeRects.each((i, el) => {
      const y = parseFloat(select(el).attr('y'));
      expect(y).toEqual(-56);
=======
    const nodeElement = container.querySelector('.pipeline-node__bg');
    const nodeY = parseFloat(nodeElement?.getAttribute('y'));
    const indicators = container.querySelectorAll(
      '.pipeline-node__parameter-indicator--visible'
    );
    indicators.forEach((el) => {
      const y = parseFloat(el.getAttribute('y'));
      expect(y).toBeLessThan(nodeY);
>>>>>>> c1f25483
    });
  });

  it('applies parameter-indicator--visible class to nodes with input parameters when nodeDisabled prop set', () => {
    const { container } = setup.render(
      <FlowChart
        displayGlobalNavigation={true}
        nodeTypeDisabled={{ parameters: true }}
        nodesWithInputParams={{
          [dataScienceNodeId]: ['params1'],
          [dataProcessingNodeId]: ['params2', 'params3'],
        }}
      />
    );
    expect(
      container.querySelectorAll('.pipeline-node__parameter-indicator--visible')
        .length
    ).toBe(2);
  });

  it('does not apply pipeline-node--dataset-input class to input dataset nodes when not under focus mode', () => {
    const { container } = setup.render(<FlowChart />);
    expect(
      container.querySelectorAll('.pipeline-node--dataset-input').length
    ).toBe(0);
  });

  it('applies pipeline-node--dataset-input class to input dataset nodes under focus mode', () => {
    const { container } = setup.render(
      <FlowChart
        displayGlobalNavigation={true}
        nodeTypeDisabled={{ parameters: true }}
        focusMode={{ id: dataScienceNodeId }}
        inputOutputDataNodes={{
          '23c94afb': { id: '23c94afb', name: 'model_input_table' },
        }}
      />
    );
    expect(
      container.querySelectorAll('.pipeline-node--dataset-input').length
    ).toBe(1);
  });

  it('applies pipeline-edge--dataset--input class to input dataset edges under focus mode', () => {
    const { container } = setup.render(
      <FlowChart
        displayGlobalNavigation={true}
        nodeTypeDisabled={{ parameters: true }}
        focusMode={{ id: dataScienceNodeId }}
        inputOutputDataEdges={{
          [`23c94afb|${dataScienceNodeId}`]: {
            id: `23c94afb|${dataScienceNodeId}`,
          },
        }}
      />
    );
    expect(
      container.querySelectorAll('.pipeline-edge--dataset--input').length
    ).toBe(1);
  });

  it('applies pipeline-node-input--active class to input/outout nodes when hovering over them under focus mode', () => {
    const { container } = setup.render(
      <FlowChart
        displayGlobalNavigation={true}
        nodeTypeDisabled={{ parameters: true }}
        focusMode={{ id: dataScienceNodeId }}
        inputOutputDataNodes={{
          '23c94afb': { id: '23c94afb', name: 'model_input_table' },
        }}
        nodeActive={{ '23c94afb': true }}
      />
    );
    expect(
      container.querySelectorAll('.pipeline-node-input--active').length
    ).toBe(1);
  });

  it('applies pipeline-node-input--selected class to input/outout nodes when selecting one of them under focus mode', () => {
    const { container } = setup.render(
      <FlowChart
        displayGlobalNavigation={true}
        nodeTypeDisabled={{ parameters: true }}
        focusMode={{ id: dataScienceNodeId }}
        inputOutputDataNodes={{
          '23c94afb': { id: '23c94afb', name: 'model_input_table' },
        }}
        nodeSelected={{ '23c94afb': true }}
      />
    );
    expect(
      container.querySelectorAll('.pipeline-node-input--selected').length
    ).toBe(1);
  });

  it('applies pipeline-node--parameter-input class to input parameter nodes under focus mode', () => {
    const { container } = setup.render(
      <FlowChart
        displayGlobalNavigation={true}
        focusMode={{ id: dataScienceNodeId }}
        inputOutputDataNodes={{
          f1f1425b: { id: 'f1f1425b' },
        }}
      />,
      {
        state: prepareState({
          data: spaceflights,
          beforeLayoutActions: [() => toggleTypeDisabled('parameters', false)],
        }),
      }
    );
    expect(
      container.querySelectorAll('.pipeline-node--parameter-input').length
    ).toBe(1);
  });

  it('applies .parameters class to all parameter nodes', () => {
    const { container } = setup.render(<FlowChart />, {
      state: prepareState({
        data: spaceflights,
        beforeLayoutActions: [() => toggleTypeDisabled('parameters', false)],
      }),
    });
    expect(
      container.querySelectorAll('.pipeline-node--parameters').length
    ).toBe(1);
  });

  it('applies .parameters class to all the edges from parameter nodes', () => {
    const { container } = setup.render(<FlowChart />, {
      state: prepareState({
        data: spaceflights,
        beforeLayoutActions: [() => toggleTypeDisabled('parameters', false)],
      }),
    });
    expect(
      container.querySelectorAll('.pipeline-edge--parameters').length
    ).toBe(1);
  });

  it('getHoveredParameterLabel returns parameter count when there are more than 1 hidden parameters ', () => {
    const parameterNames = ['params1', 'params2'];
    const instance = new UnconnectedFlowChart({});
    const label = instance.getHoveredParameterLabel(parameterNames);
    expect(label).toBe('Parameters:2');
  });

  it('getHoveredParameterLabel returns parameter name when there is 1 hidden parameter ', () => {
    const parameterNames = ['params1'];
    const instance = new UnconnectedFlowChart({});
    const label = instance.getHoveredParameterLabel(parameterNames);
    expect(label).toBe('params1');
  });

  it('shows layers when layers are visible', () => {
    const { container } = setup.render(
      <FlowChart displayGlobalNavigation={true} />
    );
    expect(container.querySelectorAll('.pipeline-layer').length).toBe(2);
  });

  it('hides layers when layers.length is 0', () => {
    const { container } = setup.render(
      <FlowChart displayGlobalNavigation={true} layers={[]} />
    );
    expect(container.querySelectorAll('.pipeline-layer').length).toBe(0);
  });

  it('shows tooltip when tooltip prop set as visible', () => {
    const { container } = setup.render(
      <FlowChart
        displayGlobalNavigation={true}
        tooltip={{
          targetRect: { top: 0, left: 0, width: 10, height: 10 },
          text: 'test tooltip',
          visible: true,
        }}
      />
    );
    const tooltip = container.querySelector('.pipeline-tooltip');
    const tooltipText = container.querySelector('.pipeline-tooltip__text');
    expect(tooltip?.classList.contains('pipeline-tooltip--visible')).toBe(true);
    expect(tooltipText?.textContent).toBe('test tooltip');
  });

  it('hides tooltip when tooltip prop not set as visible', () => {
    const { container } = setup.render(
      <FlowChart
        displayGlobalNavigation={true}
        tooltip={{
          targetRect: { top: 0, left: 0, width: 10, height: 10 },
          text: 'test tooltip',
          visible: false,
        }}
      />
    );
    const tooltip = container.querySelector('.pipeline-tooltip');
    expect(tooltip?.classList.contains('pipeline-tooltip--visible')).toBe(
      false
    );
  });

  it('applies faded class to all nodes that are not included in the hovered focus mode icon pipeline', () => {
    const { container } = setup.render(
      <FlowChart
        displayGlobalNavigation={true}
        hoveredFocusMode={true}
        nodeActive={{ [dataScienceNodeId]: true }}
      />,
      {
        state: prepareState({
          beforeLayoutActions: [() => toggleTypeDisabled('parameters', true)],
          data: spaceflights,
        }),
      }
    );
    expect(container.querySelectorAll('.pipeline-node--faded').length).toBe(6);
  });

  it('maps state to props', () => {
    const expectedResult = {
      clickedNode: expect.any(Object),
      chartSize: expect.any(Object),
      chartZoom: expect.any(Object),
      edges: expect.any(Array),
      graphSize: expect.any(Object),
      hoveredParameters: expect.any(Boolean),
      hoveredFocusMode: expect.any(Boolean),
      layers: expect.any(Array),
      linkedNodes: expect.any(Object),
      nodeActive: expect.any(Object),
      nodeSelected: expect.any(Object),
      nodeTypeDisabled: expect.any(Object),
      nodesWithInputParams: expect.any(Object),
      orientation: expect.any(String),
      nodes: expect.any(Array),
      visibleGraph: expect.any(Boolean),
      visibleSidebar: expect.any(Boolean),
      visibleCode: expect.any(Boolean),
      visibleMetaSidebar: expect.any(Boolean),
      inputOutputDataNodes: expect.any(Object),
      inputOutputDataEdges: expect.any(Object),
      focusMode: expect.any(Object),
      displayGlobalNavigation: expect.any(Boolean),
      displaySidebar: expect.any(Boolean),
      displayMetadataPanel: expect.any(Boolean),
      slicedPipeline: expect.any(Object),
      isSlicingPipelineApplied: expect.any(Boolean),
      runCommand: expect.any(Object),
      modularPipelineIds: expect.any(Object),
      visibleSlicing: expect.any(Boolean),
      nodeReFocus: expect.any(Boolean),
    };
    expect(mapStateToProps(mockState.spaceflights)).toEqual(expectedResult);
  });

  it('maps dispatch to props', () => {
    const dispatch = jest.fn();
    mapDispatchToProps(dispatch).onToggleNodeHovered('123');
    expect(dispatch.mock.calls[0][0]).toEqual({
      nodeHovered: '123',
      type: 'TOGGLE_NODE_HOVERED',
    });

    const boundingClientRect = { x: 0, y: 0, width: 1000, height: 1000 };
    mapDispatchToProps(dispatch).onUpdateChartSize(boundingClientRect);
    expect(dispatch.mock.calls[1][0]).toEqual({
      chartSize: boundingClientRect,
      type: 'UPDATE_CHART_SIZE',
    });

    const zoom = { scale: 1, x: 0, y: 0 };
    mapDispatchToProps(dispatch).onUpdateZoom(zoom);
    expect(dispatch.mock.calls[2][0]).toEqual({
      zoom,
      type: 'UPDATE_ZOOM',
    });
  });
});

describe('mapDispatchToProps', () => {
  it('calls the right actions with nodeID for onLoadNodeData', async () => {
    const { store } = setup.render(<div />);
    await mapDispatchToProps(store.dispatch).onLoadNodeData('123');
    const actions = store.getState().node.clicked;
    expect(actions).toEqual('123');
  });
});<|MERGE_RESOLUTION|>--- conflicted
+++ resolved
@@ -413,16 +413,6 @@
         }}
       />
     );
-<<<<<<< HEAD
-
-    // Find the corresponding pipeline node for `params1`
-    const nodeRects = wrapper
-      .render()
-      .find('.pipeline-node__parameter-indicator--visible');
-    nodeRects.each((i, el) => {
-      const y = parseFloat(select(el).attr('y'));
-      expect(y).toEqual(-56);
-=======
     const nodeElement = container.querySelector('.pipeline-node__bg');
     const nodeY = parseFloat(nodeElement?.getAttribute('y'));
     const indicators = container.querySelectorAll(
@@ -431,7 +421,6 @@
     indicators.forEach((el) => {
       const y = parseFloat(el.getAttribute('y'));
       expect(y).toBeLessThan(nodeY);
->>>>>>> c1f25483
     });
   });
 
