@import './variables';

.node--text {
  text {
    font-weight: 600;
    transition: all ease 0.1s;
    pointer-events: none;

    .kui-theme--light & {
      fill: $node-labeltext-fill-light;
    }

    .kui-theme--dark & {
      text-shadow: 0 0 10px rgba(black, 0.5);
      fill: $node-labeltext-fill-dark;
    }
  }

  rect {
    stroke-width: 1px;
    transition: all ease 0.1s;

    .kui-theme--light & {
      fill: $node-fill-light;
      stroke: $node-stroke-light;
    }

    .kui-theme--dark & {
<<<<<<< HEAD
      fill: $node-labelbg-fill-dark;
      stroke: $node-labelbg-stroke-dark;
    }
  }

  &.node--data,
  &.node--parameters {
    rect {
      stroke-width: 2px;
=======
      fill: $node-fill-dark;
      stroke: $node-stroke-dark;
>>>>>>> 449d75e9
    }
  }

  &.node--highlight {
    text {
      .kui-theme--light & {
        fill: $node-labeltext-fill-light-active;
      }

      .kui-theme--dark & {
        fill: $node-labeltext-fill-dark-active;
      }
    }

    rect {
      .kui-theme--light & {
        fill: $node-fill-light-highlight;
        stroke: $node-stroke-light-highlight;
      }

      .kui-theme--dark & {
        fill: $node-fill-dark-highlight;
        stroke: $node-stroke-dark-highlight;
      }
    }
  }

  &.node--active {
    text {
      .kui-theme--light & {
        fill: $node-labeltext-fill-light-active;
      }

      .kui-theme--dark & {
        fill: $node-labeltext-fill-dark-active;
      }
    }

    rect {
      stroke-width: 3px;

      .kui-theme--light & {
        fill: $node-fill-light-active;
        stroke: $node-stroke-light-active;
      }

      .kui-theme--dark & {
        fill: $node-fill-dark-active;
        stroke: $node-stroke-dark-active;
      }

      [data-whatinput='keyboard'] & {
        stroke-width: 3.5px;
        stroke: $color-link;
      }
    }
  }

  svg,
  circle {
    opacity: 0;
    pointer-events: none;
  }
}<|MERGE_RESOLUTION|>--- conflicted
+++ resolved
@@ -26,20 +26,8 @@
     }
 
     .kui-theme--dark & {
-<<<<<<< HEAD
-      fill: $node-labelbg-fill-dark;
-      stroke: $node-labelbg-stroke-dark;
-    }
-  }
-
-  &.node--data,
-  &.node--parameters {
-    rect {
-      stroke-width: 2px;
-=======
       fill: $node-fill-dark;
       stroke: $node-stroke-dark;
->>>>>>> 449d75e9
     }
   }
 
