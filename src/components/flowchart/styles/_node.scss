--- conflicted
+++ resolved
@@ -4,10 +4,7 @@
   text {
     font-weight: 600;
     font-size: 1.4em;
-<<<<<<< HEAD
-=======
-    transition: fill ease 0.1s, text-shadow ease 0.1s, opacity ease 0.3s 0.2s;
->>>>>>> 7929fbfc
+    transition: opacity ease 0.3s 0.2s;
     pointer-events: none;
 
     .kui-theme--light & {
