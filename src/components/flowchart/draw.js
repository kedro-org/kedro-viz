--- conflicted
+++ resolved
@@ -105,18 +105,10 @@
 
 const updateParameterRect = (nodeRects) =>
   nodeRects
-<<<<<<< HEAD
     .attr('width', 12)
     .attr('height', 12)
     .attr('x', (node) => (node.width + 20) / -2)
     .attr('y', -6);
-=======
-    .style('fill', 'yellow')
-    .attr('width', (node) => 14)
-    .attr('height', (node) => 14)
-    .attr('x', (node) => (node.width + 22) / -2)
-    .attr('y', (node) => (node.height - 28) / -2);
->>>>>>> daef0440
 
 /**
  * Render node icons and name labels
@@ -128,13 +120,9 @@
     nodeTypeDisabled,
     nodeActive,
     nodeSelected,
-<<<<<<< HEAD
     hoveredParameters,
     nodesWithInputParams,
     newParamsFlag,
-=======
-    nodesLinkedtoParams,
->>>>>>> daef0440
     nodes,
   } = this.props;
 
@@ -183,20 +171,16 @@
 
     enterNodes.append('rect').attr('class', 'pipeline-node__bg');
 
-<<<<<<< HEAD
     enterNodes
       .append('rect')
       .attr('class', 'pipeline-node__parameter-indicator')
       .call(updateParameterRect);
-=======
-    enterNodes.append('rect').attr('class', 'pipeline-node__parameter-icon');
->>>>>>> daef0440
 
     // Performance: use a single path per icon
     enterNodes
       .append('path')
       .attr('class', 'pipeline-node__icon')
-      .attr('d', (node) => nodeIcons[node.icon]);
+      .attr('d', (node) => nodeIcons[node.type]);
 
     enterNodes
       .append('text')
@@ -221,18 +205,12 @@
   if (
     changed(
       'nodes',
-<<<<<<< HEAD
       'nodeTypeDisabled',
       'nodeActive',
       'nodeSelected',
       'hoveredParameters',
       'nodesWithInputParams',
       'newParamsFlag',
-=======
-      'nodeActive',
-      'nodeSelected',
-      'nodesLinkedtoParams',
->>>>>>> daef0440
       'clickedNode',
       'linkedNodes'
     )
@@ -241,17 +219,12 @@
       .classed('pipeline-node--active', (node) => nodeActive[node.id])
       .classed('pipeline-node--selected', (node) => nodeSelected[node.id])
       .classed(
-<<<<<<< HEAD
         'pipeline-node--collapsed-hint',
         (node) =>
           newParamsFlag &&
           hoveredParameters &&
           nodesWithInputParams[node.id] &&
           nodeTypeDisabled.parameters
-=======
-        'pipeline-node--linkedParams',
-        (node) => nodesLinkedtoParams[node.id]
->>>>>>> daef0440
       )
       .classed(
         'pipeline-node--faded',
@@ -274,13 +247,6 @@
       });
 
     enterNodes.select('.pipeline-node__bg').call(updateNodeRects);
-<<<<<<< HEAD
-=======
-    enterNodes
-      .select('.pipeline-node__parameter-icon')
-      .call(updateParameterRect);
-    //enterNodes.selectAll('.pipeline-node--linkedParams')
->>>>>>> daef0440
 
     updateNodes
       .select('.pipeline-node__bg')
@@ -382,19 +348,11 @@
     this.el.edges = this.el.edgeGroup.selectAll('.pipeline-edge');
   }
 
-<<<<<<< HEAD
   if (changed('edges', 'clickedNode', 'linkedNodes', 'newParamsFlag')) {
     allEdges
       .classed(
         'pipeline-edge--parameters',
         (edge) => newParamsFlag && edge.sourceNode.type === 'parameters'
-=======
-  if (changed('edges', 'clickedNode', 'linkedNodes')) {
-    allEdges
-      .classed(
-        'pipeline-edge-parameters',
-        (edge) => edge.sourceNode.type === 'parameters'
->>>>>>> daef0440
       )
       .classed(
         'pipeline-edge--faded',
