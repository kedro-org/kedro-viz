--- conflicted
+++ resolved
@@ -149,7 +149,7 @@
     nodes,
     focusMode,
     hoveredFocusMode,
-    isFiltersApplied,
+    isSlicingPipelineApplied,
   } = this.props;
   const { slicedPipelineState } = this.state;
 
@@ -267,21 +267,12 @@
       .classed('pipeline-node--active', (node) => nodeActive[node.id])
       .classed('pipeline-node--selected', (node) => nodeSelected[node.id])
       .classed(
-<<<<<<< HEAD
-        'pipeline-node--filtered-pipeline',
-        (node) => !isFiltersApplied && nodesFromFilteredPipeline[node.id]
-      )
-      .classed(
-        'pipeline-node--from-to-filtered-pipeline',
-        (node) => !isFiltersApplied && fromToFilteredPipeline[node.id]
-=======
         'pipeline-node--sliced-pipeline',
-        (node) => slicedPipelineRange[node.id]
+        (node) => !isSlicingPipelineApplied && slicedPipelineRange[node.id]
       )
       .classed(
         'pipeline-node--from-to-sliced-pipeline',
-        (node) => slicedPipelineFromTo[node.id]
->>>>>>> 0a335b8d
+        (node) => !isSlicingPipelineApplied && slicedPipelineFromTo[node.id]
       )
       .classed(
         'pipeline-node--collapsed-hint',
