import 'd3-transition';
import { interpolatePath } from 'd3-interpolate-path';
import { select } from 'd3-selection';
import { curveBasis, line } from 'd3-shape';
import { paths as nodeIcons } from '../icons/node-icon';

const lineShape = line()
  .x((d) => d.x)
  .y((d) => d.y)
  .curve(curveBasis);

/**
 * Matches all floating point numbers in a string
 */
const matchFloats = /\d+\.\d+/g;

/**
 * Limits the precision of a float value to one decimal point
 */
const toSinglePoint = (value) => parseFloat(value).toFixed(1);

/**
 * Limits the precision of a path string to one decimal point
 */
const limitPrecision = (path) => path.replace(matchFloats, toSinglePoint);

/**
 * Render layer bands
 */
export const drawLayers = function () {
  const { layers } = this.props;

  this.el.layers = this.el.layerGroup
    .selectAll('.pipeline-layer')
    .data(layers, (layer) => layer.id);

  const enterLayers = this.el.layers
    .enter()
    .append('rect')
    .attr('class', 'pipeline-layer');

  this.el.layers.exit().remove();

  this.el.layers = this.el.layers.merge(enterLayers);

  this.el.layers
    .attr('x', (d) => d.x)
    .attr('y', (d) => d.y)
    .attr('height', (d) => d.height)
    .attr('width', (d) => d.width);
};

/**
 * Render layer name labels
 */
export const drawLayerNames = function () {
  const {
    chartSize: { sidebarWidth = 0 },
    layers,
  } = this.props;

  this.el.layerNameGroup
    .transition('layer-names-sidebar-width')
    .duration(this.DURATION)
    .style('transform', `translateX(${sidebarWidth}px)`);

  this.el.layerNames = this.el.layerNameGroup
    .selectAll('.pipeline-layer-name')
    .data(layers, (layer) => layer.id);

  const enterLayerNames = this.el.layerNames
    .enter()
    .append('li')
    .attr('class', 'pipeline-layer-name');

  enterLayerNames
    .style('opacity', 0)
    .transition('enter-layer-names')
    .duration(this.DURATION)
    .style('opacity', 1);

  this.el.layerNames
    .exit()
    .style('opacity', 1)
    .transition('exit-layer-names')
    .duration(this.DURATION)
    .style('opacity', 0)
    .remove();

  this.el.layerNames = this.el.layerNames.merge(enterLayerNames);

  this.el.layerNames.text((d) => d.name).attr('dy', 5);
};

/**
 * Sets the size and position of the given node rects
 */
const updateNodeRects = (nodeRects) =>
  nodeRects
    .attr('width', (node) => node.width - 5)
    .attr('height', (node) => node.height - 5)
    .attr('x', (node) => (node.width - 5) / -2)
    .attr('y', (node) => (node.height - 5) / -2)
    .attr('rx', (node) => (node.type === 'task' ? 0 : node.height / 2));

const updateParameterRect = (nodeRects) =>
  nodeRects
    .attr('width', 12)
    .attr('height', 12)
    .attr('x', (node) => (node.width + 20) / -2)
    .attr('y', -6);

/**
 * Render node icons and name labels
 */
export const drawNodes = function (changed) {
  const {
    clickedNode,
    linkedNodes,
    nodeTypeDisabled,
    nodeActive,
    nodeSelected,
    hoveredParameters,
    nodesWithInputParams,
<<<<<<< HEAD
    inputOutputDataNodes,
    newParamsFlag,
=======
>>>>>>> 4779a5df
    nodes,
    focusMode,
  } = this.props;

  if (changed('nodes')) {
    this.el.nodes = this.el.nodeGroup
      .selectAll('.pipeline-node')
      .data(nodes, (node) => node.id);
  }

  if (!this.el.nodes) {
    return;
  }

  const updateNodes = this.el.nodes;
  const enterNodes = this.el.nodes.enter().append('g');
  const exitNodes = this.el.nodes.exit();
  // Filter out undefined nodes on Safari
  const allNodes = this.el.nodes
    .merge(enterNodes)
    .merge(exitNodes)
    .filter((node) => typeof node !== 'undefined');

  if (changed('nodes')) {
    enterNodes
      .attr('tabindex', '0')
      .attr('class', 'pipeline-node')
      .attr('transform', (node) => `translate(${node.x}, ${node.y})`)
      .attr('data-id', (node) => node.id)
      .classed(
        'pipeline-node--parameters',
        (node) => node.type === 'parameters'
      )
      .classed('pipeline-node--data', (node) => node.type === 'data')
      .classed('pipeline-node--task', (node) => node.type === 'task')
      .on('click', this.handleNodeClick)
      .on('mouseover', this.handleNodeMouseOver)
      .on('mouseout', this.handleNodeMouseOut)
      .on('focus', this.handleNodeMouseOver)
      .on('blur', this.handleNodeMouseOut)
      .on('keydown', this.handleNodeKeyDown);

    enterNodes
      .attr('opacity', 0)
      .transition('show-nodes')
      .duration(this.DURATION)
      .attr('opacity', 1);

    enterNodes.append('rect').attr('class', 'pipeline-node__bg');

    enterNodes
      .append('rect')
      .attr('class', 'pipeline-node__parameter-indicator')
      .call(updateParameterRect);

    // Performance: use a single path per icon
    enterNodes
      .append('path')
      .attr('class', 'pipeline-node__icon')
      .attr('d', (node) => nodeIcons[node.icon]);

    enterNodes
      .append('text')
      .attr('class', 'pipeline-node__text')
      .text((node) => node.name)
      .attr('text-anchor', 'middle')
      .attr('dy', 5)
      .attr('dx', (node) => node.textOffset);

    exitNodes
      .transition('exit-nodes')
      .duration(this.DURATION)
      .style('opacity', 0)
      .remove();

    // Cancel exit transitions if re-entered
    updateNodes.transition('exit-nodes').style('opacity', null);

    this.el.nodes = this.el.nodeGroup.selectAll('.pipeline-node');
  }

  if (
    changed(
      'nodes',
      'nodeTypeDisabled',
      'nodeActive',
      'nodeSelected',
      'hoveredParameters',
      'nodesWithInputParams',
      'clickedNode',
      'linkedNodes',
      'focusMode',
      'inputOutputDataNodes'
    )
  ) {
    allNodes
      .classed('pipeline-node--active', (node) => nodeActive[node.id])
      .classed('pipeline-node--selected', (node) => nodeSelected[node.id])
      .classed(
        'pipeline-node--collapsed-hint',
        (node) =>
          hoveredParameters &&
          nodesWithInputParams[node.id] &&
          nodeTypeDisabled.parameters
      )
      .classed(
        'pipeline-node--dataset-input',
        (node) =>
          focusMode !== null &&
          inputOutputDataNodes[node.id] &&
          node.type === 'data'
      )
      .classed(
        'pipeline-node--parameter-input',
        (node) =>
          focusMode !== null &&
          inputOutputDataNodes[node.id] &&
          node.type === 'parameters'
      )
      .classed(
        'pipeline-node--faded',
        (node) => clickedNode && !linkedNodes[node.id]
      );
  }

  if (changed('nodes')) {
    allNodes
      .transition('update-nodes')
      .duration(this.DURATION)
      .attr('transform', (node) => `translate(${node.x}, ${node.y})`)
      .on('end', () => {
        try {
          // Sort nodes so tab focus order follows X/Y position
          allNodes.sort((a, b) => a.order - b.order);
        } catch (err) {
          // Avoid rare DOM errors thrown due to timing issues
        }
      });

    enterNodes.select('.pipeline-node__bg').call(updateNodeRects);

    updateNodes
      .select('.pipeline-node__bg')
      .transition('node-rect')
      .duration((node) => (node.showText ? 200 : 600))
      .call(updateNodeRects);
    allNodes
      .select('.pipeline-node__parameter-indicator')
      .classed(
        'pipeline-node__parameter-indicator--visible',
        (node) => nodeTypeDisabled.parameters && nodesWithInputParams[node.id]
      )
      .transition('node-rect')
      .duration((node) => (node.showText ? 200 : 600))
      .call(updateParameterRect);

    // Performance: icon transitions with CSS on GPU
    allNodes
      .select('.pipeline-node__icon')
      .style('transition-delay', (node) => (node.showText ? '0ms' : '200ms'))
      .style(
        'transform',
        (node) =>
          `translate(${node.iconOffset}px, ${-node.iconSize / 2}px) ` +
          `scale(${node.iconSize / 24})`
      );

    // Performance: text transitions with CSS on GPU
    allNodes
      .select('.pipeline-node__text')
      .style('transition-delay', (node) => (node.showText ? '200ms' : '0ms'))
      .style('opacity', (node) => (node.showText ? 1 : 0));
  }
};

/**
 * Render edge lines
 */
export const drawEdges = function (changed) {
<<<<<<< HEAD
  const { edges, clickedNode, linkedNodes, focusMode, inputOutputDataEdges } =
    this.props;
=======
  const { edges, clickedNode, linkedNodes } = this.props;
>>>>>>> 4779a5df

  if (changed('edges')) {
    this.el.edges = this.el.edgeGroup
      .selectAll('.pipeline-edge')
      .data(edges, (edge) => edge.id);
  }

  if (!this.el.edges) {
    return;
  }

  const updateEdges = this.el.edges;
  const enterEdges = this.el.edges.enter().append('g');
  const exitEdges = this.el.edges.exit();
  const allEdges = this.el.edges.merge(enterEdges).merge(exitEdges);

  if (changed('edges', 'newParamsFlag', 'focusMode', 'inputOutputDataNodes')) {
    enterEdges.append('path');
    allEdges
      .select('path')
      .attr('marker-end', (edge) =>
        edge.sourceNode.type === 'parameters'
          ? focusMode !== null && inputOutputDataEdges[edge.id]
            ? `url(#pipeline-arrowhead--accent--input)`
            : `url(#pipeline-arrowhead--accent)`
          : focusMode !== null && inputOutputDataEdges[edge.id]
          ? `url(#pipeline-arrowhead--input)`
          : `url(#pipeline-arrowhead)`
      );

    enterEdges
      .attr('data-id', (edge) => edge.id)
      .attr('class', 'pipeline-edge');

    enterEdges
      .attr('opacity', 0)
      .transition('show-edges')
      .duration(this.DURATION)
      .attr('opacity', 1);

    exitEdges
      .transition('exit-edges')
      .duration(this.DURATION)
      .style('opacity', 0)
      .remove();

    // Cancel exit transitions if re-entered
    updateEdges.transition('exit-edges').style('opacity', null);

    allEdges
      .select('path')
      .transition('update-edges')
      .duration(this.DURATION)
      .attrTween('d', function (edge) {
        // Performance: Limit path precision for parsing & render
        let current = edge.points && limitPrecision(lineShape(edge.points));
        const previous = select(this).attr('d') || current;
        return interpolatePath(previous, current);
      });

    this.el.edges = this.el.edgeGroup.selectAll('.pipeline-edge');
  }

<<<<<<< HEAD
  if (
    changed(
      'edges',
      'clickedNode',
      'linkedNodes',
      'newParamsFlag',
      'focusMode',
      'inputOutputDataEdges'
    )
  ) {
    allEdges
      .classed(
        'pipeline-edge--parameters',
        (edge) =>
          edge.sourceNode.type === 'parameters' &&
          !inputOutputDataEdges[edge.id]
      )
      .classed(
        'pipeline-edge--parameters--input',
        (edge) =>
          edge.sourceNode.type === 'parameters' &&
          focusMode !== null &&
          inputOutputDataEdges[edge.id]
      )
      .classed(
        'pipeline-edge--data--input',
        (edge) => focusMode !== null && inputOutputDataEdges[edge.id]
=======
  if (changed('edges', 'clickedNode', 'linkedNodes')) {
    allEdges
      .classed(
        'pipeline-edge--parameters',
        (edge) => edge.sourceNode.type === 'parameters'
>>>>>>> 4779a5df
      )
      .classed(
        'pipeline-edge--faded',
        (edge) =>
          edge &&
          clickedNode &&
          (!linkedNodes[edge.source] || !linkedNodes[edge.target])
      );
  }
};<|MERGE_RESOLUTION|>--- conflicted
+++ resolved
@@ -122,11 +122,7 @@
     nodeSelected,
     hoveredParameters,
     nodesWithInputParams,
-<<<<<<< HEAD
     inputOutputDataNodes,
-    newParamsFlag,
-=======
->>>>>>> 4779a5df
     nodes,
     focusMode,
   } = this.props;
@@ -306,12 +302,8 @@
  * Render edge lines
  */
 export const drawEdges = function (changed) {
-<<<<<<< HEAD
   const { edges, clickedNode, linkedNodes, focusMode, inputOutputDataEdges } =
     this.props;
-=======
-  const { edges, clickedNode, linkedNodes } = this.props;
->>>>>>> 4779a5df
 
   if (changed('edges')) {
     this.el.edges = this.el.edgeGroup
@@ -375,7 +367,6 @@
     this.el.edges = this.el.edgeGroup.selectAll('.pipeline-edge');
   }
 
-<<<<<<< HEAD
   if (
     changed(
       'edges',
@@ -403,13 +394,6 @@
       .classed(
         'pipeline-edge--data--input',
         (edge) => focusMode !== null && inputOutputDataEdges[edge.id]
-=======
-  if (changed('edges', 'clickedNode', 'linkedNodes')) {
-    allEdges
-      .classed(
-        'pipeline-edge--parameters',
-        (edge) => edge.sourceNode.type === 'parameters'
->>>>>>> 4779a5df
       )
       .classed(
         'pipeline-edge--faded',
