--- conflicted
+++ resolved
@@ -4,14 +4,10 @@
 import { updateNodeRects } from './utils//updateNodeRect';
 import { updateParameterRect } from './utils/updateParameterRect';
 import { DURATION } from './utils/config';
-<<<<<<< HEAD
 import { getNodeStatusKey } from '../workflow/workflow-utils/getNodeStatusKey';
 import { workFlowStatuses } from '../../config';
-import './styles/_node.scss';
-=======
 
 import './styles/index.scss';
->>>>>>> dbf73a9f
 
 /**
  * Functional React component for drawing nodes using D3
