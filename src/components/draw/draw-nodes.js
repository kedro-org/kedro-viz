import React, { useRef, useEffect } from 'react';
import * as d3 from 'd3';
import { paths as nodeIcons } from '../icons/node-icon';
import { updateNodeRects } from './utils//updateNodeRect';
import { updateParameterRect } from './utils/updateParameterRect';
import { DURATION } from './utils/config';
import { getNodeStatusKey } from '../workflow/workflow-utils/getNodeStatusKey';
import { workFlowStatuses } from '../../config';

import './styles/index.scss';

/**
 * Functional React component for drawing nodes using D3
 */
export function DrawNodes({
  nodes = [],
  nodeActive = {},
  nodeSelected = {},
  nodeTypeDisabled = {},
  hoveredParameters = null,
  hoveredFocusMode = null,
  nodesWithInputParams = {},
  inputOutputDataNodes = {},
  focusMode = null,
  orientation = 'vertical',
  onNodeClick,
  onNodeMouseOver,
  onNodeMouseOut,
  onNodeFocus,
  onNodeBlur,
  onNodeKeyDown,
  onParamsIndicatorMouseOver,
  isSlicingPipelineApplied = false,
  slicedPipelineFromTo = {},
  slicedPipelineRange = {},
  isInputOutputNode = () => false,
  clickedNode = null,
  linkedNodes = {},
  showRunStatus = false,
  tasksStatus = {},
  datasetsStatus = {},
}) {
  const groupRef = useRef();

  // Utility function to get D3 node selection and data join
  const getNodeSelections = (groupRef, nodes) => {
    const svg = d3.select(groupRef.current);
    const nodeSel = svg
      .selectAll('.pipeline-node')
      .data(nodes, (node) => node.id);
    const updateNodes = nodeSel;
    const enterNodes = nodeSel.enter().append('g');
    const exitNodes = nodeSel.exit();
    // Filter out undefined nodes on Safari
    const allNodes = updateNodes
      .merge(enterNodes)
      .merge(exitNodes)
      .filter((node) => typeof node !== 'undefined');
    return { svg, nodeSel, updateNodes, enterNodes, exitNodes, allNodes };
  };

  // --- Initial node creation and removal (enter/exit) ---
  useEffect(() => {
    const { updateNodes, enterNodes, exitNodes } = getNodeSelections(
      groupRef,
      nodes
    );

    // ===== special‐case: only exit the last node =====
    if (nodes.length === 0) {
      exitNodes
        .transition('exit-nodes')
        .duration(DURATION)
        .style('opacity', 0)
        .remove();
      return;
    }

    enterNodes
      .attr('tabindex', '0')
      .attr('class', (node) => {
        let baseClass = 'pipeline-node';
        if (node.type) {
          baseClass += ` pipeline-node--${node.type}`;
        }

        if (showRunStatus) {
          // Get the correct status source (tasksStatus for function nodes, tasksStatus otherwise),
          const statusSource =
            node.type === 'data' ? datasetsStatus : tasksStatus;
          // If no status is found, default to 'skipped'. This status is used for the node's CSS class.
          let finalStatus = getNodeStatusKey(
            statusSource,
            node,
            workFlowStatuses
          );
          baseClass += ` pipeline-node--status-${finalStatus}`;
        }

        return baseClass;
      })
      .attr('transform', (node) => `translate(${node.x}, ${node.y})`)
      .attr('data-id', (node) => node.id)
      .classed(
        'pipeline-node--parameters',
        (node) => node.type === 'parameters'
      )
      .classed('pipeline-node--data', (node) => node.type === 'data')
      .classed('pipeline-node--task', (node) => node.type === 'task')
      .on('click', onNodeClick)
      .on('mouseover', onNodeMouseOver)
      .on('mouseout', onNodeMouseOut)
      .on('focus', onNodeFocus || onNodeMouseOver)
      .on('blur', onNodeBlur || onNodeMouseOut)
      .on('keydown', onNodeKeyDown);

    enterNodes
      .attr('opacity', 0)
      .transition('show-nodes')
      .duration(DURATION)
      .attr('opacity', 1);

    enterNodes
      .append('rect')
      .attr(
        'class',
        (node) =>
          `pipeline-node__bg pipeline-node__bg--${node.type} pipeline-node__bg--${node.icon}`
      );

    enterNodes
      .append('rect')
      .attr('class', 'pipeline-node__parameter-indicator')
      .on('mouseover', onParamsIndicatorMouseOver)
      .call(updateParameterRect, orientation);

    // Performance: use a single path per icon
    enterNodes
      .append('path')
      .attr('class', 'pipeline-node__icon')
      .attr('d', (node) => nodeIcons[node.icon]);

    enterNodes
      .append('text')
      .attr('class', 'pipeline-node__text')
      .text((node) => node.name)
      .attr('text-anchor', 'middle')
      .attr('dy', 5)
      .attr('dx', (node) => node.textOffset);

    exitNodes
      .transition('exit-nodes')
      .duration(DURATION)
      .style('opacity', 0)
      .remove();

    // Cancel exit transitions if re-entered
    updateNodes.transition('exit-nodes').style('opacity', null);
    // eslint-disable-next-line react-hooks/exhaustive-deps
  }, [
    nodes,
    onNodeClick,
    onNodeMouseOver,
    onNodeMouseOut,
    onNodeFocus,
    onNodeBlur,
    onNodeKeyDown,
    onParamsIndicatorMouseOver,
    orientation,
  ]);

  // --- Update node classes based on state (active, selected, etc) ---
  useEffect(() => {
    const selections = getNodeSelections(groupRef, nodes);
    if (!selections) {
      return;
    }

    const { allNodes } = selections;
    allNodes
      .classed('pipeline-node--active', (node) => nodeActive[node.id])
      .classed('pipeline-node--selected', (node) => nodeSelected[node.id])
      .classed(
        'pipeline-node--sliced-pipeline',
        (node) => !isSlicingPipelineApplied && slicedPipelineRange[node.id]
      )
      .classed(
        'pipeline-node--from-to-sliced-pipeline',
        (node) =>
          !isSlicingPipelineApplied &&
          slicedPipelineFromTo &&
          slicedPipelineFromTo[node.id]
      )
      .classed(
        'pipeline-node--collapsed-hint',
        (node) =>
          hoveredParameters &&
          nodesWithInputParams[node.id] &&
          nodeTypeDisabled.parameters
      )
      .classed(
        'pipeline-node--dataset-input',
        (node) => isInputOutputNode(node.id) && node.type === 'data'
      )
      .classed(
        'pipeline-node--parameter-input',
        (node) => isInputOutputNode(node.id) && node.type === 'parameters'
      )
      .classed(
        'pipeline-node-input--active',
        (node) => isInputOutputNode(node.id) && nodeActive[node.id]
      )
      .classed(
        'pipeline-node-input--selected',
        (node) => isInputOutputNode(node.id) && nodeSelected[node.id]
      )
      .classed(
        'pipeline-node--faded',
        (node) =>
          (hoveredFocusMode && !nodeActive[node.id]) ||
          (clickedNode && !linkedNodes[node.id])
      );
  }, [
    nodes,
    nodeTypeDisabled,
    nodeActive,
    nodeSelected,
    hoveredParameters,
    hoveredFocusMode,
    nodesWithInputParams,
    clickedNode,
    linkedNodes,
    focusMode,
    inputOutputDataNodes,
    isSlicingPipelineApplied,
    slicedPipelineRange,
    slicedPipelineFromTo,
    isInputOutputNode,
  ]);

  // --- Animate node position and update rects on layout/orientation change ---
  useEffect(() => {
    const selections = getNodeSelections(groupRef, nodes);
    if (!selections) {
      return;
    }

    const { updateNodes, enterNodes, allNodes } = selections;
    allNodes
      .transition('update-nodes')
      .duration(DURATION)
      .attr('transform', (node) => `translate(${node.x}, ${node.y})`)
      .on('end', () => {
        try {
          allNodes.sort((a, b) => a.order - b.order);
        } catch (err) {
          // Avoid rare DOM errors thrown due to timing issues
        }
      });

    enterNodes
      .select('.pipeline-node__bg')
      .call(updateNodeRects, showRunStatus, tasksStatus, datasetsStatus);
    updateNodes
      .select('.pipeline-node__bg')
      .transition('node-rect')
      .duration((node) => (node.showText ? 200 : 600))
      .call(updateNodeRects, showRunStatus, tasksStatus, datasetsStatus);
    allNodes
      .select('.pipeline-node__parameter-indicator')
      .classed(
        'pipeline-node__parameter-indicator--visible',
        (node) => nodeTypeDisabled.parameters && nodesWithInputParams[node.id]
      )
      .transition('node-rect')
      .duration((node) => (node.showText ? 200 : 600))
      .call(updateParameterRect, orientation);
    allNodes
      .select('.pipeline-node__icon')
      .style('transition-delay', (node) => (node.showText ? '0ms' : '200ms'))
      .style(
        'transform',
        (node) =>
          `translate(${node.iconOffset}px, ${-node.iconSize / 2}px) scale(${
            node.iconSize / 24
          })`
      );
    allNodes
      .select('.pipeline-node__text')
      .text((node) => node.name)
      .style('transition-delay', (node) => (node.showText ? '200ms' : '0ms'))
      .style('opacity', (node) => (node.showText ? 1 : 0));
<<<<<<< HEAD
    // eslint-disable-next-line react-hooks/exhaustive-deps
  }, [
    nodes,
    nodeTypeDisabled.parameters,
    nodesWithInputParams,
    orientation,
    nodeActive,
  ]);
=======
      
  // Adding extra dependencies may cause unnecessary re-renders or break memoization logic.
  // Only include values that truly affect the computation inside this effect.
  // eslint-disable-next-line react-hooks/exhaustive-deps
  }, [nodes, orientation]);
>>>>>>> 11db6976

  return <g id="nodes" className="pipeline-flowchart__nodes" ref={groupRef} />;
}

export default DrawNodes;<|MERGE_RESOLUTION|>--- conflicted
+++ resolved
@@ -290,22 +290,11 @@
       .text((node) => node.name)
       .style('transition-delay', (node) => (node.showText ? '200ms' : '0ms'))
       .style('opacity', (node) => (node.showText ? 1 : 0));
-<<<<<<< HEAD
+
+    // Adding extra dependencies may cause unnecessary re-renders or break memoization logic.
+    // Only include values that truly affect the computation inside this effect.
     // eslint-disable-next-line react-hooks/exhaustive-deps
-  }, [
-    nodes,
-    nodeTypeDisabled.parameters,
-    nodesWithInputParams,
-    orientation,
-    nodeActive,
-  ]);
-=======
-      
-  // Adding extra dependencies may cause unnecessary re-renders or break memoization logic.
-  // Only include values that truly affect the computation inside this effect.
-  // eslint-disable-next-line react-hooks/exhaustive-deps
   }, [nodes, orientation]);
->>>>>>> 11db6976
 
   return <g id="nodes" className="pipeline-flowchart__nodes" ref={groupRef} />;
 }
