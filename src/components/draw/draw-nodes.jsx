--- conflicted
+++ resolved
@@ -6,12 +6,7 @@
 import { DURATION } from './utils/config';
 import { getNodeStatusKey } from '../workflow/workflow-utils/getNodeStatusKey';
 import { workFlowStatuses } from '../../config';
-<<<<<<< HEAD
-import { processNodeStyles } from './utils/draw-utils';
-=======
->>>>>>> f6e27617
 import './styles/index.scss';
-import { connect } from 'react-redux';
 
 /**
  * Functional React component for drawing nodes using D3
@@ -44,7 +39,6 @@
   showRunStatus = false,
   tasksStatus = {},
   datasetsStatus = {},
-  theme = 'dark',
 }) {
   const groupRef = useRef();
 
@@ -316,17 +310,10 @@
         Object.keys(node.extras.styles).length > 0
       ) {
         const nodeGroup = select(this);
-<<<<<<< HEAD
-        const processedStyles = processNodeStyles(node.extras.styles, theme);
-
-        if (processedStyles) {
-          Object.entries(processedStyles).forEach(([key, value]) => {
-=======
         const nodeStyles = nodeStyleOverrides[node.id];
 
         if (nodeStyles) {
           Object.entries(nodeStyles).forEach(([key, value]) => {
->>>>>>> f6e27617
             const cssProperty = key.replace(/([A-Z])/g, '-$1').toLowerCase();
 
             // Background properties
@@ -360,17 +347,9 @@
         nodeGroup.classed('kedro-viz-custom-styled', true);
       }
     });
-<<<<<<< HEAD
-  }, [theme, nodes]);
-=======
   }, [nodeStyleOverrides]);
->>>>>>> f6e27617
 
   return <g id="nodes" className="pipeline-flowchart__nodes" ref={groupRef} />;
 }
 
-const mapStateToProps = (state) => ({
-  theme: state.theme,
-});
-
-export default connect(mapStateToProps)(DrawNodes);+export default DrawNodes;