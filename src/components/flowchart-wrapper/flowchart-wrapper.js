--- conflicted
+++ resolved
@@ -135,15 +135,13 @@
    * To handle redirecting to different location via URL, eg: selectedNode, focusNode, etc
    */
   useEffect(() => {
-<<<<<<< HEAD
     console.log(Object.keys(graph).length);
-
+    //rashida change
     if (graphState.current === null && Object.keys(graph).length > 0) {
       prevSearch.current = search;
-=======
+    //huong code
     if (graphLoading && reload) {
       setReload(false);
->>>>>>> 7ff3ce04
 
       if (matchedFlowchartMainPage) {
         onToggleNodeSelected(null);
