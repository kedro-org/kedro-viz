--- conflicted
+++ resolved
@@ -59,14 +59,11 @@
   pipelines,
   sidebarVisible,
   activePipeline,
-<<<<<<< HEAD
   tag,
   nodeType,
   expandAllPipelines,
   displayMetadataPanel,
-=======
   displayExportBtn,
->>>>>>> 34ec742c
 }) => {
   const history = useHistory();
   const { pathname, search } = useLocation();
@@ -368,14 +365,11 @@
   pipelines: state.pipeline.ids,
   activePipeline: state.pipeline.active,
   sidebarVisible: state.visible.sidebar,
-<<<<<<< HEAD
   tag: state.tag.enabled,
   nodeType: state.nodeType.disabled,
   expandAllPipelines: state.expandAllPipelines,
   displayMetadataPanel: state.display.metadataPanel,
-=======
   displayExportBtn: state.display.exportBtn,
->>>>>>> 34ec742c
 });
 
 export const mapDispatchToProps = (dispatch) => ({
