--- conflicted
+++ resolved
@@ -59,13 +59,10 @@
   pipelines,
   sidebarVisible,
   activePipeline,
-<<<<<<< HEAD
   tag,
   nodeType,
   expandAllPipelines,
-=======
   displayMetadataPanel,
->>>>>>> 28a294d5
 }) => {
   const history = useHistory();
   const { pathname, search } = useLocation();
@@ -308,13 +305,8 @@
   if (isInvalidUrl) {
     return (
       <div className="kedro-pipeline">
-<<<<<<< HEAD
         {displaySidebar && <Sidebar />}
-        <MetaData />
-=======
-        <Sidebar />
         {displayMetadataPanel && <MetaData />}
->>>>>>> 28a294d5
         <PipelineWarning
           errorMessage={errorMessage}
           invalidUrl={isInvalidUrl}
@@ -325,13 +317,8 @@
   } else {
     return (
       <div className="kedro-pipeline">
-<<<<<<< HEAD
         {displaySidebar && <Sidebar />}
-        <MetaData />
-=======
-        <Sidebar />
         {displayMetadataPanel && <MetaData />}
->>>>>>> 28a294d5
         <div className="pipeline-wrapper">
           <PipelineWarning />
           <FlowChart />
@@ -377,13 +364,10 @@
   pipelines: state.pipeline.ids,
   activePipeline: state.pipeline.active,
   sidebarVisible: state.visible.sidebar,
-<<<<<<< HEAD
   tag: state.tag.enabled,
   nodeType: state.nodeType.disabled,
   expandAllPipelines: state.expandAllPipelines,
-=======
   displayMetadataPanel: state.display.metadataPanel,
->>>>>>> 28a294d5
 });
 
 export const mapDispatchToProps = (dispatch) => ({
