import React, { useEffect, useState } from 'react';
import { useApolloQuery } from '../../apollo/utils';
import { connect } from 'react-redux';
import { GET_RUNS } from '../../apollo/queries';
import Button from '@quantumblack/kedro-ui/lib/components/button';
import Details from '../experiment-tracking/details';
import Sidebar from '../sidebar';

import './experiment-wrapper.css';

const MAX_NUMBER_COMPARISONS = 2; // 0-based, so three

const ExperimentWrapper = ({ theme }) => {
  const [isSidebarVisible, setIsSidebarVisible] = useState(true);
  const [disableRunSelection, setDisableRunSelection] = useState(false);
  const [enableComparisonView, setEnableComparisonView] = useState(false);
  const [selectedRuns, setSelectedRuns] = useState([]);
  const [showRunDetailsModal, setShowRunDetailsModal] = useState(false);

  const { data, loading } = useApolloQuery(GET_RUNS);

  const onRunSelection = (id) => {
    if (enableComparisonView) {
      if (selectedRuns.includes(id)) {
        if (selectedRuns.length === 1) {
          return;
        }

        setSelectedRuns(selectedRuns.filter((run) => run !== id));
      } else {
        setSelectedRuns([...selectedRuns, id]);
      }
    } else {
      if (selectedRuns.includes(id)) {
        return;
      } else {
        setSelectedRuns([id]);
      }
    }
  };

  const onToggleComparisonView = () => {
    setEnableComparisonView(!enableComparisonView);

    if (enableComparisonView && selectedRuns.length > 1) {
      setSelectedRuns(selectedRuns.slice(0, 1));
    }
  };

  useEffect(() => {
    if (selectedRuns.length > MAX_NUMBER_COMPARISONS) {
      setDisableRunSelection(true);
    } else {
      setDisableRunSelection(false);
    }
  }, [selectedRuns]);

  useEffect(() => {
    if (data?.runsList.length > 0) {
      // If we return runs, set the first one as the default.
      setSelectedRuns(data.runsList.map((run) => run.id).slice(0, 1));
    }
  }, [data]);

  if (loading) {
    return (
      <div className="experiment-wrapper">
        <p className="experiment-wrapper__text">Loading...</p>
      </div>
    );
  }

  return (
    <>
      {data?.runsList.length > 0 ? (
        <>
          <Sidebar
            disableRunSelection={disableRunSelection}
            enableComparisonView={enableComparisonView}
            isExperimentView
            onRunSelection={onRunSelection}
            onToggleComparisonView={onToggleComparisonView}
            runsListData={data.runsList}
            selectedRuns={selectedRuns}
<<<<<<< HEAD
            showRunDetailsModal={setShowRunDetailsModal}
          />
          {selectedRuns.length > 0 ? (
            <Details
              enableComparisonView={enableComparisonView}
              selectedRuns={selectedRuns}
              setShowRunDetailsModal={setShowRunDetailsModal}
              showRunDetailsModal={showRunDetailsModal}
=======
            sidebarVisible={isSidebarVisible}
            setSidebarVisible={setIsSidebarVisible}
          />
          {selectedRuns.length > 0 ? (
            <Details
              selectedRuns={selectedRuns}
              sidebarVisible={isSidebarVisible}
>>>>>>> c6b2d2fc
            />
          ) : null}
        </>
      ) : (
        <div className="experiment-wrapper">
          <h2 className="experiment-wrapper__header">
            You don't have any experiments
          </h2>
          <p className="experiment-wrapper__text">
            Kedro can help you manage your experiments. Learn more how you can
            enable experiment tracking in your projects from our docs.{' '}
          </p>
          <a
            href="https://github.com/quantumblacklabs/kedro-viz"
            rel="noreferrer"
            target="_blank"
          >
            <Button onClick={() => {}} theme={theme}>
              View docs
            </Button>
          </a>
        </div>
      )}
    </>
  );
};

export const mapStateToProps = (state) => ({
  theme: state.theme,
});

export default connect(mapStateToProps)(ExperimentWrapper);<|MERGE_RESOLUTION|>--- conflicted
+++ resolved
@@ -11,9 +11,9 @@
 const MAX_NUMBER_COMPARISONS = 2; // 0-based, so three
 
 const ExperimentWrapper = ({ theme }) => {
-  const [isSidebarVisible, setIsSidebarVisible] = useState(true);
   const [disableRunSelection, setDisableRunSelection] = useState(false);
   const [enableComparisonView, setEnableComparisonView] = useState(false);
+  const [isSidebarVisible, setIsSidebarVisible] = useState(true);
   const [selectedRuns, setSelectedRuns] = useState([]);
   const [showRunDetailsModal, setShowRunDetailsModal] = useState(false);
 
@@ -82,7 +82,8 @@
             onToggleComparisonView={onToggleComparisonView}
             runsListData={data.runsList}
             selectedRuns={selectedRuns}
-<<<<<<< HEAD
+            sidebarVisible={isSidebarVisible}
+            setSidebarVisible={setIsSidebarVisible}
             showRunDetailsModal={setShowRunDetailsModal}
           />
           {selectedRuns.length > 0 ? (
@@ -91,15 +92,8 @@
               selectedRuns={selectedRuns}
               setShowRunDetailsModal={setShowRunDetailsModal}
               showRunDetailsModal={showRunDetailsModal}
-=======
-            sidebarVisible={isSidebarVisible}
-            setSidebarVisible={setIsSidebarVisible}
-          />
-          {selectedRuns.length > 0 ? (
-            <Details
-              selectedRuns={selectedRuns}
               sidebarVisible={isSidebarVisible}
->>>>>>> c6b2d2fc
+              theme={theme}
             />
           ) : null}
         </>
