--- conflicted
+++ resolved
@@ -35,31 +35,19 @@
     variables: { runIds: selectedRunIds, showDiff: true },
   });
 
-  // to combine metaData and dataSet into master data
-  // to ensure both sets of data get displayed in sync
-  const masterData = useMemo(() => {
-    const data = {
-      MetaData: [],
-      TrackingData: {},
-    };
-
-    if (runMetadata && runMetadata.length > 0) {
-      data['MetaData'] = runMetadata;
-    }
-
-    if (plots.length > 0) {
-      data['TrackingData']['Plots'] = plots;
-    }
-
-    if (metrics.length > 0) {
-      data['TrackingData']['Metrics'] = metrics;
-    }
-
-    if (JSONData.length > 0) {
-      data['TrackingData']['JSON Data'] = JSONData;
-    }
-    return data;
-  }, [runMetadata, plots, metrics, JSONData]);
+  let runTrackingData = {};
+
+  if (plots.length > 0) {
+    runTrackingData['Plots'] = plots;
+  }
+
+  if (metrics.length > 0) {
+    runTrackingData['Metrics'] = metrics;
+  }
+
+  if (JSONData.length > 0) {
+    runTrackingData['JSON Data'] = JSONData;
+  }
 
   const onRunSelection = (id) => {
     if (enableComparisonView) {
@@ -193,12 +181,8 @@
               dataError={dataError}
               onRunSelection={onRunSelection}
               pinnedRun={pinnedRun}
-<<<<<<< HEAD
-              masterData={masterData}
-=======
               runMetadata={metadata}
               runTrackingData={runTrackingData}
->>>>>>> 7ecada75
               selectedRunIds={selectedRunIds}
               setPinnedRun={setPinnedRun}
               setShowRunDetailsModal={setShowRunDetailsModal}
