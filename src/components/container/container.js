import React from 'react';
import App from '../app';
import getPipelineData from '../../utils/data-source';
import { funNodeError } from '../../utils/run-status-mock-data/fun-node-error';
import './container.scss';
import runData from './run-data.json';

/**
 * Top-level component for the use-case where Kedro-Viz is run as a standalone
 * app rather than imported as a library/package into a larger application.
 */
const Container = () => (
  <>
<<<<<<< HEAD
    <App data={getPipelineData()} runData={runData} />
=======
    <App data={getPipelineData()} runData={funNodeError} />
>>>>>>> 044985d9
  </>
);

export default Container;<|MERGE_RESOLUTION|>--- conflicted
+++ resolved
@@ -1,7 +1,7 @@
 import React from 'react';
 import App from '../app';
 import getPipelineData from '../../utils/data-source';
-import { funNodeError } from '../../utils/run-status-mock-data/fun-node-error';
+// import { funNodeError } from '../../utils/run-status-mock-data/fun-node-error';
 import './container.scss';
 import runData from './run-data.json';
 
@@ -11,11 +11,7 @@
  */
 const Container = () => (
   <>
-<<<<<<< HEAD
     <App data={getPipelineData()} runData={runData} />
-=======
-    <App data={getPipelineData()} runData={funNodeError} />
->>>>>>> 044985d9
   </>
 );
 
