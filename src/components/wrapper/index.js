--- conflicted
+++ resolved
@@ -34,10 +34,7 @@
 export const mapStateToProps = (state) => ({
   loading: isLoading(state),
   theme: state.theme,
-<<<<<<< HEAD
-  showLargeGraphWarning: getShouldDisplayLargeWarning(state)
-=======
->>>>>>> 2a2d8ee7
+  showLargeGraphWarning: getShouldDisplayLargeWarning(state),
 });
 
 export default connect(mapStateToProps)(Wrapper);