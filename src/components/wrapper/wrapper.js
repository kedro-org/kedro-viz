--- conflicted
+++ resolved
@@ -7,11 +7,7 @@
 import FeatureHints from '../feature-hints';
 import GlobalToolbar from '../global-toolbar';
 import FlowChartWrapper from '../flowchart-wrapper';
-<<<<<<< HEAD
-// import Workflow from '../workflow';
-=======
 import Workflow from '../workflow/workflow';
->>>>>>> 1f3baed9
 import SettingsModal from '../settings-modal';
 import UpdateReminder from '../update-reminder';
 import ShareableUrlModal from '../shareable-url-modal';
@@ -52,13 +48,7 @@
         <FeatureHints />
       </Route>
       <Route path={`${sanitizedPathname()}workflow`}>
-        {/* <Workflow /> Placeholder for Workflow component */}
-        {/* Also 
-        below action will be called in workflow component
-
-        this.props.onSetView(VIEW.WORKFLOW);
-        this.props.onResetStateForWorkflowView();
-        */}
+        <Workflow />
       </Route>
     </Switch>
   );
@@ -83,22 +73,10 @@
             {version && (
               <UpdateReminder isOutdated={isOutdated} version={version} />
             )}
-<<<<<<< HEAD
             {allKedroVizRoutes}
-=======
-            <Switch>
-              <Route exact path="/">
-                <FlowChartWrapper />
-                <FeatureHints />
-              </Route>
-              <Route to={{ pathname: `${sanitizedPathname()}workflow` }}>
-                <Workflow />
-              </Route>
-            </Switch>
->>>>>>> 1f3baed9
           </>
         ) : (
-          <>{allKedroVizRoutes}</>
+          allKedroVizRoutes
         )}
       </Router>
     </div>
