import React, { useState, useEffect } from 'react';
import { connect } from 'react-redux';
import { BrowserRouter as Router, Switch, Route } from 'react-router-dom';
import classnames from 'classnames';
import { isRunningLocally, sanitizedPathname } from '../../utils';
import { getVersion } from '../../utils';
import { setView } from '../../actions';
import FeatureHints from '../feature-hints';
import GlobalToolbar from '../global-toolbar';
import FlowChartWrapper from '../flowchart-wrapper';
<<<<<<< HEAD
import WorkflowWrapper from '../workflow-wrapper';
=======
import WorkflowWrapper from '../workflow-wrapper/workflow-wrapper';
>>>>>>> 32a94e9c
import SettingsModal from '../settings-modal';
import UpdateReminder from '../update-reminder';
import ShareableUrlModal from '../shareable-url-modal';

import './wrapper.scss';
import { VIEW } from '../../config';

/**
 * Main app container. Handles showing/hiding the sidebar nav, and theme classes.
 */
export const Wrapper = ({ displayGlobalNavigation, theme, onSetView }) => {
  const [isOutdated, setIsOutdated] = useState(false);
  const [latestVersion, setLatestVersion] = useState(null);
  const [version, setVersion] = useState(null);

  useEffect(() => {
    async function checkKedroVizVersion() {
      try {
        const request = await getVersion();
        const response = await request.json();

        if (request.ok) {
          setIsOutdated(response.is_outdated);
          setLatestVersion(response.latest);
          setVersion(response);
        }
      } catch (error) {
        console.error('Error fetching Kedro-Viz version:', error);
      }
    }

    checkKedroVizVersion();
  }, []);

  return (
    <div
      className={classnames('kedro-pipeline kedro', {
        'kui-theme--dark': theme === 'dark',
        'kui-theme--light': theme === 'light',
      })}
    >
      <h1 className="pipeline-title">Kedro-Viz</h1>
      <Router>
        {displayGlobalNavigation ? (
          <>
            <GlobalToolbar isOutdated={isOutdated} />
            <SettingsModal
              isOutdated={isOutdated}
              latestVersion={latestVersion}
            />
            {isRunningLocally() ? <ShareableUrlModal /> : null}
            {version && (
              <UpdateReminder isOutdated={isOutdated} version={version} />
            )}
            <Switch>
<<<<<<< HEAD
              <Route
                exact
                path={sanitizedPathname()}
                render={() => {
                  onSetView(VIEW.FLOWCHART);
                  return (
                    <>
                      <FlowChartWrapper />
                      <FeatureHints />
                    </>
                  );
                }}
              />
              <Route
                to={{ pathname: `${sanitizedPathname()}workflow` }}
                render={() => {
                  onSetView(VIEW.WORKFLOW);
                  return <WorkflowWrapper />;
                }}
              />
=======
              <Route exact path="/">
                <FlowChartWrapper />
                <FeatureHints />
              </Route>
              <Route to={{ pathname: `${sanitizedPathname()}workflow` }}>
                <WorkflowWrapper />
              </Route>
>>>>>>> 32a94e9c
            </Switch>
          </>
        ) : (
          <FlowChartWrapper />
        )}
      </Router>
    </div>
  );
};

export const mapStateToProps = (state) => ({
  displayGlobalNavigation: state.display.globalNavigation,
  theme: state.theme,
});

export const mapDispatchToProps = (dispatch) => ({
  onSetView: (view) => {
    dispatch(setView(view));
  },
});

export default connect(mapStateToProps, mapDispatchToProps)(Wrapper);<|MERGE_RESOLUTION|>--- conflicted
+++ resolved
@@ -8,11 +8,7 @@
 import FeatureHints from '../feature-hints';
 import GlobalToolbar from '../global-toolbar';
 import FlowChartWrapper from '../flowchart-wrapper';
-<<<<<<< HEAD
 import WorkflowWrapper from '../workflow-wrapper';
-=======
-import WorkflowWrapper from '../workflow-wrapper/workflow-wrapper';
->>>>>>> 32a94e9c
 import SettingsModal from '../settings-modal';
 import UpdateReminder from '../update-reminder';
 import ShareableUrlModal from '../shareable-url-modal';
@@ -68,20 +64,10 @@
               <UpdateReminder isOutdated={isOutdated} version={version} />
             )}
             <Switch>
-<<<<<<< HEAD
-              <Route
-                exact
-                path={sanitizedPathname()}
-                render={() => {
-                  onSetView(VIEW.FLOWCHART);
-                  return (
-                    <>
-                      <FlowChartWrapper />
-                      <FeatureHints />
-                    </>
-                  );
-                }}
-              />
+              <Route exact path="/">
+                <FlowChartWrapper />
+                <FeatureHints />
+              </Route>
               <Route
                 to={{ pathname: `${sanitizedPathname()}workflow` }}
                 render={() => {
@@ -89,15 +75,6 @@
                   return <WorkflowWrapper />;
                 }}
               />
-=======
-              <Route exact path="/">
-                <FlowChartWrapper />
-                <FeatureHints />
-              </Route>
-              <Route to={{ pathname: `${sanitizedPathname()}workflow` }}>
-                <WorkflowWrapper />
-              </Route>
->>>>>>> 32a94e9c
             </Switch>
           </>
         ) : (
