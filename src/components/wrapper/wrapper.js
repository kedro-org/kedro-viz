import React, { useState, useEffect } from 'react';
import { connect } from 'react-redux';
import { BrowserRouter as Router, Switch, Route } from 'react-router-dom';
import classnames from 'classnames';
import { isRunningLocally } from '../../utils';
import { getVersion } from '../../utils';
import FeatureHints from '../feature-hints';
import GlobalToolbar from '../global-toolbar';
import FlowChartWrapper from '../flowchart-wrapper';
import SettingsModal from '../settings-modal';
import UpdateReminder from '../update-reminder';
import ShareableUrlModal from '../shareable-url-modal';
import { DeprecationBanner } from '../deprecation-banner/deprecation-banner';

import './wrapper.scss';

/**
 * Main app container. Handles showing/hiding the sidebar nav, and theme classes.
 */
export const Wrapper = ({ displayGlobalNavigation, theme }) => {
  const [isOutdated, setIsOutdated] = useState(false);
  const [latestVersion, setLatestVersion] = useState(null);
  const [version, setVersion] = useState(null);

  useEffect(() => {
    async function checkKedroVizVersion() {
      try {
        const request = await getVersion();
        const response = await request.json();

        if (request.ok) {
          setIsOutdated(response.is_outdated);
          setLatestVersion(response.latest);
          setVersion(response);
        }
      } catch (error) {
        console.error('Error fetching Kedro-Viz version:', error);
      }
    }

    checkKedroVizVersion();
  }, []);

  return (
    <div
      className={classnames('kedro-pipeline kedro', {
        'kui-theme--dark': theme === 'dark',
        'kui-theme--light': theme === 'light',
      })}
    >
      <h1 className="pipeline-title">Kedro-Viz</h1>
      <Router>
        {displayGlobalNavigation ? (
          <>
            <GlobalToolbar isOutdated={isOutdated} />
            <SettingsModal
              isOutdated={isOutdated}
              latestVersion={latestVersion}
            />
            {isRunningLocally() ? <ShareableUrlModal /> : null}
<<<<<<< HEAD
            {version && (
              <UpdateReminder isOutdated={isOutdated} version={version} />
=======
            <DeprecationBanner />
            {versionData && (
              <UpdateReminder
                isOutdated={isOutdated}
                versions={versionData.version}
              />
>>>>>>> 1f4770f4
            )}
            <Switch>
              <Route exact path="/">
                <FlowChartWrapper />
                <FeatureHints />
              </Route>
            </Switch>
          </>
        ) : (
          <FlowChartWrapper />
        )}
      </Router>
    </div>
  );
};

export const mapStateToProps = (state) => ({
  displayGlobalNavigation: state.display.globalNavigation,
  theme: state.theme,
});

export default connect(mapStateToProps)(Wrapper);<|MERGE_RESOLUTION|>--- conflicted
+++ resolved
@@ -58,17 +58,9 @@
               latestVersion={latestVersion}
             />
             {isRunningLocally() ? <ShareableUrlModal /> : null}
-<<<<<<< HEAD
+            <DeprecationBanner />
             {version && (
               <UpdateReminder isOutdated={isOutdated} version={version} />
-=======
-            <DeprecationBanner />
-            {versionData && (
-              <UpdateReminder
-                isOutdated={isOutdated}
-                versions={versionData.version}
-              />
->>>>>>> 1f4770f4
             )}
             <Switch>
               <Route exact path="/">
