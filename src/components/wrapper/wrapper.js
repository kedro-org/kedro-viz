--- conflicted
+++ resolved
@@ -64,7 +64,6 @@
               <UpdateReminder isOutdated={isOutdated} version={version} />
             )}
             <Switch>
-<<<<<<< HEAD
               <Route
                 exact
                 path={sanitizedPathname()}
@@ -82,18 +81,9 @@
                 path={`${sanitizedPathname()}workflow`}
                 render={() => {
                   onSetView(VIEW.WORKFLOW);
-                  return <div>WorkflowWrapper component will come here</div>;
+                  return (<Workflow />);
                 }}
               />
-=======
-              <Route exact path="/">
-                <FlowChartWrapper />
-                <FeatureHints />
-              </Route>
-              <Route to={{ pathname: `${sanitizedPathname()}workflow` }}>
-                <Workflow />
-              </Route>
->>>>>>> a74638a3
             </Switch>
           </>
         ) : (
