--- conflicted
+++ resolved
@@ -75,23 +75,7 @@
             {version && (
               <UpdateReminder isOutdated={isOutdated} version={version} />
             )}
-<<<<<<< HEAD
-            <Switch>
-              <Route exact path="/">
-                <FlowChartWrapper />
-                <FeatureHints />
-              </Route>
-              <Route
-                to={{ pathname: `${sanitizedPathname()}workflow` }}
-                render={() => {
-                  onSetView(VIEW.WORKFLOW);
-                  return <WorkflowWrapper />;
-                }}
-              />
-            </Switch>
-=======
             {allKedroVizRoutes}
->>>>>>> 582dae84
           </>
         ) : (
           allKedroVizRoutes
