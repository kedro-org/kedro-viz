--- conflicted
+++ resolved
@@ -8,11 +8,7 @@
 import FeatureHints from '../feature-hints';
 import GlobalToolbar from '../global-toolbar';
 import FlowChartWrapper from '../flowchart-wrapper';
-<<<<<<< HEAD
-import WorkflowWrapper from '../workflow-wrapper/workflow-wrapper';
-=======
 import Workflow from '../workflow/workflow';
->>>>>>> 7d0c9fe1
 import SettingsModal from '../settings-modal';
 import UpdateReminder from '../update-reminder';
 import ShareableUrlModal from '../shareable-url-modal';
@@ -68,17 +64,6 @@
               <UpdateReminder isOutdated={isOutdated} version={version} />
             )}
             <Switch>
-<<<<<<< HEAD
-              <Route exact path="/">
-                <FlowChartWrapper />
-                <FeatureHints />
-              </Route>
-              <Route
-                to={{ pathname: `${sanitizedPathname()}workflow` }}
-              >
-                <WorkflowWrapper />
-              </Route>
-=======
               <Route
                 exact
                 path={sanitizedPathname()}
@@ -96,10 +81,9 @@
                 path={`${sanitizedPathname()}workflow`}
                 render={() => {
                   onSetView(VIEW.WORKFLOW);
-                  return (<Workflow />);
+                  return <Workflow />;
                 }}
               />
->>>>>>> 7d0c9fe1
             </Switch>
           </>
         ) : (
