--- conflicted
+++ resolved
@@ -8,56 +8,15 @@
 const bullPlotNodeID = 'c3p345ed';
 
 describe('Plotly Modal', () => {
-<<<<<<< HEAD
-  describe('modal behaviour', () => {
-    const mount = (props) => {
-      return setup.mount(<PlotlyModal />, {
-        beforeLayoutActions: [() => toggleNodeClicked(props.nodeId)],
-        afterLayoutActions: [
-          () => togglePlotModal(true),
-          () => addNodeMetadata({ id: bullPlotNodeID, data: nodePlot }),
-        ],
-      });
-    };
-    it('renders without crashing', () => {
-      const wrapper = mount({ nodeId: bullPlotNodeID });
-      expect(wrapper.find('.pipeline-plotly-modal').length).toBe(1);
-=======
   const mount = (props) => {
-    return setup.mount(<PlotlyModal metadata={nodePlot.plot} />, {
-      beforeLayoutActions: [
-        () => toggleNodeClicked(props.nodeId),
+    return setup.mount(<PlotlyModal />, {
+      beforeLayoutActions: [() => toggleNodeClicked(props.nodeId)],
+      afterLayoutActions: [
+        () => togglePlotModal(true),
         () => addNodeMetadata({ id: bullPlotNodeID, data: nodePlot }),
       ],
-      afterLayoutActions: [
-        () => {
-          // Click the expected node
-          return togglePlotModal(true);
-        },
-      ],
->>>>>>> 873f7591
     });
   };
-
-<<<<<<< HEAD
-    it('modal closes when collapse button is clicked', () => {
-      const wrapper = mount({ nodeId: bullPlotNodeID });
-      wrapper.find('.pipeline-plot-modal__collapse-plot').simulate('click');
-      expect(wrapper.find('.pipeline-plotly-modal').length).toBe(0);
-    });
-
-    it('modal closes when back button is clicked', () => {
-      const wrapper = mount({ nodeId: bullPlotNodeID });
-      wrapper.find('.pipeline-plot-modal__back').simulate('click');
-      expect(wrapper.find('.pipeline-plotly-modal').length).toBe(0);
-    });
-
-    it('shows plot when a plot node is clicked', () => {
-      const wrapper = mount({ nodeId: bullPlotNodeID });
-      expect(wrapper.find('.pipeline-plot-modal__header').length).toBe(1);
-      expect(wrapper.find('.pipeline-plotly-chart').length).toBe(1);
-    });
-=======
   it('renders without crashing', () => {
     const wrapper = mount({ nodeId: bullPlotNodeID });
     expect(wrapper.find('.pipeline-plotly-modal').length).toBe(1);
@@ -79,6 +38,5 @@
     const wrapper = mount({ nodeId: bullPlotNodeID });
     expect(wrapper.find('.pipeline-plot-modal__header').length).toBe(1);
     expect(wrapper.find('.pipeline-plotly-chart').length).toBe(1);
->>>>>>> 873f7591
   });
 });