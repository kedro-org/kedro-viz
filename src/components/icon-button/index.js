--- conflicted
+++ resolved
@@ -1,70 +1,3 @@
-<<<<<<< HEAD
-import React from 'react';
-import PropTypes from 'prop-types';
-import classnames from 'classnames';
-import './icon-button.css';
-
-/**
- * Icon button component
- */
-const IconButton = ({
-  active,
-  ariaLabel,
-  ariaLive,
-  className,
-  container: Container = 'li',
-  disabled,
-  icon,
-  labelText,
-  onClick,
-  visible,
-}) => {
-  const Icon = icon;
-
-  return visible ? (
-    <Container>
-      <button
-        aria-label={ariaLabel}
-        aria-live={ariaLive}
-        className={classnames(className, {
-          'pipeline-icon-toolbar__button': true,
-          'pipeline-icon-toolbar__button--active': active,
-        })}
-        disabled={disabled}
-        onClick={onClick}
-      >
-        {Icon && <Icon className="pipeline-icon" />}
-        {labelText && (
-          <span className="pipeline-toolbar__label">{labelText}</span>
-        )}
-      </button>
-    </Container>
-  ) : null;
-};
-
-IconButton.propTypes = {
-  ariaLabel: PropTypes.string,
-  ariaLive: PropTypes.string,
-  disabled: PropTypes.bool,
-  icon: PropTypes.func,
-  labelText: PropTypes.string,
-  onClick: PropTypes.func,
-  visible: PropTypes.bool,
-  active: PropTypes.bool,
-};
-
-IconButton.defaultProps = {
-  ariaLabel: null,
-  ariaLive: null,
-  disabled: false,
-  icon: null,
-  labelText: null,
-  onClick: null,
-  visible: true,
-  active: false,
-};
-=======
 import IconButton from './icon-button';
->>>>>>> b7f04332
 
 export default IconButton;