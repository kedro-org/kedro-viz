--- conflicted
+++ resolved
@@ -2,15 +2,15 @@
 import Plot from 'react-plotly.js';
 import deepmerge from 'deepmerge';
 import { connect } from 'react-redux';
-<<<<<<< HEAD
-import { dark_preview, dark_modal } from '../../utils/plot-templates/dark';
-import { light_preview, light_modal } from '../../utils/plot-templates/light';
-
-=======
-import { darkPreviewTemplate } from '../../utils/plot-templates/dark';
-import { lightPreviewTemplate } from '../../utils/plot-templates/light';
+import {
+  darkPreviewTemplate,
+  darkModalTemplate,
+} from '../../utils/plot-templates/dark';
+import {
+  lightPreviewTemplate,
+  lightModalTemplate,
+} from '../../utils/plot-templates/light';
 import './plotly-chart.css';
->>>>>>> 40de7cc0
 /**
  * Display plotly chart
  * @param {object} chartSize Chart dimensions in pixels
@@ -18,12 +18,7 @@
  * @param {boolean} visible Whether to show the tooltip
  * @param {string} text Tooltip display label
  */
-<<<<<<< HEAD
-const PlotlyChart = ({ theme, data, layout, view }) => {
-=======
-const PlotlyChart = ({ theme, data = {}, layout = {} }) => {
-  const hideToolBar = { displayModeBar: false };
->>>>>>> 40de7cc0
+const PlotlyChart = ({ theme, view, data = {}, layout = {} }) => {
   return (
     <div className="pipeline-plotly-chart">
       <Plot
@@ -36,7 +31,6 @@
   );
 };
 
-<<<<<<< HEAD
 PlotlyChart.defaultProps = {
   data: {},
   layout: {},
@@ -45,23 +39,17 @@
 const updateLayout = (theme, view, layout) => {
   if (theme === 'dark') {
     if (view === 'modal') {
-      return deepmerge(layout, dark_modal);
+      return deepmerge(layout, darkModalTemplate);
     } else {
-      return deepmerge(layout, dark_preview);
+      return deepmerge(layout, darkPreviewTemplate);
     }
   } else {
     if (view === 'modal') {
-      return deepmerge(layout, light_modal);
+      return deepmerge(layout, lightModalTemplate);
     } else {
-      return deepmerge(layout, light_preview);
+      return deepmerge(layout, lightPreviewTemplate);
     }
   }
-=======
-const updateLayout = (theme, layout) => {
-  const template =
-    theme === 'light' ? lightPreviewTemplate : darkPreviewTemplate;
-  return deepmerge(layout, template);
->>>>>>> 40de7cc0
 };
 
 const mapStateToProps = (state) => ({
