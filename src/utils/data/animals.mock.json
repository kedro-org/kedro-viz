--- conflicted
+++ resolved
@@ -1,35 +1,21 @@
 {
   "edges": [
-<<<<<<< HEAD
-    { "source": "9d989e8d", "target": "f42dab68" },
-    { "source": "85c4cf64", "target": "f42dab68" },
-    { "source": "0ae9e4de", "target": "f42dab68" },
-    { "source": "09f5edeb", "target": "f42dab68" },
-    { "source": "f42dab68", "target": "2cd4ba93" },
-    { "source": "f42dab68", "target": "fac8f1a3" },
-=======
     { "source": "9d989e8d", "target": "15586b7a" },
     { "source": "518ed240", "target": "15586b7a" },
     { "source": "0ae9e4de", "target": "15586b7a" },
     { "source": "09f5edeb", "target": "15586b7a" },
     { "source": "15586b7a", "target": "2cd4ba93" },
     { "source": "15586b7a", "target": "fac8f1a3" },
->>>>>>> a17ca31a
     { "source": "e4951252", "target": "443cf06a" },
     { "source": "c38d4c6a", "target": "443cf06a" },
     { "source": "f1f1425b", "target": "443cf06a" },
     { "source": "9d989e8d", "target": "443cf06a" },
     { "source": "443cf06a", "target": "6525f2e6" },
     { "source": "443cf06a", "target": "091b5035" },
-<<<<<<< HEAD
-    { "source": "735bde08", "target": "1c18dc89" },
-    { "source": "1c18dc89", "target": "5f7e0e20" },
-=======
     { "source": "735bde08", "target": "2ce32881" },
     { "source": "46734c62", "target": "2ce32881" },
     { "source": "9d8a4d91", "target": "2ce32881" },
     { "source": "2ce32881", "target": "5f7e0e20" },
->>>>>>> a17ca31a
     { "source": "a761759c", "target": "c8c182ec" },
     { "source": "24e06541", "target": "c8c182ec" },
     { "source": "c8c182ec", "target": "0049a504" }
@@ -37,13 +23,10 @@
   "layers": ["raw", "feature", "model output", "primary"],
   "modular_pipelines": [
     {
-<<<<<<< HEAD
-=======
       "id": "nested",
       "name": "Nested"
     },
     {
->>>>>>> a17ca31a
       "id": "pipeline1",
       "name": "Pipeline1"
     },
@@ -67,26 +50,11 @@
   "nodes": [
     {
       "full_name": "shark",
-<<<<<<< HEAD
-      "id": "f42dab68",
-      "modular_pipelines": ["pipeline1", "pipeline1.data_engineering"],
-      "name": "shark",
-=======
       "id": "15586b7a",
       "modular_pipelines": ["pipeline1", "pipeline1.data_engineering"],
       "name": "shark",
       "pipelines": ["de", "__default__"],
       "tags": ["large", "medium"],
-      "type": "task"
-    },
-    {
-      "full_name": "salmon",
-      "id": "443cf06a",
-      "modular_pipelines": [],
-      "name": "salmon",
->>>>>>> a17ca31a
-      "pipelines": ["de", "__default__"],
-      "tags": ["small"],
       "type": "task"
     },
     {
@@ -209,15 +177,6 @@
       "type": "data"
     },
     {
-<<<<<<< HEAD
-      "full_name": "weasel",
-      "id": "85c4cf64",
-      "layer": "raw",
-      "modular_pipelines": [],
-      "name": "Weasel",
-      "pipelines": ["de", "__default__"],
-      "tags": ["large", "medium"],
-=======
       "full_name": "tuna",
       "id": "2ce32881",
       "modular_pipelines": ["pipeline1", "pipeline1.data_science"],
@@ -245,36 +204,6 @@
       "pipelines": ["pre_ds", "__default__"],
       "tags": [],
       "type": "parameters"
-    },
-    {
-      "full_name": "pipeline1.data_science.dolphin",
-      "id": "5f7e0e20",
-      "layer": null,
-      "name": "Pipeline1.data Science.dolphin",
-      "pipelines": ["pre_ds", "__default__"],
-      "modular_pipelines": ["pipeline1", "pipeline1.data_science"],
-      "tags": [],
-      "type": "data"
-    },
-    {
-      "full_name": "pipeline1.data_science.sheep",
-      "id": "735bde08",
-      "layer": null,
-      "modular_pipelines": ["pipeline1", "pipeline1.data_science"],
-      "name": "Pipeline1.data Science.sheep",
-      "pipelines": ["pre_ds", "__default__"],
-      "tags": [],
->>>>>>> a17ca31a
-      "type": "data"
-    },
-    {
-      "full_name": "tuna",
-      "id": "1c18dc89",
-      "modular_pipelines": ["pipeline1", "pipeline1.data_science"],
-      "name": "tuna",
-      "pipelines": ["pre_ds", "__default__"],
-      "tags": [],
-      "type": "task"
     },
     {
       "full_name": "pipeline1.data_science.dolphin",
