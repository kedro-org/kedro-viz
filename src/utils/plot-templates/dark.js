<<<<<<< HEAD
/* Plotly templates are defined to override user-specified styles with Kedro-viz styles
=======
/* 
Plotly templates are defined to override user-specified styles with Kedro-viz styles
>>>>>>> bc22134a
More details can be found here - https://plotly.com/python/templates/
*/

const darkTemplate = {
  autosize: true,
  annotationdefaults: {
    arrowcolor: '#2a3f5f',
    arrowhead: 0,
    arrowwidth: 1,
  },
  autotypenumbers: 'strict',
  coloraxis: {
    autocolorscale: true,
    colorbar: {
      thickness: 20,
      showticklabels: true,
      ticks: 'outside',
      tickwidth: 1,
      tickcolor: 'rgba(255,255,255,0.30)',
      ticklen: 12,
      tickfont: {
        color: 'rgba(255,255,255,0.55)',
        family: ['sans-serif'],
        size: 12,
      },
      ticklabelposition: 'outside',
      title: {
        font: {
          family: ['Titillium Web:400', 'sans-serif'],
          color: 'rgba(255,255,255,0.55)',
          size: 16,
        },
      },
    },
  },
  colorscale: {
    diverging: [
      'rgb(230,59,90)',
      'rgb(240,185,186)',
      'rgb(237,212,213)',
      'rgb(232,232,232)',
      'rgb(190,213,236)',
      'rgb(136,192,240)',
      'rgb(0,169,244)',
    ],
    sequential: [
      'rgb(0,169,244)',
      'rgb(60,175,245)',
      'rgb(148,203,250)',
      'rgb(195,225,254)',
      'rgb(214,235,255)',
    ],
    sequentialminus: [
      'rgb(0,169,244)',
      'rgb(60,175,245)',
      'rgb(148,203,250)',
      'rgb(195,225,254)',
      'rgb(214,235,255)',
    ],
  },
  colorway: [
    '#00a9f4',
    '#42459F',
    '#F4973B',
    '#E63B5A',
    '#948DCA',
    '#769D00',
    '#1A2E91',
    '#4F9596',
    '#F7D02A',
    '#F07179',
    '#3C7A34',
    '#B2DFE1',
    '#C1BCE5',
    '#AD544A',
    '#F4973B',
    '#B6CD70',
    '#65A6A8',
    '#F8E979',
  ],
  font: {
    family: 'Titillium+Web:400',
    color: 'rgba(255,255,255,0.55)',
  },
  height: undefined,
  hoverlabel: {
    align: 'left',
  },
  hovermode: 'closest',
  legend: {
    title: {
      font: {
        family: 'Titillium+Web:400',
        color: 'rgba(255,255,255,0.55)',
      },
    },
    font: {
      family: 'Titillium+Web:400',
      color: 'rgba(255,255,255,0.55)',
    },
  },
  mapbox: {
    style: 'DARK',
  },
  paper_bgcolor: '#111111',
  plot_bgcolor: '#111111',
  title: {
    font: {
      family: 'Titillium+Web:400',
      color: 'rgba(255,255,255,0.85)',
      size: 16,
    },
    xref: 'paper',
    yref: 'paper',
    x: 0,
    xanchor: 'left',
    yanchor: 'middle',
  },
  width: undefined,
  xaxis: {
    automargin: true,
    gridcolor: 'rgba(255,255,255,0.12)',
    layer: 'below traces',
    linewidth: 1,
    linecolor: 'rgba(255,255,255,0.30)',
    rangemode: 'normal',
    showline: true,
    showticklabels: true,
    ticks: 'outside',
    tickwidth: 1,
    tickcolor: 'rgba(255,255,255,0.30)',
    ticklen: 12,
    tickfont: {
      color: 'rgba(255,255,255,0.55)',
      family: 'Titillium+Web:400',
      size: 12,
    },
    ticklabelposition: 'outside',
    title: {
      font: {
        family: 'Titillium+Web:400',
        color: 'rgba(255,255,255,0.55)',
        size: 16,
      },
    },
    zerolinecolor: 'rgba(255,255,255,0.30)',
    zerolinewidth: 1,
  },
  yaxis: {
    automargin: true,
    gridcolor: 'rgba(255,255,255,0.12)',
    layer: 'below traces',
    linewidth: 1,
    linecolor: 'rgba(255,255,255,0.30)',
    rangemode: 'normal',
    showline: true,
    showticklabels: true,
    ticks: 'outside',
    tickwidth: 1,
    tickcolor: 'rgba(255,255,255,0.30)',
    ticklen: 12,
    tickfont: {
      color: 'rgba(255,255,255,0.55)',
      family: 'Titillium+Web:400',
      size: 12,
    },
    ticklabelposition: 'outside',
    title: {
      font: {
        family: 'Titillium+Web:400',
        color: 'rgba(255,255,255,0.55)',
        size: 16,
      },
    },
    zerolinecolor: 'rgba(255,255,255,0.30)',
    zerolinewidth: 1,
  },
  margin: {
    l: 72,
    r: 40,
    t: 64,
    b: 72,
  },
};

export const darkPreviewTemplate = {
  ...darkTemplate,
  title: '',
  margin: {
    l: 100,
    r: 40,
    t: 40,
    b: 70,
  },
  xaxis: {
    ...darkTemplate.xaxis,
    title: {
      ...darkTemplate.xaxis.title,
      font: {
        ...darkTemplate.xaxis.font,
        size: 8,
      },
    },
    tickfont: {
      ...darkTemplate.xaxis.tickfont,
      size: 8,
    },
    nticks: 5,
  },
  yaxis: {
    ...darkTemplate.yaxis,
    title: {
      ...darkTemplate.yaxis.title,
      font: {
        ...darkTemplate.yaxis.font,
        size: 8,
      },
    },
    tickfont: {
      ...darkTemplate.yaxis.tickfont,
      size: 8,
    },
    nticks: 5,
  },
  height: 300,
  width: 400,
};

export const darkModalTemplate = {
  ...darkTemplate,
};<|MERGE_RESOLUTION|>--- conflicted
+++ resolved
@@ -1,9 +1,5 @@
-<<<<<<< HEAD
-/* Plotly templates are defined to override user-specified styles with Kedro-viz styles
-=======
 /* 
 Plotly templates are defined to override user-specified styles with Kedro-viz styles
->>>>>>> bc22134a
 More details can be found here - https://plotly.com/python/templates/
 */
 
