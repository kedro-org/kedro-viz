import { Constraint, Operator, Strength } from 'kiwi.js';

/**
 * Constraint base definitions.
 *
 * See `solve` function of `solver.js` for constraint specification.
 */

/**
 * Layout constraint in Y for separating rows
 */
export const rowConstraint = {
  property: 'y',
<<<<<<< HEAD

  solve: (constraint, constants) => {
    const { a, b } = constraint;
    const difference = a.y - b.y;
    const target = constants.spaceY;

    if (difference >= target) {
      return;
    }

    const resolve = difference - target;
    a.y -= 0.5 * resolve;
    b.y += 0.5 * resolve;
  },

  strict: (constraint, constants, variableA, variableB) => {
    return new Constraint(
      variableA.minus(variableB),
      Operator.Ge,
      constants.spaceY,
      Strength.required
    );
  }
=======
  difference: subtract,
  distance: distance1d,
  operator: greaterOrEqual,
  target: (a, b, co, constants) => constants.spaceY,
  strength: () => 1,
  weightA: () => 0,
  weightB: () => 1,
  required: true,
>>>>>>> a535c713
};

/**
 * Layout constraint in Y for separating layers
 */
export const layerConstraint = {
  property: 'y',
<<<<<<< HEAD

  solve: (constraint, constants) => {
    const { a, b } = constraint;
    const difference = a.y - b.y;
    const target = constants.layerSpace;

    if (difference >= target) {
      return;
    }

    const resolve = difference - target;
    a.y -= 0.5 * resolve;
    b.y += 0.5 * resolve;
  },

  strict: (constraint, constants, variableA, variableB) => {
    return new Constraint(
      variableA.minus(variableB),
      Operator.Ge,
      constants.layerSpace,
      Strength.required
    );
  }
=======
  difference: subtract,
  distance: distance1d,
  operator: greaterOrEqual,
  target: (a, b, co, constants) => constants.layerSpace,
  strength: () => 1,
  weightA: () => 0,
  weightB: () => 1,
  required: false,
>>>>>>> a535c713
};

/**
 * Layout constraint in X for minimising distance from source to target for straight edges
 */
export const parallelConstraint = {
  property: 'x',
<<<<<<< HEAD

  solve: constraint => {
    const { a, b } = constraint;
    const difference = a.x - b.x;

    if (difference === 0) {
      return;
    }

    const strength =
      1 / Math.max(1, 0.5 * (a.targets.length + b.sources.length));

    const resolve = strength * difference;
    a.x -= 0.5 * resolve;
    b.x += 0.5 * resolve;
  },

  strict: (constraint, constants, variableA, variableB) => {
    return new Constraint(
      variableA.minus(variableB),
      Operator.Eq,
      0,
      Strength.strong
    );
  }
=======
  difference: subtract,
  distance: distance1d,
  operator: equalTo,
  target: () => 0,
  // Lower degree nodes can be moved more freely than higher
  strength: (co) =>
    1 / Math.max(1, 0.5 * (co.a.targets.length + co.b.sources.length)),
  weightA: () => 0.5,
  weightB: () => 0.5,
  required: false,
>>>>>>> a535c713
};

/**
 * Layout constraint in X for minimising edge crossings
 */
export const crossingConstraint = {
  property: 'x',
<<<<<<< HEAD

  solve: (constraint, constants) => {
    const { a, b, edgeA, edgeB } = constraint;
    const difference = a.x - b.x;
    const sourceDelta = edgeA.sourceNode.x - edgeB.sourceNode.x;
    const targetDelta = edgeA.targetNode.x - edgeB.targetNode.x;
    const target =
      sourceDelta + targetDelta < 0 ? -constants.basisX : constants.basisX;

    if (target >= 0 ? difference >= target : difference <= target) {
      return;
    }

    const strength = 1 / constants.basisX;

    const resolve = strength * (difference - target);
    a.x -= 0.5 * resolve;
    b.x += 0.5 * resolve;
  }
=======
  difference: subtract,
  distance: distance1d,
  operator: (distance, target, difference) =>
    target >= 0 ? difference >= target : difference <= target,
  target: (a, b, co, constants) => {
    // Find the minimal target position that separates both nodes
    const sourceDelta = co.edgeA.sourceNode.x - co.edgeB.sourceNode.x;
    const targetDelta = co.edgeA.targetNode.x - co.edgeB.targetNode.x;
    return sourceDelta + targetDelta < 0 ? -constants.basisX : constants.basisX;
  },
  strength: (co, constants) => 1 / constants.basisX,
  weightA: () => 0.5,
  weightB: () => 0.5,
  required: false,
>>>>>>> a535c713
};

/**
 * Layout constraint in X for minimum node separation
 */
export const separationConstraint = {
  property: 'x',
<<<<<<< HEAD

  solve: constraint => {
    const { a, b } = constraint;
    const difference = b.x - a.x;
    const target = constraint.separation;

    if (difference >= target) {
      return;
    }

    const resolve = difference - target;
    a.x += 0.5 * resolve;
    b.x -= 0.5 * resolve;
  },

  strict: (constraint, constants, variableA, variableB) => {
    return new Constraint(
      variableB.minus(variableA),
      Operator.Ge,
      constraint.separation,
      Strength.required
    );
  }
=======
  difference: subtract,
  distance: distance1d,
  operator: (distance, target, difference) => difference <= target,
  target: (ax, bx, co, constants) =>
    -constants.spaceX - co.a.width * 0.5 - co.b.width * 0.5,
  strength: () => 1,
  weightA: () => 0.5,
  weightB: () => 0.5,
  required: false,
};

/**
 * Layout constraint in X for minimum node separation (strict)
 */
export const separationStrictConstraint = {
  property: 'x',
  difference: subtract,
  distance: distance1d,
  operator: greaterOrEqual,
  target: (ax, bx, co) => co.separation,
  strength: () => 1,
  weightA: () => 0,
  weightB: () => 1,
  required: true,
>>>>>>> a535c713
};<|MERGE_RESOLUTION|>--- conflicted
+++ resolved
@@ -11,7 +11,6 @@
  */
 export const rowConstraint = {
   property: 'y',
-<<<<<<< HEAD
 
   solve: (constraint, constants) => {
     const { a, b } = constraint;
@@ -34,17 +33,7 @@
       constants.spaceY,
       Strength.required
     );
-  }
-=======
-  difference: subtract,
-  distance: distance1d,
-  operator: greaterOrEqual,
-  target: (a, b, co, constants) => constants.spaceY,
-  strength: () => 1,
-  weightA: () => 0,
-  weightB: () => 1,
-  required: true,
->>>>>>> a535c713
+  },
 };
 
 /**
@@ -52,7 +41,6 @@
  */
 export const layerConstraint = {
   property: 'y',
-<<<<<<< HEAD
 
   solve: (constraint, constants) => {
     const { a, b } = constraint;
@@ -75,17 +63,7 @@
       constants.layerSpace,
       Strength.required
     );
-  }
-=======
-  difference: subtract,
-  distance: distance1d,
-  operator: greaterOrEqual,
-  target: (a, b, co, constants) => constants.layerSpace,
-  strength: () => 1,
-  weightA: () => 0,
-  weightB: () => 1,
-  required: false,
->>>>>>> a535c713
+  },
 };
 
 /**
@@ -93,9 +71,8 @@
  */
 export const parallelConstraint = {
   property: 'x',
-<<<<<<< HEAD
 
-  solve: constraint => {
+  solve: (constraint) => {
     const { a, b } = constraint;
     const difference = a.x - b.x;
 
@@ -118,19 +95,7 @@
       0,
       Strength.strong
     );
-  }
-=======
-  difference: subtract,
-  distance: distance1d,
-  operator: equalTo,
-  target: () => 0,
-  // Lower degree nodes can be moved more freely than higher
-  strength: (co) =>
-    1 / Math.max(1, 0.5 * (co.a.targets.length + co.b.sources.length)),
-  weightA: () => 0.5,
-  weightB: () => 0.5,
-  required: false,
->>>>>>> a535c713
+  },
 };
 
 /**
@@ -138,7 +103,6 @@
  */
 export const crossingConstraint = {
   property: 'x',
-<<<<<<< HEAD
 
   solve: (constraint, constants) => {
     const { a, b, edgeA, edgeB } = constraint;
@@ -157,23 +121,7 @@
     const resolve = strength * (difference - target);
     a.x -= 0.5 * resolve;
     b.x += 0.5 * resolve;
-  }
-=======
-  difference: subtract,
-  distance: distance1d,
-  operator: (distance, target, difference) =>
-    target >= 0 ? difference >= target : difference <= target,
-  target: (a, b, co, constants) => {
-    // Find the minimal target position that separates both nodes
-    const sourceDelta = co.edgeA.sourceNode.x - co.edgeB.sourceNode.x;
-    const targetDelta = co.edgeA.targetNode.x - co.edgeB.targetNode.x;
-    return sourceDelta + targetDelta < 0 ? -constants.basisX : constants.basisX;
   },
-  strength: (co, constants) => 1 / constants.basisX,
-  weightA: () => 0.5,
-  weightB: () => 0.5,
-  required: false,
->>>>>>> a535c713
 };
 
 /**
@@ -181,9 +129,8 @@
  */
 export const separationConstraint = {
   property: 'x',
-<<<<<<< HEAD
 
-  solve: constraint => {
+  solve: (constraint) => {
     const { a, b } = constraint;
     const difference = b.x - a.x;
     const target = constraint.separation;
@@ -204,31 +151,5 @@
       constraint.separation,
       Strength.required
     );
-  }
-=======
-  difference: subtract,
-  distance: distance1d,
-  operator: (distance, target, difference) => difference <= target,
-  target: (ax, bx, co, constants) =>
-    -constants.spaceX - co.a.width * 0.5 - co.b.width * 0.5,
-  strength: () => 1,
-  weightA: () => 0.5,
-  weightB: () => 0.5,
-  required: false,
-};
-
-/**
- * Layout constraint in X for minimum node separation (strict)
- */
-export const separationStrictConstraint = {
-  property: 'x',
-  difference: subtract,
-  distance: distance1d,
-  operator: greaterOrEqual,
-  target: (ax, bx, co) => co.separation,
-  strength: () => 1,
-  weightA: () => 0,
-  weightB: () => 1,
-  required: true,
->>>>>>> a535c713
+  },
 };