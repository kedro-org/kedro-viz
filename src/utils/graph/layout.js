import { HALF_PI, snap, angle, compare, groupByRow } from './common';
import { solveLoose, solveStrict } from './solver';
import {
  rowConstraint,
  layerConstraint,
  parallelConstraint,
  crossingConstraint,
  separationConstraint,
} from './constraints';

/**
 * Finds positions for the given nodes relative to their edges.
 * Input nodes and edges are updated in-place.
 * Results are stored in the `x, y` properties on nodes.
 * @param {Object} params The layout parameters
 * @param {Array} params.nodes The input nodes
 * @param {Array} params.edges The input edges
 * @param {Object=} params.layers The node layers if specified
 * @param {Number} params.spaceX The minimum gap between nodes in X
 * @param {Number} params.spaceY The minimum gap between nodes in Y
 * @param {Number} params.spreadX Adjusts the gap for each node in X based on the number of connected edges it has
 * @param {Number} params.layerSpaceY The additional gap between nodes in Y between layers
 * @param {Number} params.iterations The number of solver iterations to perform
 * @returns {void}
 */
export const layout = ({
  nodes,
  edges,
  layers,
  spaceX,
  spaceY,
  spreadX,
  layerSpaceY,
  iterations,
  orientation,
  view,
}) => {
  //60 is height of the run status details rectangle in workflow view
  const extraVerticalGap = view === 'workflow' ? 60 : 0;

  let coordPrimary = 'x';
  let coordSecondary = 'y';

  if (orientation === 'horizontal') {
    coordPrimary = 'y';
    coordSecondary = 'x';
  }
  // Set initial positions for nodes
  for (const node of nodes) {
    node[coordPrimary] = 0;
    node[coordSecondary] = 0;
  }

  // layoutConfig used by constraints
  const layoutConfig = {
    orientation,
    spaceX,
    spaceY,
    spreadX,
    layerSpace: (spaceY + layerSpaceY) * 0.5,
    coordPrimary,
    coordSecondary,
    extraVerticalGap,
  };

  // Constraints to separate nodes into rows and layers
  const rowConstraints = createRowConstraints(edges, layoutConfig);
  const layerConstraints = createLayerConstraints(nodes, layers, layoutConfig);

  // Find the node positions given these constraints
  solveStrict([...rowConstraints, ...layerConstraints], layoutConfig, 1);

  // Find the solved rows using the node positions after solving
  const rows = groupByRow(nodes, orientation);

  // Constraints to avoid edges crossing and maintain parallel vertical edges
  const crossingConstraints = createCrossingConstraints(edges, layoutConfig);
  const parallelConstraints = createParallelConstraints(edges, layoutConfig);

  // Solve these constraints iteratively
  for (let i = 0; i < iterations; i += 1) {
    solveLoose(crossingConstraints, 1, layoutConfig);
    solveLoose(parallelConstraints, 50, layoutConfig);
  }

  // Constraints to maintain a minimum horizontal node spacing
  const separationConstraints = createSeparationConstraints(rows, layoutConfig);

  // Find the final node positions given these strict constraints
  solveStrict(
    [...separationConstraints, ...parallelConstraints],
    layoutConfig,
    1
  );

  // Adjust vertical spacing between rows for legibility
  expandDenseRows(edges, rows, coordSecondary, spaceY, orientation);
};

/**
 * Creates row constraints for the given edges.
 * @param {Array} edges The input edges
 * @returns {Array} The constraints
 */
const createRowConstraints = (edges, layoutConfig) =>
  edges.map((edge) => ({
    base: rowConstraint,
    property: layoutConfig.coordSecondary,
    a: edge.targetNode,
    b: edge.sourceNode,
<<<<<<< HEAD
    separation: layoutConfig.spaceY + layoutConfig.extraVerticalGap,
=======
    separation:
      layoutConfig.orientation === 'vertical'
        ? layoutConfig.spaceY + layoutConfig.extraVerticalGap
        : layoutConfig.spaceY,
>>>>>>> 7d0c9fe1
  }));

/**
 * Creates layer constraints for the given nodes and layers.
 * @param {Array} nodes The input nodes
 * @param {Array=} layers The input layers if any
 * @returns {Array} The constraints
 */
const createLayerConstraints = (nodes, layers, layoutConfig) => {
  const layerConstraints = [];

  // Early out if no layers defined
  if (!layers) {
    return layerConstraints;
  }

  // Group the nodes for each layer
  const layerGroups = layers.map((name) =>
    nodes.filter((node) => node.nearestLayer === name)
  );

  // For each layer of nodes
  for (let i = 0; i < layerGroups.length - 1; i += 1) {
    const layerNodes = layerGroups[i];
    const nextLayerNodes = layerGroups[i + 1];

    // Create a temporary intermediary node for the layer
    const intermediary = { id: `layer-${i}`, x: 0, y: 0 };

    // Constrain each node in the layer to above the intermediary
    for (const node of layerNodes) {
      layerConstraints.push({
        base: layerConstraint,
        property: layoutConfig.coordSecondary,
        a: intermediary,
        b: node,
      });
    }

    // Constrain each node in the next layer to below the intermediary
    for (const node of nextLayerNodes) {
      layerConstraints.push({
        base: layerConstraint,
        property: layoutConfig.coordSecondary,
        a: node,
        b: intermediary,
      });
    }
  }

  return layerConstraints;
};

/**
 * Creates crossing constraints for the given edges.
 * @param {Array} edges The input edges
 * @param {Object} layoutConfig The constraint layoutConfig
 * @param {Number} layoutConfig.spaceX The minimum gap between nodes in X
 * @returns {Array} The constraints
 */
const createCrossingConstraints = (edges, layoutConfig) => {
  const { spaceX, coordPrimary } = layoutConfig;
  const crossingConstraints = [];

  // For every pair of edges
  for (let i = 0; i < edges.length; i += 1) {
    const edgeA = edges[i];
    const { sourceNode: sourceA, targetNode: targetA } = edgeA;

    // Count the connected edges
    const edgeADegree =
      sourceA.sources.length +
      sourceA.targets.length +
      targetA.sources.length +
      targetA.targets.length;

    for (let j = i + 1; j < edges.length; j += 1) {
      const edgeB = edges[j];
      const { sourceNode: sourceB, targetNode: targetB } = edgeB;

      // Skip if edges are not intersecting by row so can't cross
      if (sourceA.row >= targetB.row || targetA.row <= sourceB.row) {
        continue;
      }

      // Count the connected edges
      const edgeBDegree =
        sourceB.sources.length +
        sourceB.targets.length +
        targetB.sources.length +
        targetB.targets.length;

      crossingConstraints.push({
        base: crossingConstraint,
        property: coordPrimary,
        edgeA: edgeA,
        edgeB: edgeB,
        // The required horizontal spacing between connected nodes
        separationA: sourceA.width * 0.5 + spaceX + sourceB.width * 0.5,
        separationB: targetA.width * 0.5 + spaceX + targetB.width * 0.5,
        // Evenly distribute the constraint
        strength: 1 / Math.max(1, (edgeADegree + edgeBDegree) / 4),
      });
    }
  }

  return crossingConstraints;
};

/**
 * Creates parallel constraints for the given edges.
 * Returns object with additional arrays that identify these special cases:
 * - edges connected to single-degree nodes at either end
 * - edges connected to single-degree nodes at both ends
 * @param {Array} edges The input edges
 * @returns {Object} An object containing the constraints
 */
const createParallelConstraints = (edges, layoutConfig) =>
  edges.map(({ sourceNode, targetNode }) => ({
    base: parallelConstraint,
    property: layoutConfig.coordPrimary,
    a: sourceNode,
    b: targetNode,
    // Evenly distribute the constraint
    strength:
      0.6 /
      Math.max(1, sourceNode.targets.length + targetNode.sources.length - 2),
  }));

/**
 * Creates separation constraints between adjacent nodes within the same layer.
 * The direction (horizontal or vertical) depends on the primary coordinate,
 * which is determined by the layout orientation.
 * @param {Array} rows The rows containing nodes
 * @returns {Array} The constraints
 */
const createSeparationConstraints = (rows, layoutConfig) => {
  const { spaceX, coordPrimary, spreadX, orientation, extraVerticalGap } =
    layoutConfig;
  const separationConstraints = [];

  // For each row of nodes
  for (let i = 0; i < rows.length; i += 1) {
    const rowNodes = rows[i];

    // Stable sort row nodes horizontally, breaks ties with ids
    rowNodes.sort((a, b) =>
      compare(a[coordPrimary], b[coordPrimary], a.id, b.id)
    );

    // Update constraints given sorted row node order
    for (let j = 0; j < rowNodes.length - 1; j += 1) {
      const nodeA = rowNodes[j];
      const nodeB = rowNodes[j + 1];

      // Count the connected edges
      const degreeA = Math.max(
        1,
        nodeA.targets.length + nodeA.sources.length - 2
      );
      const degreeB = Math.max(
        1,
        nodeB.targets.length + nodeB.sources.length - 2
      );

      // Allow more spacing for nodes with more edges
      const spread = Math.min(10, degreeA * degreeB * spreadX);
      const space = snap(spread * spaceX, spaceX);

      let separation = nodeA.width * 0.5 + space + nodeB.width * 0.5;

      if (orientation === 'horizontal') {
        separation = nodeA.height + nodeB.height + extraVerticalGap;
      }

      separationConstraints.push({
        base: separationConstraint,
        property: coordPrimary,
        a: nodeA,
        b: nodeB,
        separation,
      });
    }
  }

  return separationConstraints;
};

/**
 * Adds additional spacing in Y relative to row density, see function `rowDensity` for definition.
 * Node positions are updated in-place
 * @param {Array} edges The input edges
 * @param {Array} rows The input rows of nodes
 * @param {Number} spaceY The spacing between nodes in Y
 * @param {Number} [scale=1.25] The amount of expansion to apply relative to row density
 * @param {Number} [unit=0.25] The unit size for rounding expansion relative to spaceY
 */
const expandDenseRows = (
  edges,
  rows,
  coordSecondary,
  spaceY,
  orientation,
  scale = 1.25,
  unit = 0.25
) => {
  const densities = rowDensity(edges, orientation);
  const spaceYUnit = Math.round(spaceY * unit);
  let currentOffset = 0;

  // Add spacing based relative to row density
  for (let i = 0; i < rows.length - 1; i += 1) {
    const density = densities[i] || 0;

    // Round offset to a common unit amount to improve vertical rhythm
    const offset = snap(density * scale * spaceY, spaceYUnit);

    if (orientation === 'horizontal') {
      const maxWidthInCurrentRow = Math.max(
        ...rows[i].map((node) => node.width)
      );
      const maxWidthInNextRow = Math.max(
        ...rows[i + 1].map((node) => node.width)
      );
      currentOffset +=
        offset + maxWidthInCurrentRow * 0.5 + maxWidthInNextRow * 0.5;
    } else {
      currentOffset += offset;
    }

    // Apply offset to all nodes following the current node
    for (const node of rows[i + 1]) {
      node[coordSecondary] += currentOffset;
    }
  }
};

/**
 * Estimates an average 'density' for each row based on average edge angle at that row.
 * Rows with edges close to horizontal are more 'dense' than rows with straight vertical edges.
 * Rows are determined by each edge's source and target node Y positions.
 * Intermediate row edges are assumed always vertical as a simplification, only the start end rows are measured.
 * Returns a list of values in `(0, 1)` where `0` means all edges on that row are vertical and `1` means all horizontal
 * @param {Array} edges The input edges
 * @returns {Array} The density of each row
 */
const rowDensity = (edges, orientation) => {
  const rows = {};

  for (const edge of edges) {
    // Find the normalized angle of the edge source and target nodes, relative to the X axis
    const edgeAngle =
      Math.abs(angle(edge.targetNode, edge.sourceNode, orientation) - HALF_PI) /
      HALF_PI;

    const sourceRow = edge.sourceNode.row;
    const targetRow = edge.targetNode.row - 1;

    // Add angle to the source row total
    rows[sourceRow] = rows[sourceRow] || [0, 0];
    rows[sourceRow][0] += edgeAngle;
    rows[sourceRow][1] += 1;

    if (targetRow !== sourceRow) {
      // Add angle to the target row total
      rows[targetRow] = rows[targetRow] || [0, 0];
      rows[targetRow][0] += edgeAngle;
      rows[targetRow][1] += 1;
    }
  }

  // Find the average angle for each row
  for (const row in rows) {
    rows[row] = rows[row][0] / (rows[row][1] || 1);
  }

  return Object.values(rows);
};<|MERGE_RESOLUTION|>--- conflicted
+++ resolved
@@ -108,14 +108,10 @@
     property: layoutConfig.coordSecondary,
     a: edge.targetNode,
     b: edge.sourceNode,
-<<<<<<< HEAD
-    separation: layoutConfig.spaceY + layoutConfig.extraVerticalGap,
-=======
     separation:
       layoutConfig.orientation === 'vertical'
         ? layoutConfig.spaceY + layoutConfig.extraVerticalGap
         : layoutConfig.spaceY,
->>>>>>> 7d0c9fe1
   }));
 
 /**
