--- conflicted
+++ resolved
@@ -1,116 +1,4 @@
-/* eslint-disable camelcase, no-unused-vars */
 export const funNodeError = {
-<<<<<<< HEAD
-  nodes: {
-    '69c523b6': {
-      status: 'Success',
-      duration: 102,
-      error: null,
-    },
-    ea604da4: {
-      status: 'Success',
-      duration: 0.01458304189145565,
-      error: null,
-    },
-    f33b9291: {
-      status: 'Success',
-      duration: 0.04575512511655688,
-      error: null,
-    },
-    '8de402c1': {
-      status: 'Success',
-      duration: 0.6109939999878407,
-      error: null,
-    },
-    cb5166f3: {
-      status: 'Success',
-      duration: 0.06349179102107882,
-      error: null,
-    },
-    '04ba733a': {
-      status: 'Failed',
-      duration: 0.0,
-      error: "_get_id_columns() missing 1 required positional argument: 'data'",
-    },
-  },
-  datasets: {
-    aed46479: {
-      name: 'companies',
-      size: 1810602,
-      status: 'Available',
-      error: null,
-    },
-    f23ad217: {
-      name: 'ingestion.int_typed_companies',
-      size: 550104,
-      status: 'Available',
-      error: null,
-    },
-    '7b2c6e04': {
-      name: 'reviews',
-      size: 2937144,
-      status: 'Available',
-      error: null,
-    },
-    b5609df0: {
-      name: 'params:ingestion.typing.reviews.columns_as_floats',
-      size: 0,
-      status: 'Available',
-      error: null,
-    },
-    '4f7ffa1b': {
-      name: 'ingestion.int_typed_reviews',
-      size: 1334176,
-      status: 'Available',
-      error: null,
-    },
-    f1d596c2: {
-      name: 'shuttles',
-      size: 4195290,
-      status: 'Available',
-      error: null,
-    },
-    c0ddbcbf: {
-      name: 'ingestion.int_typed_shuttles@pandas1',
-      size: 1234354,
-      status: 'Available',
-      error: null,
-    },
-    '8f20d98e': {
-      name: 'ingestion.prm_agg_companies',
-      size: 0,
-      status: 'Available',
-      error: null,
-    },
-    '9f266f06': {
-      name: 'prm_shuttle_company_reviews',
-      size: 1053909,
-      status: 'Available',
-      error: null,
-    },
-    f063cc82: {
-      name: 'prm_spine_table',
-      size: 659388,
-      status: 'Available',
-      error: null,
-    },
-    abed6a4d: {
-      name: 'params:feature_engineering.feature.derived',
-      size: 0,
-      status: 'Available',
-      error: null,
-    },
-  },
-  pipeline: {
-    run_id: '7b241f60-ef64-4158-abc8-1f1435050041',
-    start_time: '2025-05-22T15:54:02.307925',
-    end_time: '2025-05-22T15:54:08.696715',
-    duration: 6.38879,
-    status: 'failed',
-    error: "_get_id_columns() missing 1 required positional argument: 'data'",
-  },
-};
-=======
     "nodes": {
         "69c523b6": {
             "status": "successful",
@@ -202,5 +90,4 @@
             "traceback": "Traceback (most recent call last):\n  File \"/Users/Jitendra_Gundaniya/miniconda3/envs/viz-run-ws/lib/python3.10/site-packages/kedro/framework/session/session.py\", line 399, in run\n    run_result = runner.run(\n  File \"/Users/Jitendra_Gundaniya/miniconda3/envs/viz-run-ws/lib/python3.10/site-packages/kedro/runner/runner.py\", line 129, in run\n    self._run(pipeline, catalog, hook_or_null_manager, session_id)  # type: ignore[arg-type]\n  File \"/Users/Jitendra_Gundaniya/miniconda3/envs/viz-run-ws/lib/python3.10/site-packages/kedro/runner/sequential_runner.py\", line 72, in _run\n    super()._run(\n  File \"/Users/Jitendra_Gundaniya/miniconda3/envs/viz-run-ws/lib/python3.10/site-packages/kedro/runner/runner.py\", line 239, in _run\n    ).execute()\n  File \"/Users/Jitendra_Gundaniya/miniconda3/envs/viz-run-ws/lib/python3.10/site-packages/kedro/runner/task.py\", line 88, in execute\n    node = self._run_node_sequential(\n  File \"/Users/Jitendra_Gundaniya/miniconda3/envs/viz-run-ws/lib/python3.10/site-packages/kedro/runner/task.py\", line 164, in _run_node_sequential\n    outputs = self._call_node_run(\n  File \"/Users/Jitendra_Gundaniya/miniconda3/envs/viz-run-ws/lib/python3.10/site-packages/kedro/runner/task.py\", line 308, in _call_node_run\n    raise exc\n  File \"/Users/Jitendra_Gundaniya/miniconda3/envs/viz-run-ws/lib/python3.10/site-packages/kedro/runner/task.py\", line 298, in _call_node_run\n    outputs = node.run(inputs)\n  File \"/Users/Jitendra_Gundaniya/miniconda3/envs/viz-run-ws/lib/python3.10/site-packages/kedro/pipeline/node.py\", line 398, in run\n    raise exc\n  File \"/Users/Jitendra_Gundaniya/miniconda3/envs/viz-run-ws/lib/python3.10/site-packages/kedro/pipeline/node.py\", line 386, in run\n    outputs = self._run_with_dict(inputs, self._inputs)\n  File \"/Users/Jitendra_Gundaniya/miniconda3/envs/viz-run-ws/lib/python3.10/site-packages/kedro/pipeline/node.py\", line 443, in _run_with_dict\n    return self._func(**kwargs)\n  File \"/Users/Jitendra_Gundaniya/QB/kedro-viz-run-non-ws/kedro-viz/demo-project/src/demo_project/pipelines/data_ingestion/nodes.py\", line 114, in combine_shuttle_level_information\n    combined_table = rated_shuttles.merge()\nTypeError: DataFrame.merge() missing 1 required positional argument: 'right'\n"
         }
     }
-}
->>>>>>> 14fdd6fa
+}