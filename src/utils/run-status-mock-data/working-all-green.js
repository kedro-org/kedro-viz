<<<<<<< HEAD
/* eslint-disable camelcase, no-unused-vars */
export const workingAllGreen = {
  nodes: {
    '69c523b6': {
      status: 'Success',
      duration: 0.019762333016842604,
      error: null,
    },
    ea604da4: {
      status: 'Success',
      duration: 0.01362512493506074,
      error: null,
    },
    f33b9291: {
      status: 'Success',
      duration: 0.043035666923969984,
      error: null,
    },
    '8de402c1': {
      status: 'Success',
      duration: 0.6079435832798481,
      error: null,
    },
    cb5166f3: {
      status: 'Success',
      duration: 0.05473699979484081,
      error: null,
    },
    '04ba733a': {
      status: 'Success',
      duration: 0.02043904224410653,
      error: null,
    },
    '7932e672': {
      status: 'Success',
      duration: 0.0051386659033596516,
      error: null,
    },
    e50f81b8: {
      status: 'Success',
      duration: 0.013552166055887938,
      error: null,
    },
    '9a6ef457': {
      status: 'Success',
      duration: 0.004188125021755695,
      error: null,
    },
    be6b7919: {
      status: 'Success',
      duration: 0.29981604078784585,
      error: null,
    },
    '44ef9b48': {
      status: 'Success',
      duration: 0.012252415996044874,
      error: null,
    },
    c7646ea1: {
      status: 'Success',
      duration: 0.01658183289691806,
      error: null,
    },
    '3fb71518': {
      status: 'Success',
      duration: 0.01380841713398695,
      error: null,
    },
    40886786: {
      status: 'Success',
      duration: 0.14521300001069903,
      error: null,
    },
    '6ea2ec2c': {
      status: 'Success',
      duration: 0.01678370777517557,
      error: null,
    },
    '4adb5c8b': {
      status: 'Success',
      duration: 0.0859907497651875,
      error: null,
    },
    '2816ba38': {
      status: 'Success',
      duration: 0.016428917180746794,
      error: null,
    },
    af9a43c8: {
      status: 'Success',
      duration: 0.302541000302881,
      error: null,
    },
    '038647c7': {
      status: 'Success',
      duration: 9.384745582938194,
      error: null,
    },
    d2885635: {
      status: 'Success',
      duration: 0.008213916793465614,
      error: null,
    },
    bf8530bc: {
      status: 'Success',
      duration: 0.13445558305829763,
      error: null,
    },
  },
  datasets: {
    aed46479: {
      name: 'companies',
      size: 1810602,
      status: 'Available',
      error: null,
    },
    f23ad217: {
      name: 'ingestion.int_typed_companies',
      size: 550104,
      status: 'Available',
      error: null,
    },
    '7b2c6e04': {
      name: 'reviews',
      size: 2937144,
      status: 'Available',
      error: null,
    },
    b5609df0: {
      name: 'params:ingestion.typing.reviews.columns_as_floats',
      size: 0,
      status: 'Available',
      error: null,
    },
    '4f7ffa1b': {
      name: 'ingestion.int_typed_reviews',
      size: 1334176,
      status: 'Available',
      error: null,
    },
    f1d596c2: {
      name: 'shuttles',
      size: 4195290,
      status: 'Available',
      error: null,
    },
    c0ddbcbf: {
      name: 'ingestion.int_typed_shuttles@pandas1',
      size: 1234354,
      status: 'Available',
      error: null,
    },
    '8f20d98e': {
      name: 'ingestion.prm_agg_companies',
      size: 0,
      status: 'Available',
      error: null,
    },
    '9f266f06': {
      name: 'prm_shuttle_company_reviews',
      size: 1053909,
      status: 'Available',
      error: null,
    },
    f063cc82: {
      name: 'prm_spine_table',
      size: 659388,
      status: 'Available',
      error: null,
    },
    abed6a4d: {
      name: 'params:feature_engineering.feature.derived',
      size: 0,
      status: 'Available',
      error: null,
    },
    '7c92a703': {
      name: 'feature_engineering.feat_derived_features',
      size: 0,
      status: 'Available',
      error: null,
    },
    '1e3cc50a': {
      name: 'feature_importance_output',
      size: 459,
      status: 'Available',
      error: null,
    },
    a3627e31: {
      name: 'params:feature_engineering.feature.static',
      size: 0,
      status: 'Available',
      error: null,
    },
    '8e4f1015': {
      name: 'feature_engineering.feat_static_features',
      size: 0,
      status: 'Available',
      error: null,
    },
    c08c7708: {
      name: 'ingestion.prm_spine_table_clone',
      size: 0,
      status: 'Available',
      error: null,
    },
    '3b199c6b': {
      name: 'reporting.confusion_matrix',
      size: 8096,
      status: 'Available',
      error: null,
    },
    c0be8342: {
      name: 'reporting.top_shuttle_data',
      size: 4100,
      status: 'Available',
      error: null,
    },
    d0e9b00f: {
      name: 'reporting.cancellation_policy_breakdown',
      size: 8610,
      status: 'Available',
      error: null,
    },
    '8838ca1f': {
      name: 'reporting.cancellation_policy_grid',
      size: 3116,
      status: 'Available',
      error: null,
    },
    c6992660: {
      name: 'reporting.price_histogram',
      size: 7968,
      status: 'Available',
      error: null,
    },
    '23c94afb': {
      name: 'model_input_table',
      size: 623095,
      status: 'Available',
      error: null,
    },
    eb7d6d28: {
      name: 'reporting.feature_importance',
      size: 7936,
      status: 'Available',
      error: null,
    },
    '22eec376': {
      name: 'params:split_options',
      size: 0,
      status: 'Available',
      error: null,
    },
    cae2d1c7: {
      name: 'X_train',
      size: 0,
      status: 'Available',
      error: null,
    },
    '872981f9': {
      name: 'X_test',
      size: 0,
      status: 'Available',
      error: null,
    },
    '9ca016a8': {
      name: 'y_train',
      size: 0,
      status: 'Available',
      error: null,
    },
    f6d9538c: {
      name: 'y_test',
      size: 0,
      status: 'Available',
      error: null,
    },
    '98eb115e': {
      name: 'params:train_evaluation.model_options.linear_regression',
      size: 0,
      status: 'Available',
      error: null,
    },
    '10e51dea': {
      name: 'train_evaluation.linear_regression.regressor',
      size: 1184,
      status: 'Available',
      error: null,
    },
    b701864d: {
      name: 'train_evaluation.linear_regression.experiment_params',
      size: 0,
      status: 'Available',
      error: null,
    },
    '72baf5c6': {
      name: 'params:train_evaluation.model_options.random_forest',
      size: 0,
      status: 'Available',
      error: null,
    },
    '01675921': {
      name: 'train_evaluation.random_forest.regressor',
      size: 1184,
      status: 'Available',
      error: null,
    },
    '4f79de77': {
      name: 'train_evaluation.random_forest.experiment_params',
      size: 0,
      status: 'Available',
      error: null,
    },
    '495a0bbc': {
      name: 'train_evaluation.linear_regression.r2_score',
      size: 0,
      status: 'Available',
      error: null,
    },
    b16095d0: {
      name: 'train_evaluation.random_forest.r2_score',
      size: 0,
      status: 'Available',
      error: null,
    },
  },
  pipeline: {
    run_id: '2e6fe776-6ab2-4b6e-ae78-21bacec8d3e8',
    start_time: '2025-05-22T15:36:36.635899',
    end_time: '2025-05-22T15:36:58.013039',
    duration: 21.37714,
    status: 'Success',
    error: null,
  },
};
=======
export const workingAllGreen = {
    "nodes": {
        "69c523b6": {
            "status": "successful",
            "duration": 0.02171195892151445,
            "error": null
        },
        "ea604da4": {
            "status": "successful",
            "duration": 0.031324208015576005,
            "error": null
        },
        "f33b9291": {
            "status": "successful",
            "duration": 0.05910258402582258,
            "error": null
        },
        "8de402c1": {
            "status": "successful",
            "duration": 0.6882015420123935,
            "error": null
        },
        "cb5166f3": {
            "status": "successful",
            "duration": 0.05577341699972749,
            "error": null
        },
        "04ba733a": {
            "status": "successful",
            "duration": 0.020299041992984712,
            "error": null
        },
        "7932e672": {
            "status": "successful",
            "duration": 0.010609874967485666,
            "error": null
        },
        "e50f81b8": {
            "status": "successful",
            "duration": 0.015589041984640062,
            "error": null
        },
        "9a6ef457": {
            "status": "successful",
            "duration": 0.004246208001859486,
            "error": null
        },
        "be6b7919": {
            "status": "successful",
            "duration": 0.8109394999919459,
            "error": null
        },
        "44ef9b48": {
            "status": "successful",
            "duration": 0.013631332898512483,
            "error": null
        },
        "c7646ea1": {
            "status": "successful",
            "duration": 0.01859370805323124,
            "error": null
        },
        "3fb71518": {
            "status": "successful",
            "duration": 0.01459566701669246,
            "error": null
        },
        "40886786": {
            "status": "successful",
            "duration": 0.1362450000597164,
            "error": null
        },
        "6ea2ec2c": {
            "status": "successful",
            "duration": 0.019788417033851147,
            "error": null
        },
        "4adb5c8b": {
            "status": "successful",
            "duration": 0.05448287504259497,
            "error": null
        },
        "2816ba38": {
            "status": "successful",
            "duration": 0.01715854206122458,
            "error": null
        },
        "af9a43c8": {
            "status": "successful",
            "duration": 0.5004755409900099,
            "error": null
        },
        "038647c7": {
            "status": "successful",
            "duration": 10.082166415988468,
            "error": null
        },
        "d2885635": {
            "status": "successful",
            "duration": 0.009252125048078597,
            "error": null
        },
        "bf8530bc": {
            "status": "successful",
            "duration": 0.1467611249536276,
            "error": null
        }
    },
    "datasets": {
        "aed46479": {
            "name": "companies",
            "size": 1810602,
            "status": "available",
            "error": null
        },
        "f23ad217": {
            "name": "ingestion.int_typed_companies",
            "size": 550104,
            "status": "available",
            "error": null
        },
        "7b2c6e04": {
            "name": "reviews",
            "size": 2937144,
            "status": "available",
            "error": null
        },
        "b5609df0": {
            "name": "params:ingestion.typing.reviews.columns_as_floats",
            "size": 0,
            "status": "available",
            "error": null
        },
        "4f7ffa1b": {
            "name": "ingestion.int_typed_reviews",
            "size": 1334176,
            "status": "available",
            "error": null
        },
        "f1d596c2": {
            "name": "shuttles",
            "size": 4195290,
            "status": "available",
            "error": null
        },
        "c0ddbcbf": {
            "name": "ingestion.int_typed_shuttles@pandas1",
            "size": 1234354,
            "status": "available",
            "error": null
        },
        "8f20d98e": {
            "name": "ingestion.prm_agg_companies",
            "size": 0,
            "status": "available",
            "error": null
        },
        "9f266f06": {
            "name": "prm_shuttle_company_reviews",
            "size": 1053909,
            "status": "available",
            "error": null
        },
        "f063cc82": {
            "name": "prm_spine_table",
            "size": 659388,
            "status": "available",
            "error": null
        },
        "abed6a4d": {
            "name": "params:feature_engineering.feature.derived",
            "size": 0,
            "status": "available",
            "error": null
        },
        "7c92a703": {
            "name": "feature_engineering.feat_derived_features",
            "size": 0,
            "status": "available",
            "error": null
        },
        "1e3cc50a": {
            "name": "feature_importance_output",
            "size": 458,
            "status": "available",
            "error": null
        },
        "a3627e31": {
            "name": "params:feature_engineering.feature.static",
            "size": 0,
            "status": "available",
            "error": null
        },
        "8e4f1015": {
            "name": "feature_engineering.feat_static_features",
            "size": 0,
            "status": "available",
            "error": null
        },
        "c08c7708": {
            "name": "ingestion.prm_spine_table_clone",
            "size": 0,
            "status": "available",
            "error": null
        },
        "3b199c6b": {
            "name": "reporting.confusion_matrix",
            "size": 2784,
            "status": "available",
            "error": null
        },
        "c0be8342": {
            "name": "reporting.top_shuttle_data",
            "size": 4100,
            "status": "available",
            "error": null
        },
        "d0e9b00f": {
            "name": "reporting.cancellation_policy_breakdown",
            "size": 8879,
            "status": "available",
            "error": null
        },
        "8838ca1f": {
            "name": "reporting.cancellation_policy_grid",
            "size": 3116,
            "status": "available",
            "error": null
        },
        "c6992660": {
            "name": "reporting.price_histogram",
            "size": 2560,
            "status": "available",
            "error": null
        },
        "23c94afb": {
            "name": "model_input_table",
            "size": 623095,
            "status": "available",
            "error": null
        },
        "eb7d6d28": {
            "name": "reporting.feature_importance",
            "size": 2528,
            "status": "available",
            "error": null
        },
        "22eec376": {
            "name": "params:split_options",
            "size": 0,
            "status": "available",
            "error": null
        },
        "cae2d1c7": {
            "name": "X_train",
            "size": 0,
            "status": "available",
            "error": null
        },
        "872981f9": {
            "name": "X_test",
            "size": 0,
            "status": "available",
            "error": null
        },
        "9ca016a8": {
            "name": "y_train",
            "size": 0,
            "status": "available",
            "error": null
        },
        "f6d9538c": {
            "name": "y_test",
            "size": 0,
            "status": "available",
            "error": null
        },
        "98eb115e": {
            "name": "params:train_evaluation.model_options.linear_regression",
            "size": 0,
            "status": "available",
            "error": null
        },
        "10e51dea": {
            "name": "train_evaluation.linear_regression.regressor",
            "size": 2304,
            "status": "available",
            "error": null
        },
        "b701864d": {
            "name": "train_evaluation.linear_regression.experiment_params",
            "size": 0,
            "status": "available",
            "error": null
        },
        "72baf5c6": {
            "name": "params:train_evaluation.model_options.random_forest",
            "size": 0,
            "status": "available",
            "error": null
        },
        "01675921": {
            "name": "train_evaluation.random_forest.regressor",
            "size": 2304,
            "status": "available",
            "error": null
        },
        "4f79de77": {
            "name": "train_evaluation.random_forest.experiment_params",
            "size": 0,
            "status": "available",
            "error": null
        },
        "495a0bbc": {
            "name": "train_evaluation.linear_regression.r2_score",
            "size": 0,
            "status": "available",
            "error": null
        },
        "b16095d0": {
            "name": "train_evaluation.random_forest.r2_score",
            "size": 0,
            "status": "available",
            "error": null
        }
    },
    "pipeline": {
        "run_id": "6d962877-1fdf-4b9a-b953-3377f476d48e",
        "start_time": "2025-06-18T12.10.44.342274Z",
        "end_time": "2025-06-18T12.11.09.584093Z",
        "duration": 12.730948126059957,
        "status": "successful",
        "error": null
    }
}
>>>>>>> 14fdd6fa
<|MERGE_RESOLUTION|>--- conflicted
+++ resolved
@@ -1,341 +1,3 @@
-<<<<<<< HEAD
-/* eslint-disable camelcase, no-unused-vars */
-export const workingAllGreen = {
-  nodes: {
-    '69c523b6': {
-      status: 'Success',
-      duration: 0.019762333016842604,
-      error: null,
-    },
-    ea604da4: {
-      status: 'Success',
-      duration: 0.01362512493506074,
-      error: null,
-    },
-    f33b9291: {
-      status: 'Success',
-      duration: 0.043035666923969984,
-      error: null,
-    },
-    '8de402c1': {
-      status: 'Success',
-      duration: 0.6079435832798481,
-      error: null,
-    },
-    cb5166f3: {
-      status: 'Success',
-      duration: 0.05473699979484081,
-      error: null,
-    },
-    '04ba733a': {
-      status: 'Success',
-      duration: 0.02043904224410653,
-      error: null,
-    },
-    '7932e672': {
-      status: 'Success',
-      duration: 0.0051386659033596516,
-      error: null,
-    },
-    e50f81b8: {
-      status: 'Success',
-      duration: 0.013552166055887938,
-      error: null,
-    },
-    '9a6ef457': {
-      status: 'Success',
-      duration: 0.004188125021755695,
-      error: null,
-    },
-    be6b7919: {
-      status: 'Success',
-      duration: 0.29981604078784585,
-      error: null,
-    },
-    '44ef9b48': {
-      status: 'Success',
-      duration: 0.012252415996044874,
-      error: null,
-    },
-    c7646ea1: {
-      status: 'Success',
-      duration: 0.01658183289691806,
-      error: null,
-    },
-    '3fb71518': {
-      status: 'Success',
-      duration: 0.01380841713398695,
-      error: null,
-    },
-    40886786: {
-      status: 'Success',
-      duration: 0.14521300001069903,
-      error: null,
-    },
-    '6ea2ec2c': {
-      status: 'Success',
-      duration: 0.01678370777517557,
-      error: null,
-    },
-    '4adb5c8b': {
-      status: 'Success',
-      duration: 0.0859907497651875,
-      error: null,
-    },
-    '2816ba38': {
-      status: 'Success',
-      duration: 0.016428917180746794,
-      error: null,
-    },
-    af9a43c8: {
-      status: 'Success',
-      duration: 0.302541000302881,
-      error: null,
-    },
-    '038647c7': {
-      status: 'Success',
-      duration: 9.384745582938194,
-      error: null,
-    },
-    d2885635: {
-      status: 'Success',
-      duration: 0.008213916793465614,
-      error: null,
-    },
-    bf8530bc: {
-      status: 'Success',
-      duration: 0.13445558305829763,
-      error: null,
-    },
-  },
-  datasets: {
-    aed46479: {
-      name: 'companies',
-      size: 1810602,
-      status: 'Available',
-      error: null,
-    },
-    f23ad217: {
-      name: 'ingestion.int_typed_companies',
-      size: 550104,
-      status: 'Available',
-      error: null,
-    },
-    '7b2c6e04': {
-      name: 'reviews',
-      size: 2937144,
-      status: 'Available',
-      error: null,
-    },
-    b5609df0: {
-      name: 'params:ingestion.typing.reviews.columns_as_floats',
-      size: 0,
-      status: 'Available',
-      error: null,
-    },
-    '4f7ffa1b': {
-      name: 'ingestion.int_typed_reviews',
-      size: 1334176,
-      status: 'Available',
-      error: null,
-    },
-    f1d596c2: {
-      name: 'shuttles',
-      size: 4195290,
-      status: 'Available',
-      error: null,
-    },
-    c0ddbcbf: {
-      name: 'ingestion.int_typed_shuttles@pandas1',
-      size: 1234354,
-      status: 'Available',
-      error: null,
-    },
-    '8f20d98e': {
-      name: 'ingestion.prm_agg_companies',
-      size: 0,
-      status: 'Available',
-      error: null,
-    },
-    '9f266f06': {
-      name: 'prm_shuttle_company_reviews',
-      size: 1053909,
-      status: 'Available',
-      error: null,
-    },
-    f063cc82: {
-      name: 'prm_spine_table',
-      size: 659388,
-      status: 'Available',
-      error: null,
-    },
-    abed6a4d: {
-      name: 'params:feature_engineering.feature.derived',
-      size: 0,
-      status: 'Available',
-      error: null,
-    },
-    '7c92a703': {
-      name: 'feature_engineering.feat_derived_features',
-      size: 0,
-      status: 'Available',
-      error: null,
-    },
-    '1e3cc50a': {
-      name: 'feature_importance_output',
-      size: 459,
-      status: 'Available',
-      error: null,
-    },
-    a3627e31: {
-      name: 'params:feature_engineering.feature.static',
-      size: 0,
-      status: 'Available',
-      error: null,
-    },
-    '8e4f1015': {
-      name: 'feature_engineering.feat_static_features',
-      size: 0,
-      status: 'Available',
-      error: null,
-    },
-    c08c7708: {
-      name: 'ingestion.prm_spine_table_clone',
-      size: 0,
-      status: 'Available',
-      error: null,
-    },
-    '3b199c6b': {
-      name: 'reporting.confusion_matrix',
-      size: 8096,
-      status: 'Available',
-      error: null,
-    },
-    c0be8342: {
-      name: 'reporting.top_shuttle_data',
-      size: 4100,
-      status: 'Available',
-      error: null,
-    },
-    d0e9b00f: {
-      name: 'reporting.cancellation_policy_breakdown',
-      size: 8610,
-      status: 'Available',
-      error: null,
-    },
-    '8838ca1f': {
-      name: 'reporting.cancellation_policy_grid',
-      size: 3116,
-      status: 'Available',
-      error: null,
-    },
-    c6992660: {
-      name: 'reporting.price_histogram',
-      size: 7968,
-      status: 'Available',
-      error: null,
-    },
-    '23c94afb': {
-      name: 'model_input_table',
-      size: 623095,
-      status: 'Available',
-      error: null,
-    },
-    eb7d6d28: {
-      name: 'reporting.feature_importance',
-      size: 7936,
-      status: 'Available',
-      error: null,
-    },
-    '22eec376': {
-      name: 'params:split_options',
-      size: 0,
-      status: 'Available',
-      error: null,
-    },
-    cae2d1c7: {
-      name: 'X_train',
-      size: 0,
-      status: 'Available',
-      error: null,
-    },
-    '872981f9': {
-      name: 'X_test',
-      size: 0,
-      status: 'Available',
-      error: null,
-    },
-    '9ca016a8': {
-      name: 'y_train',
-      size: 0,
-      status: 'Available',
-      error: null,
-    },
-    f6d9538c: {
-      name: 'y_test',
-      size: 0,
-      status: 'Available',
-      error: null,
-    },
-    '98eb115e': {
-      name: 'params:train_evaluation.model_options.linear_regression',
-      size: 0,
-      status: 'Available',
-      error: null,
-    },
-    '10e51dea': {
-      name: 'train_evaluation.linear_regression.regressor',
-      size: 1184,
-      status: 'Available',
-      error: null,
-    },
-    b701864d: {
-      name: 'train_evaluation.linear_regression.experiment_params',
-      size: 0,
-      status: 'Available',
-      error: null,
-    },
-    '72baf5c6': {
-      name: 'params:train_evaluation.model_options.random_forest',
-      size: 0,
-      status: 'Available',
-      error: null,
-    },
-    '01675921': {
-      name: 'train_evaluation.random_forest.regressor',
-      size: 1184,
-      status: 'Available',
-      error: null,
-    },
-    '4f79de77': {
-      name: 'train_evaluation.random_forest.experiment_params',
-      size: 0,
-      status: 'Available',
-      error: null,
-    },
-    '495a0bbc': {
-      name: 'train_evaluation.linear_regression.r2_score',
-      size: 0,
-      status: 'Available',
-      error: null,
-    },
-    b16095d0: {
-      name: 'train_evaluation.random_forest.r2_score',
-      size: 0,
-      status: 'Available',
-      error: null,
-    },
-  },
-  pipeline: {
-    run_id: '2e6fe776-6ab2-4b6e-ae78-21bacec8d3e8',
-    start_time: '2025-05-22T15:36:36.635899',
-    end_time: '2025-05-22T15:36:58.013039',
-    duration: 21.37714,
-    status: 'Success',
-    error: null,
-  },
-};
-=======
 export const workingAllGreen = {
     "nodes": {
         "69c523b6": {
@@ -670,5 +332,4 @@
         "status": "successful",
         "error": null
     }
-}
->>>>>>> 14fdd6fa
+}