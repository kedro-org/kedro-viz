export const pathRoot = './api';

export const localStorageName = 'KedroViz';

// These values are used in both SCSS and JS, and we don't have variable-sharing
// across Sass and JavaScript, so they're defined in two places. If you update their
// value here, please also update their corresponding value in src/styles/_variables.scss
export const metaSidebarWidth = {
  open: 400,
  closed: 0,
};
export const sidebarWidth = {
  open: 400,
  closed: 56,
};
export const codeSidebarWidth = {
  open: 480,
  closed: 0,
};

export const chartMinWidthScale = 0.25;

// this value is used to determine the amount of nodes and edges in pipeline to trigger large warning
export const largeGraphThreshold = 1000;

// Remember to update the 'Flags' section in the README when updating these:
export const flags = {
  oldgraph: {
    description: 'Use older Dagre graphing algorithm',
    default: false,
    private: false,
    icon: '📈',
  },
<<<<<<< HEAD
=======
  lazy: {
    description: 'Improved sidebar performance',
    default: false,
    icon: '😴',
  },
  parameters: {
    description: 'Turns on parameters',
    default: false,
    icon: '🎛️',
  },
>>>>>>> 9dd55d9e
  sizewarning: {
    description: 'Show a warning before rendering very large graphs',
    default: true,
    icon: '🐳',
  },
};

export const sidebar = {
  Categories: {
    Tags: 'tag',
  },
  Elements: {
    Nodes: 'task',
    Datasets: 'data',
    Parameters: 'parameters',
  },
};<|MERGE_RESOLUTION|>--- conflicted
+++ resolved
@@ -31,8 +31,6 @@
     private: false,
     icon: '📈',
   },
-<<<<<<< HEAD
-=======
   lazy: {
     description: 'Improved sidebar performance',
     default: false,
@@ -43,7 +41,6 @@
     default: false,
     icon: '🎛️',
   },
->>>>>>> 9dd55d9e
   sizewarning: {
     description: 'Show a warning before rendering very large graphs',
     default: true,
