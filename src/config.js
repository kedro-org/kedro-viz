--- conflicted
+++ resolved
@@ -25,20 +25,11 @@
     default: false,
     private: false,
     icon: '📈'
-<<<<<<< HEAD
-  },
-  meta: {
-    description: 'Show the metadata panel',
-    default: false,
-    private: false,
-    icon: '🔮'
   },
   lazy: {
     description: 'Improved sidebar performance',
     default: false,
     icon: '😴'
-=======
->>>>>>> eb0b83ce
   }
 };
 
