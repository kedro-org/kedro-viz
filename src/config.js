--- conflicted
+++ resolved
@@ -33,11 +33,7 @@
   open: 480,
 };
 
-<<<<<<< HEAD
-export const workFlowStatuses = ['success', 'failed'];
-=======
 export const workFlowStatuses = ['success', 'failed', 'skipped'];
->>>>>>> 7d0c9fe1
 // The exact fixed height of a row as measured by getBoundingClientRect()
 export const nodeListRowHeight = 32;
 
