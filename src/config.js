--- conflicted
+++ resolved
@@ -18,11 +18,8 @@
   closed: 0
 };
 
-<<<<<<< HEAD
 export const chartMinWidth = 300;
-=======
 export const chartMinWidthScale = 0.25;
->>>>>>> 11e1daba
 
 // Remember to update the 'Flags' section in the README when updating these:
 export const flags = {
