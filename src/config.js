--- conflicted
+++ resolved
@@ -31,19 +31,6 @@
     private: false,
     icon: '📈',
   },
-<<<<<<< HEAD
-  lazy: {
-    description: 'Improved sidebar performance',
-    default: false,
-    icon: '😴',
-  },
-  parameters: {
-    description: 'Turns on parameters',
-    default: false,
-    icon: '🎛️',
-  },
-=======
->>>>>>> b286d9ee
   sizewarning: {
     description: 'Show a warning before rendering very large graphs',
     default: true,
@@ -53,6 +40,11 @@
     description: 'enables modular pipeline features',
     default: false,
     icon: '⛓️',
+  },
+  parameters: {
+    description: 'Turns on parameters by default',
+    default: false,
+    icon: '🎛️',
   },
 };
 
