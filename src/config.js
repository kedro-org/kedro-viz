--- conflicted
+++ resolved
@@ -26,16 +26,6 @@
 
 // Remember to update the 'Flags' section in the README when updating these:
 export const flags = {
-<<<<<<< HEAD
-  oldgraph: {
-    name: 'Old Graph',
-    description: 'Use older Dagre graphing algorithm',
-    default: false,
-    private: false,
-    icon: '📈',
-  },
-=======
->>>>>>> 6be89f4e
   newparams: {
     name: 'New parameters',
     description: `Disable parameters on page load and highlight parameter connections.`,
@@ -48,28 +38,19 @@
     default: true,
     icon: '🐳',
   },
-<<<<<<< HEAD
-  modularpipeline: {
-    name: 'Modular Pipelines',
-    description: 'Enable modular pipeline features',
-    default: false,
-    icon: '⛓️',
-  },
-=======
->>>>>>> 6be89f4e
 };
 
 // Sidebar groups is an ordered map of { id: label }
 export const sidebarGroups = {
   elementType: 'Element types',
-  tag: 'Tags'
+  tag: 'Tags',
 };
 
 // Sidebar element types is an ordered map of { id: label }
 export const sidebarElementTypes = {
   task: 'Nodes',
   data: 'Datasets',
-  parameters: 'Parameters'
+  parameters: 'Parameters',
 };
 
 export const shortTypeMapping = {
