--- conflicted
+++ resolved
@@ -156,7 +156,6 @@
   };
 }
 
-<<<<<<< HEAD
 export const TOGGLE_IGNORE_LARGE_WARNING = 'TOGGLE_IGNORE_LARGE_WARNING';
 
 /**
@@ -167,7 +166,9 @@
   return {
     type: TOGGLE_IGNORE_LARGE_WARNING,
     ignoreLargeWarning,
-=======
+  };
+}
+
 export const TOGGLE_CODE = 'TOGGLE_CODE';
 
 /**
@@ -178,6 +179,5 @@
   return {
     type: TOGGLE_CODE,
     visible,
->>>>>>> 349e7e12
   };
 }