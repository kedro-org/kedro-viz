export const RESET_DATA = 'RESET_DATA';

/**
 * Overwrite the existing data store when receiving new data from upstream
 * @param {Object} data New pipeline state data
 */
export function resetData(data) {
  return {
    type: RESET_DATA,
    data,
  };
}

export const TOGGLE_LAYERS = 'TOGGLE_LAYERS';

/**
 * Toggle whether to show layers on/off
 * @param {Boolean} visible True if layers are to be shown
 */
export function toggleLayers(visible) {
  return {
    type: TOGGLE_LAYERS,
    visible,
  };
}

export const TOGGLE_ORIENTATION = 'TOGGLE_ORIENTATION';

/**
 * Toggle whether to show horizontal or vertical orientation
 * @param {string} orientation The orientation to set to vertical by default
 */
export function toggleOrientation(orientation) {
  return {
    type: TOGGLE_ORIENTATION,
    orientation,
  };
}

export const TOGGLE_EXPAND_ALL_PIPELINES = 'TOGGLE_EXPAND_ALL_PIPELINES';

/**
 * Toggle whether to expand all modular pipelines or collapse with boolean.
 * @param {Boolean} shouldExpandAllPipelines
 */
export function toggleExpandAllPipelines(shouldExpandAllPipelines) {
  return {
    type: TOGGLE_EXPAND_ALL_PIPELINES,
    shouldExpandAllPipelines,
  };
}

export const TOGGLE_EXPORT_MODAL = 'TOGGLE_EXPORT_MODAL';

/**
 * Toggle whether to show the export modal
 * @param {Boolean} visible True if the modal is to be shown
 */
export function toggleExportModal(visible) {
  return {
    type: TOGGLE_EXPORT_MODAL,
    visible,
  };
}

export const TOGGLE_SHAREABLE_URL_MODAL = 'TOGGLE_SHAREABLE_URL_MODAL';

/**
 * Toggle whether to show the shareable URL modal
 * @param {Boolean} visible True if the modal is to be shown
 */
export function toggleShareableUrlModal(visible) {
  return {
    type: TOGGLE_SHAREABLE_URL_MODAL,
    visible,
  };
}

export const TOGGLE_SETTINGS_MODAL = 'TOGGLE_SETTINGS_MODAL';

/**
 * Toggle whether to show the settings modal
 * @param {Boolean} visible True if the modal is to be shown
 */
export function toggleSettingsModal(visible) {
  return {
    type: TOGGLE_SETTINGS_MODAL,
    visible,
  };
}

export const TOGGLE_METADATA_MODAL = 'TOGGLE_METADATA_MODAL';

/**
 * Toggle whether to show the plot modal
 * @param {Boolean} visible True if the modal is to be shown
 */
export function togglePlotModal(visible) {
  return {
    type: TOGGLE_METADATA_MODAL,
    visible,
  };
}

export const TOGGLE_GRAPH = 'TOGGLE_GRAPH';

/**
 * Toggle graph visible/hidden
 * @param {Boolean} visible Whether graph is shown
 */
export function toggleGraph(visible) {
  return {
    type: TOGGLE_GRAPH,
    visible,
  };
}

export const TOGGLE_TEXT_LABELS = 'TOGGLE_TEXT_LABELS';

/**
 * Toggle whether to show text labels on/off
 * @param {Boolean} textLabels True if text labels are to be shown
 */
export function toggleTextLabels(textLabels) {
  return {
    type: TOGGLE_TEXT_LABELS,
    textLabels,
  };
}

export const SHOW_PIPELINE_FILTER = 'SHOW_PIPELINE_FILTER';

/**
 * Toggle to show pipeline filter
 */
export function togglePipelineFilter() {
  return {
    type: SHOW_PIPELINE_FILTER,
  };
}

export const TOGGLE_IS_PRETTY_NAME = 'TOGGLE_IS_PRETTY_NAME';

/**
 * Toggle whether to show pretty name on/off
 * @param {Boolean} isPrettyName True if pretty name is to be shown
 */
export function toggleIsPrettyName(isPrettyName) {
  return {
    type: TOGGLE_IS_PRETTY_NAME,
    isPrettyName,
  };
}

export const TOGGLE_SHOW_FEATURE_HINTS = 'TOGGLE_SHOW_FEATURE_HINTS';

/**
 * Toggle whether to turn feature hints on/off
 * @param {Boolean} showFeatureHints True if features hints are to be shown
 */
export function toggleShowFeatureHints(showFeatureHints) {
  return {
    type: TOGGLE_SHOW_FEATURE_HINTS,
    showFeatureHints,
  };
}

export const TOGGLE_SHOW_DATASET_PREVIEWS = 'TOGGLE_SHOW_DATASET_PREVIEWS';

export function toggleShowDatasetPreviews(showDatasetPreviews) {
  return {
    type: TOGGLE_SHOW_DATASET_PREVIEWS,
    showDatasetPreviews,
  };
}

export const TOGGLE_SIDEBAR = 'TOGGLE_SIDEBAR';

/**
 * Toggle sidebar visible/hidden
 * @param {Boolean} visible Whether sidebar nav is shown
 */
export function toggleSidebar(visible) {
  return {
    type: TOGGLE_SIDEBAR,
    visible,
  };
}

export const TOGGLE_THEME = 'TOGGLE_THEME';

/**
 * Switch between light/dark theme
 * @param {String} theme Theme name
 */
export function toggleTheme(theme) {
  return {
    type: TOGGLE_THEME,
    theme,
  };
}

export const UPDATE_CHART_SIZE = 'UPDATE_CHART_SIZE';

/**
 * Store the chart size, based on the window
 * @param {Object} chartSize getBoundingClientRect value
 */
export function updateChartSize(chartSize) {
  return {
    type: UPDATE_CHART_SIZE,
    chartSize,
  };
}

export const UPDATE_ZOOM = 'UPDATE_ZOOM';

/**
 * Store the zoom
 * @param {Object} zoom The zoom transform
 */
export function updateZoom(zoom) {
  return {
    type: UPDATE_ZOOM,
    zoom,
  };
}

export const TOGGLE_MINIMAP = 'TOGGLE_MINIMAP';

/**
 * Toggle mini map
 * @param {String} visible Visibility status
 */
export function toggleMiniMap(visible) {
  return {
    type: TOGGLE_MINIMAP,
    visible,
  };
}

export const CHANGE_FLAG = 'CHANGE_FLAG';

/**
 * Change the given feature flag
 * @param {String} name The flag name
 * @param {Value} value The value to set
 */
export function changeFlag(name, value) {
  return {
    type: CHANGE_FLAG,
    name,
    value,
  };
}

export const SET_BANNER = 'SET_BANNER';

/**
 * Change the given banner status
 * @param {String} name The banner name
 * @param {Value} value The value to set
 */
export function setBanner(name, value) {
  return {
    type: SET_BANNER,
    name,
    value,
  };
}

export const TOGGLE_IGNORE_LARGE_WARNING = 'TOGGLE_IGNORE_LARGE_WARNING';

/**
 * Resets the ignoreLargeWarning field in the state indicating user preference to enable large graphs to load
 * @param {Boolean} ignoreLargeWarning
 */
export function toggleIgnoreLargeWarning(ignoreLargeWarning) {
  return {
    type: TOGGLE_IGNORE_LARGE_WARNING,
    ignoreLargeWarning,
  };
}

export const TOGGLE_CODE = 'TOGGLE_CODE';

/**
 * Toggle code panel
 * @param {String} visible Visibility status
 */
export function toggleCode(visible) {
  return {
    type: TOGGLE_CODE,
    visible,
  };
}

export const TOGGLE_PARAMETERS_HOVERED = 'TOGGLE_PARAMETERS_HOVERED';

/**
 * Update the value of the currently-active hovered node
 * @param {Boolean} hoveredParameters True if parameters heading in the sidebar has been hovered
 */
export function toggleParametersHovered(hoveredParameters) {
  return {
    type: TOGGLE_PARAMETERS_HOVERED,
    hoveredParameters,
  };
}

export const TOGGLE_MODULAR_PIPELINE_FOCUS_MODE =
  'TOGGLE_MODULAR_PIPELINE_FOCUS_MODE';

/**
 * Update the value of the selected modular pipeline under focus mode
 * @param {Object} modularPipeline The selected modular pipeline for focus mode
 */
export function toggleFocusMode(modularPipeline) {
  return {
    type: TOGGLE_MODULAR_PIPELINE_FOCUS_MODE,
    modularPipeline,
  };
}

export const TOGGLE_HOVERED_FOCUS_MODE = 'TOGGLE_HOVERED_FOCUS_MODE';

/**
 * Update the value of the of the currently-active hovered node from focus mode
 * @param {Boolean} hoveredFocusMode True if FocudModeIcon in the sidebar has been hovered
 */
export function toggleHoveredFocusMode(hoveredFocusMode) {
  return {
    type: TOGGLE_HOVERED_FOCUS_MODE,
    hoveredFocusMode,
  };
}

export const TOGGLE_BOOKMARK = 'TOGGLE_BOOKMARK';

/**
 * Toggle bookmark of Run
 * @param {boolean} bookmark
 * @param {string} runId
 */
export function toggleBookmark(bookmark, runId) {
  return {
    type: TOGGLE_BOOKMARK,
    bookmark,
    runId,
  };
}

export const UPDATE_STATE_FROM_OPTIONS = 'UPDATE_STATE_FROM_OPTIONS';

/**
 * Update state with latest options prop coming from the react component
 * @param {Object} updatedOptions
 */
export const updateStateFromOptions = (updatedOptions) => {
  return {
    type: UPDATE_STATE_FROM_OPTIONS,
    payload: updatedOptions,
  };
};

export const SET_VIEW = 'SET_VIEW';

/**
<<<<<<< HEAD
 * Set the current view between flowchart and workflow
 * @param {String} view The view to set ('flowchart' or 'workflow')
=======
 * Set the current view mode for pipeline layout
 * @param {string} view - 'flowchart' or 'workflow'
>>>>>>> 32a94e9c
 */
export function setView(view) {
  return {
    type: SET_VIEW,
    view,
  };
}<|MERGE_RESOLUTION|>--- conflicted
+++ resolved
@@ -366,13 +366,8 @@
 export const SET_VIEW = 'SET_VIEW';
 
 /**
-<<<<<<< HEAD
- * Set the current view between flowchart and workflow
- * @param {String} view The view to set ('flowchart' or 'workflow')
-=======
  * Set the current view mode for pipeline layout
  * @param {string} view - 'flowchart' or 'workflow'
->>>>>>> 32a94e9c
  */
 export function setView(view) {
   return {
