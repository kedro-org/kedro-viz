--- conflicted
+++ resolved
@@ -36,7 +36,7 @@
 export function toggleDisplayLargeGraph(displayLargeGraph) {
   return {
     type: TOGGLE_DISPLAY_LARGE_GRAPH,
-    displayLargeGraph
+    displayLargeGraph,
   };
 }
 
@@ -49,7 +49,7 @@
 export function toggleIsLarge(isLarge) {
   return {
     type: TOGGLE_IS_LARGE,
-    isLarge
+    isLarge,
   };
 }
 
@@ -75,12 +75,7 @@
   if (!graphState) {
     return updateGraph(graphState);
   }
-<<<<<<< HEAD
-  return async function(dispatch) {
-    dispatch(toggleIsLarge(false));
-=======
   return async function (dispatch) {
->>>>>>> 2a2d8ee7
     dispatch(toggleLoading(true));
     const graph = await layoutWorker(graphState);
     dispatch(toggleGraph(true));
