import { combineReducers } from 'redux';
import node from './nodes';
import tag from './tags';
import nodeType from './node-type';
import visible from './visible';
import pipeline from './pipeline';
import flags from './flags';
import graph from './graph';
import {
  RESET_DATA,
  TOGGLE_TEXT_LABELS,
  TOGGLE_THEME,
  UPDATE_CHART_SIZE,
  UPDATE_FONT_LOADED
} from '../actions';

/**
 * Create a generic reducer
 * @param {*} initialState Default state
 * @param {string} type Action type
 * @param {string} key Action payload key
 * @return {*} Updated state
 */
const createReducer = (initialState, type, key) => (
  state = initialState,
  action
) => {
  if (typeof key !== 'undefined' && action.type === type) {
    return action[key];
  }
  return state;
};

/**
 * Reset/update application-wide data
 * @param {Object} state Complete app state
 * @param {Object} action Redux action
 * @return {Object} Updated(?) state
 */
function resetDataReducer(state = {}, action) {
  if (action.type === RESET_DATA) {
    return Object.assign({}, state, action.data);
  }
  return state;
}

const combinedReducer = combineReducers({
<<<<<<< HEAD
  flags,
  graph,
=======
  // These props have their own reducers in other files
  flags,
>>>>>>> 7842436f
  node,
  nodeType,
  pipeline,
  tag,
  visible,
<<<<<<< HEAD
  edge: (state = {}) => state,
  id: (state = null) => state,
  layer: (state = {}) => state,
  chartSize: createReducer(UPDATE_CHART_SIZE, 'chartSize', {}),
  fontLoaded: createReducer(UPDATE_FONT_LOADED, 'fontLoaded', false),
  textLabels: createReducer(TOGGLE_TEXT_LABELS, 'textLabels', true),
  theme: createReducer(TOGGLE_THEME, 'theme', 'dark')
=======
  // These props don't have any actions associated with them
  edge: createReducer({}),
  id: createReducer(null),
  layer: createReducer({}),
  // These props have very simple non-nested actions
  chartSize: createReducer({}, UPDATE_CHART_SIZE, 'chartSize'),
  fontLoaded: createReducer(false, UPDATE_FONT_LOADED, 'fontLoaded'),
  textLabels: createReducer(true, TOGGLE_TEXT_LABELS, 'textLabels'),
  theme: createReducer('dark', TOGGLE_THEME, 'theme')
>>>>>>> 7842436f
});

const rootReducer = (state, action) =>
  resetDataReducer(combinedReducer(state, action), action);

export default rootReducer;<|MERGE_RESOLUTION|>--- conflicted
+++ resolved
@@ -45,27 +45,15 @@
 }
 
 const combinedReducer = combineReducers({
-<<<<<<< HEAD
+  // These props have their own reducers in other files
   flags,
   graph,
-=======
-  // These props have their own reducers in other files
   flags,
->>>>>>> 7842436f
   node,
   nodeType,
   pipeline,
   tag,
   visible,
-<<<<<<< HEAD
-  edge: (state = {}) => state,
-  id: (state = null) => state,
-  layer: (state = {}) => state,
-  chartSize: createReducer(UPDATE_CHART_SIZE, 'chartSize', {}),
-  fontLoaded: createReducer(UPDATE_FONT_LOADED, 'fontLoaded', false),
-  textLabels: createReducer(TOGGLE_TEXT_LABELS, 'textLabels', true),
-  theme: createReducer(TOGGLE_THEME, 'theme', 'dark')
-=======
   // These props don't have any actions associated with them
   edge: createReducer({}),
   id: createReducer(null),
@@ -75,7 +63,6 @@
   fontLoaded: createReducer(false, UPDATE_FONT_LOADED, 'fontLoaded'),
   textLabels: createReducer(true, TOGGLE_TEXT_LABELS, 'textLabels'),
   theme: createReducer('dark', TOGGLE_THEME, 'theme')
->>>>>>> 7842436f
 });
 
 const rootReducer = (state, action) =>
