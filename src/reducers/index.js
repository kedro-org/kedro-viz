--- conflicted
+++ resolved
@@ -52,27 +52,16 @@
   pipeline,
   tag,
   visible,
-<<<<<<< HEAD
-  flags,
-  edge: (state = {}) => state,
-  id: (state = null) => state,
-  layer: (state = {}) => state,
-  chartSize: createReducer(UPDATE_CHART_SIZE, 'chartSize', {}),
-  zoom: createReducer(UPDATE_ZOOM, 'zoom', {}),
-  fontLoaded: createReducer(UPDATE_FONT_LOADED, 'fontLoaded', false),
-  textLabels: createReducer(TOGGLE_TEXT_LABELS, 'textLabels', true),
-  theme: createReducer(TOGGLE_THEME, 'theme', 'dark')
-=======
   // These props don't have any actions associated with them
   edge: createReducer({}),
   id: createReducer(null),
   layer: createReducer({}),
   // These props have very simple non-nested actions
   chartSize: createReducer({}, UPDATE_CHART_SIZE, 'chartSize'),
+  zoom: createReducer({}, UPDATE_ZOOM, 'zoom', {}),
   fontLoaded: createReducer(false, UPDATE_FONT_LOADED, 'fontLoaded'),
   textLabels: createReducer(true, TOGGLE_TEXT_LABELS, 'textLabels'),
   theme: createReducer('dark', TOGGLE_THEME, 'theme')
->>>>>>> cbe1d87a
 });
 
 const rootReducer = (state, action) =>
