--- conflicted
+++ resolved
@@ -28,10 +28,7 @@
   UPDATE_STATE_FROM_OPTIONS,
   TOGGLE_SHOW_DATASET_PREVIEWS,
   SET_VIEW,
-<<<<<<< HEAD
   RESET_STATE_FOR_WORKFLOW_VIEW,
-=======
->>>>>>> 32a94e9c
 } from '../actions';
 import { TOGGLE_PARAMETERS_HOVERED } from '../actions';
 import { VIEW } from '../config';
@@ -116,7 +113,7 @@
   textLabels: createReducer(true, TOGGLE_TEXT_LABELS, 'textLabels'),
   theme: createReducer('dark', TOGGLE_THEME, 'theme'),
   orientation: createReducer('vertical', TOGGLE_ORIENTATION, 'orientation'),
-  view: createReducer('flowchart', SET_VIEW, 'view'),
+  view: createReducer(VIEW.FLOWCHART, SET_VIEW, 'view'),
   isPrettyName: createReducer(false, TOGGLE_IS_PRETTY_NAME, 'isPrettyName'),
   showFeatureHints: createReducer(
     true,
@@ -148,7 +145,6 @@
     TOGGLE_SHOW_DATASET_PREVIEWS,
     'showDatasetPreviews'
   ),
-  view: createReducer(VIEW.FLOWCHART, SET_VIEW, 'view'),
 });
 
 const rootReducer = (state, action) => {
