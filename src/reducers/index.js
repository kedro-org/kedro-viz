--- conflicted
+++ resolved
@@ -7,11 +7,7 @@
 import nodeType from './node-type';
 import pipeline from './pipeline';
 import tag from './tags';
-<<<<<<< HEAD
-import status from './status';
-=======
 import runStatus from './run-status';
->>>>>>> 233502d8
 import merge from 'lodash/merge';
 import modularPipeline from './modular-pipelines';
 import visible from './visible';
@@ -90,11 +86,7 @@
   tag,
   modularPipeline,
   visible,
-<<<<<<< HEAD
-  status,
-=======
   runStatus,
->>>>>>> 233502d8
   showBanner: bannerReducer,
   // These props don't have any actions associated with them
   display: createReducer(null),
