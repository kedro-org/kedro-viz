import { combineReducers } from 'redux';
import node from './nodes';
import tag from './tags';
import nodeType from './node-type';
import {
<<<<<<< HEAD
  CHANGE_VIEW,
  CHANGE_RANKER,
=======
>>>>>>> 51e876d2
  RESET_DATA,
  TOGGLE_TEXT_LABELS,
  TOGGLE_THEME,
  UPDATE_CHART_SIZE,
  UPDATE_FONT_LOADED
} from '../actions';

<<<<<<< HEAD
function reducer(state = {}, action) {
  switch (action.type) {
    case CHANGE_VIEW:
      return Object.assign({}, state, {
        view: action.view
      });

    case CHANGE_RANKER:
      return Object.assign({}, state, {
        ranker: action.ranker
      });

    case RESET_DATA:
      return Object.assign({}, state, action.data);

    case TOGGLE_NODE_CLICKED: {
      return Object.assign({}, state, {
        nodeClicked: action.nodeClicked
      });
    }

    case TOGGLE_NODE_DISABLED: {
      return Object.assign({}, state, {
        nodeDisabled: Object.assign({}, state.nodeDisabled, {
          [action.nodeID]: action.isDisabled
        })
      });
    }

    case TOGGLE_NODES_DISABLED: {
      return Object.assign({}, state, {
        nodeDisabled: action.nodeIDs.reduce(
          (disabled, id) =>
            Object.assign({}, disabled, {
              [id]: action.isDisabled
            }),
          state.nodeDisabled
        )
      });
    }

    case TOGGLE_NODE_HOVERED: {
      return Object.assign({}, state, {
        nodeHovered: action.nodeHovered
      });
    }

    case TOGGLE_PARAMETERS: {
      const paramIDs = state.nodes.filter(id => state.nodeIsParam[id]);
      return Object.assign({}, state, {
        nodeDisabled: paramIDs.reduce(
          (disabled, id) =>
            Object.assign({}, disabled, {
              [id]: !action.parameters
            }),
          state.nodeDisabled
        ),
        parameters: action.parameters
      });
    }

    case TOGGLE_TEXT_LABELS:
      return Object.assign({}, state, {
        textLabels: action.textLabels
      });

    case TOGGLE_TAG_ACTIVE: {
      return Object.assign({}, state, {
        tagActive: Object.assign({}, state.tagActive, {
          [action.tagID]: action.active
        })
      });
    }

    case TOGGLE_TAG_FILTER: {
      return Object.assign({}, state, {
        tagEnabled: Object.assign({}, state.tagEnabled, {
          [action.tagID]: action.enabled
        })
      });
    }

    case TOGGLE_THEME: {
      return Object.assign({}, state, {
        theme: action.theme
      });
    }

    case UPDATE_CHART_SIZE: {
      return Object.assign({}, state, {
        chartSize: action.chartSize
      });
    }

    default:
      return state;
=======
/**
 * Create a generic reducer
 * @param {string} type Action type
 * @param {string} key Action payload key
 * @param {*} initialState Default state
 * @return {*} Updated state
 */
const createReducer = (type, key, initialState) => (
  state = initialState,
  action
) => {
  if (action.type === type) {
    return action[key];
  }
  return state;
};

/**
 * Reset/update application-wide data
 * @param {Object} state Complete app state
 * @param {Object} action Redux action
 * @return {Object} Updated(?) state
 */
function resetDataReducer(state = {}, action) {
  if (action.type === RESET_DATA) {
    return Object.assign({}, state, action.data);
>>>>>>> 51e876d2
  }
  return state;
}

const combinedReducer = combineReducers({
  node,
  nodeType,
  tag,
  edge: (state = {}) => state,
  id: (state = null) => state,
  visible: (state = {}) => state,
  chartSize: createReducer(UPDATE_CHART_SIZE, 'chartSize', {}),
  fontLoaded: createReducer(UPDATE_FONT_LOADED, 'fontLoaded', false),
  textLabels: createReducer(TOGGLE_TEXT_LABELS, 'textLabels', true),
  theme: createReducer(TOGGLE_THEME, 'theme', 'dark')
});

const rootReducer = (state, action) =>
  resetDataReducer(combinedReducer(state, action), action);

export default rootReducer;<|MERGE_RESOLUTION|>--- conflicted
+++ resolved
@@ -3,11 +3,7 @@
 import tag from './tags';
 import nodeType from './node-type';
 import {
-<<<<<<< HEAD
-  CHANGE_VIEW,
   CHANGE_RANKER,
-=======
->>>>>>> 51e876d2
   RESET_DATA,
   TOGGLE_TEXT_LABELS,
   TOGGLE_THEME,
@@ -15,104 +11,6 @@
   UPDATE_FONT_LOADED
 } from '../actions';
 
-<<<<<<< HEAD
-function reducer(state = {}, action) {
-  switch (action.type) {
-    case CHANGE_VIEW:
-      return Object.assign({}, state, {
-        view: action.view
-      });
-
-    case CHANGE_RANKER:
-      return Object.assign({}, state, {
-        ranker: action.ranker
-      });
-
-    case RESET_DATA:
-      return Object.assign({}, state, action.data);
-
-    case TOGGLE_NODE_CLICKED: {
-      return Object.assign({}, state, {
-        nodeClicked: action.nodeClicked
-      });
-    }
-
-    case TOGGLE_NODE_DISABLED: {
-      return Object.assign({}, state, {
-        nodeDisabled: Object.assign({}, state.nodeDisabled, {
-          [action.nodeID]: action.isDisabled
-        })
-      });
-    }
-
-    case TOGGLE_NODES_DISABLED: {
-      return Object.assign({}, state, {
-        nodeDisabled: action.nodeIDs.reduce(
-          (disabled, id) =>
-            Object.assign({}, disabled, {
-              [id]: action.isDisabled
-            }),
-          state.nodeDisabled
-        )
-      });
-    }
-
-    case TOGGLE_NODE_HOVERED: {
-      return Object.assign({}, state, {
-        nodeHovered: action.nodeHovered
-      });
-    }
-
-    case TOGGLE_PARAMETERS: {
-      const paramIDs = state.nodes.filter(id => state.nodeIsParam[id]);
-      return Object.assign({}, state, {
-        nodeDisabled: paramIDs.reduce(
-          (disabled, id) =>
-            Object.assign({}, disabled, {
-              [id]: !action.parameters
-            }),
-          state.nodeDisabled
-        ),
-        parameters: action.parameters
-      });
-    }
-
-    case TOGGLE_TEXT_LABELS:
-      return Object.assign({}, state, {
-        textLabels: action.textLabels
-      });
-
-    case TOGGLE_TAG_ACTIVE: {
-      return Object.assign({}, state, {
-        tagActive: Object.assign({}, state.tagActive, {
-          [action.tagID]: action.active
-        })
-      });
-    }
-
-    case TOGGLE_TAG_FILTER: {
-      return Object.assign({}, state, {
-        tagEnabled: Object.assign({}, state.tagEnabled, {
-          [action.tagID]: action.enabled
-        })
-      });
-    }
-
-    case TOGGLE_THEME: {
-      return Object.assign({}, state, {
-        theme: action.theme
-      });
-    }
-
-    case UPDATE_CHART_SIZE: {
-      return Object.assign({}, state, {
-        chartSize: action.chartSize
-      });
-    }
-
-    default:
-      return state;
-=======
 /**
  * Create a generic reducer
  * @param {string} type Action type
@@ -139,7 +37,6 @@
 function resetDataReducer(state = {}, action) {
   if (action.type === RESET_DATA) {
     return Object.assign({}, state, action.data);
->>>>>>> 51e876d2
   }
   return state;
 }
@@ -154,7 +51,8 @@
   chartSize: createReducer(UPDATE_CHART_SIZE, 'chartSize', {}),
   fontLoaded: createReducer(UPDATE_FONT_LOADED, 'fontLoaded', false),
   textLabels: createReducer(TOGGLE_TEXT_LABELS, 'textLabels', true),
-  theme: createReducer(TOGGLE_THEME, 'theme', 'dark')
+  theme: createReducer(TOGGLE_THEME, 'theme', 'dark'),
+  ranker: createReducer(CHANGE_RANKER, 'ranker', 'dark')
 });
 
 const rootReducer = (state, action) =>
