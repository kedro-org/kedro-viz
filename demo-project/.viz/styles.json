--- conflicted
+++ resolved
@@ -1,11 +1,4 @@
 {
-<<<<<<< HEAD
-  "companies": { "fill": "red", "color": "white" },
-  "shuttles": {"fill": "green", "color": "white"},
-  "reviews": {"fill": "blue", "color": "white"},
-  "prm_spine_table": {"fill": "orange", "stroke": "blue", "color": "black"},
-  "combine_step": {"fill": "blue"}
-=======
   "companies": {
     "color": "white",
     "themes": {
@@ -33,5 +26,4 @@
   "combine_step": {
     "fill": "blue"
   }
->>>>>>> 13c20fc4
 }