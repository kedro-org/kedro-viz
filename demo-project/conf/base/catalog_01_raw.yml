--- conflicted
+++ resolved
@@ -12,14 +12,10 @@
   filepath: ${base_location}/01_raw/reviews.csv
   metadata:
     kedro-viz:
-<<<<<<< HEAD
       layer: raw
       preview_args: 
         nrows: 10
-=======
-      preview_args: 
-        nrows: 4
->>>>>>> fc7b677c
+
 
 shuttles:
   type: pandas.ExcelDataSet
@@ -27,11 +23,6 @@
   metadata:
     kedro-viz:
       layer: raw
-<<<<<<< HEAD
       preview_args:
         nrows: 15 
 
-
-=======
->>>>>>> fc7b677c
-
