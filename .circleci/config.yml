--- conflicted
+++ resolved
@@ -164,7 +164,6 @@
       - run:
           name: Build demo container image
           command: |
-<<<<<<< HEAD
             echo "kedro_viz==$KEDRO_VIZ_VERSION" >> src/docker_requirements.txt
             docker build -t $AWS_ECR_URL:$KEDRO_VIZ_VERSION .
             aws ecr-public get-login-password --region us-east-1 | docker login --username AWS --password-stdin public.ecr.aws
@@ -175,17 +174,6 @@
             # install lightsail cli
             # run https://docs.aws.amazon.com/cli/latest/reference/lightsail/create-container-service-deployment.html#create-container-service-deployment
             aws lightsail create-container-service-deployment --region eu-west-2 --cli-input-json file://./lightsail.json
-=======
-            cd build
-            git config --global user.email circleci@circleci.com
-            git config --global user.name CircleCIBot
-            git init
-            git checkout -b gh-pages
-            git add -A
-            git commit -m 'Demo build [ci skip]'
-            git remote add origin https://github.com/kedro-org/kedro-viz.git
-            git push origin gh-pages --force
->>>>>>> 403436b8
 
   build:
     description: Run build
