--- conflicted
+++ resolved
@@ -28,27 +28,9 @@
   setup_python_env:
     description: Setup Python environment
     steps:
-<<<<<<< HEAD
       - run: 
           name: Install Python
           command: python --version
-=======
-      - run:
-          name: Install python3.8
-          command: |
-            sudo apt-get install software-properties-common
-            sudo add-apt-repository ppa:deadsnakes/ppa -y
-            sudo apt update
-            sudo apt install python3.8 python3-pip python3-venv
-      - run:
-          name: Cleanup any existing virtual environment directories
-          command: rm -rf /home/circleci/.venvs
-      - run:
-          name: Install Python environment
-          command: |
-            mkdir -p /home/circleci/.venvs && python3 -m venv /home/circleci/.venvs/kedro-viz
-            echo "source /home/circleci/.venvs/kedro-viz/bin/activate" >> $BASH_ENV
->>>>>>> d7ff3009
       - run:
           name: Install Python dependencies
           command: |
@@ -176,7 +158,6 @@
     description: Run build
     steps:
       - checkout
-<<<<<<< HEAD
       # - restore_cache:
       #     keys:
       #       - v${CACHE_VERSION}-{{ arch }}-dependencies-{{ checksum "package.json" }}-{{ checksum "package/requirements.txt" }}-{{ checksum "package/test_requirements.txt" }}
@@ -190,21 +171,6 @@
       #       - /home/circleci/.venvs/kedro-viz
       #       - /home/circleci/.cache/pip/
       #     key: v${CACHE_VERSION}-{{ arch }}-dependencies-{{ checksum "package.json" }}-{{ checksum "package/requirements.txt" }}-{{ checksum "package/test_requirements.txt" }}
-=======
-      - restore_cache:
-          keys:
-            - v0-{{ arch }}-dependencies-{{ checksum "package.json" }}-{{ checksum "package/requirements.txt" }}-{{ checksum "package/test_requirements.txt" }}
-            # fallback to using the latest cache if no exact match is found
-            - v0-{{ arch }}-dependencies-
-      - setup_python_env
-      - install_node_dependencies
-      - save_cache:
-          paths:
-            - node_modules
-            - /home/circleci/.venvs/kedro-viz
-            - /home/circleci/.cache/pip/
-          key: v0-{{ arch }}-dependencies-{{ checksum "package.json" }}-{{ checksum "package/requirements.txt" }}-{{ checksum "package/test_requirements.txt" }}
->>>>>>> d7ff3009
       - test_lib_transpilation
       - test_lib_import
       - run_eslint
@@ -259,7 +225,6 @@
         type: string
     steps:
       - checkout
-<<<<<<< HEAD
       # - restore_cache:
       #     keys:
       #       - v${CACHE_VERSION}-{{ arch }}-dependencies-{{ checksum "package.json" }}-{{ checksum "package/requirements.txt" }}-{{ checksum "package/test_requirements.txt" }}
@@ -275,22 +240,6 @@
       #       - c:\tools\miniconda3\envs\kedro-viz\
       #       - c:\users\circleci\appdata\local\pip\cache\
       #     key: v${CACHE_VERSION}-{{ arch }}-dependencies-{{ checksum "package.json" }}-{{ checksum "package/requirements.txt" }}-{{ checksum "package/test_requirements.txt" }}
-=======
-      - restore_cache:
-          keys:
-            - v0-{{ arch }}-dependencies-{{ checksum "package.json" }}-{{ checksum "package/requirements.txt" }}-{{ checksum "package/test_requirements.txt" }}
-            # fallback to using the latest cache if no exact match is found
-            - v0-{{ arch }}-dependencies-
-      - win_setup_conda
-      - win_setup_requirements
-      - install_node_dependencies
-      - save_cache:
-          paths:
-            - node_modules
-            - c:\tools\miniconda3\envs\kedro-viz\
-            - c:\users\circleci\appdata\local\pip\cache\
-          key: v0-{{ arch }}-dependencies-{{ checksum "package.json" }}-{{ checksum "package/requirements.txt" }}-{{ checksum "package/test_requirements.txt" }}
->>>>>>> d7ff3009
       - run:
           name: Run Python unit tests
           command: |
