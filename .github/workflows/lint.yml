--- conflicted
+++ resolved
@@ -37,10 +37,6 @@
 
           - name: Run security scan
             run: make security-scan
-<<<<<<< HEAD
-            
-=======
 
->>>>>>> 0abdc4e0
           - name: Run Python formatters and linters
             run: make format-check lint-check          